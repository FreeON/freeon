--- conflicted
+++ resolved
@@ -551,17 +551,10 @@
                    Mssg=IntToChar(GM%NAtms)
                    WRITE(PU,*)TRIM(Mssg)
                    IF(PRESENT(Remark_O))THEN
-<<<<<<< HEAD
                       Mssg=TRIM(Remark_O)//', <SCF> = '//TRIM(DblToChar(GM%ETotal*au2eV))//' eV'
                    ELSE
                       Mssg='Geom #'//TRIM(IntToChar(GM%Confg)) &
                            //', <SCF> = '//TRIM(DblToChar(GM%ETotal*au2eV))//' eV'
-=======
-                      Mssg=TRIM(Remark_O)//', <SCF>='//TRIM(DblToChar(GM%ETotal*AU2Ev))//' eV'
-                   ELSE
-                      Mssg='Geom #'//TRIM(IntToChar(GM%Confg)) &
-                           //', <SCF>='//TRIM(DblToChar(GM%ETotal*AU2Ev))//' eV'
->>>>>>> 2c705958
                    ENDIF
                    IF(PRESENT(Clone_O)) &
                         Mssg='Clone # '//TRIM(IntToChar(Clone_O))//" / "//TRIM(Mssg)
@@ -644,15 +637,9 @@
                 WRITE(PU,11)GM%Confg
 11              FORMAT('MODEL  ',I6)
                 IF(PRESENT(Remark_O))THEN
-<<<<<<< HEAD
-                   Mssg=TRIM(Remark_O)//', <SCF> = '//TRIM(FltToChar(GM%ETotal*au2eV))//' eV'
+                   Mssg=TRIM(Remark_O)//', <SCF> = '//TRIM(DblToChar(GM%ETotal*au2eV))//' eV'
                 ELSE
-                   Mssg=' <SCF> = '//TRIM(FltToChar(GM%ETotal*au2eV))//' eV'
-=======
-                   Mssg=TRIM(Remark_O)//', <SCF>='//TRIM(DblToChar(GM%ETotal*AU2Ev))//' eV'
-                ELSE                   
-                   Mssg=' <SCF>='//TRIM(DblToChar(GM%ETotal*AU2Ev))//' eV'
->>>>>>> 2c705958
+                   Mssg=' <SCF> = '//TRIM(DblToChar(GM%ETotal*au2eV))//' eV'
                 ENDIF
                 WRITE(PU,22)Mssg
 22              FORMAT('REMARK   1  ',A60)
@@ -694,15 +681,9 @@
                 CALL VecToAng(GM%PBC,A,B,C,Alpha,Beta,Gamma)
                 !
                 IF(PRESENT(Remark_O))THEN
-<<<<<<< HEAD
-                   Mssg='data_'//TRIM(Remark_O)//'_<SCF>_=_'//TRIM(FltToChar(GM%ETotal*au2eV))//' eV'
+                   Mssg='data_'//TRIM(Remark_O)//'_<SCF>_=_'//TRIM(DblToChar(GM%ETotal*au2eV))//' eV'
                 ELSE
-                   Mssg='data_'//'Geom#'//TRIM(IntToChar(GM%Confg))//'_<SCF>_=_'//TRIM(FltToChar(GM%ETotal*au2eV))//'_eV'
-=======
-                   Mssg='data_'//TRIM(Remark_O)//'_<SCF>='//TRIM(DblToChar(GM%ETotal*AU2Ev))//'eV'
-                ELSE                   
-                   Mssg='data_'//'Geom#'//TRIM(IntToChar(GM%Confg))//'_<SCF>='//TRIM(DblToChar(GM%ETotal*AU2Ev))//'eV'
->>>>>>> 2c705958
+                   Mssg='data_'//'Geom#'//TRIM(IntToChar(GM%Confg))//'_<SCF>_=_'//TRIM(DblToChar(GM%ETotal*au2eV))//'_eV'
                 ENDIF
                 Mssg=Squish(Mssg)
                 WRITE(PU,500) Mssg
