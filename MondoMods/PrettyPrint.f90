--- conflicted
+++ resolved
@@ -534,17 +534,10 @@
                    Mssg=IntToChar(GM%NAtms)
                    WRITE(PU,*)TRIM(Mssg)
                    IF(PRESENT(Remark_O))THEN
-<<<<<<< HEAD
-                      Mssg=TRIM(Remark_O)//', <SCF> = '//TRIM(FltToChar(GM%ETotal))
+                      Mssg=TRIM(Remark_O)//', <SCF> = '//TRIM(FltToChar(GM%ETotal))//' H'
                    ELSE
                       Mssg='Geom #'//TRIM(IntToChar(GM%Confg)) &
-                           //', <SCF> = '//TRIM(FltToChar(GM%ETotal))
-=======
-                      Mssg=TRIM(Remark_O)//', <SCF> = '//TRIM(FltToChar(GM%ETotal))//' h'
-                   ELSE
-                      Mssg='Geom #'//TRIM(IntToChar(GM%Confg)) &
-                           //', <SCF> = '//TRIM(FltToChar(GM%ETotal))//' h'
->>>>>>> a85c519b
+                           //', <SCF> = '//TRIM(FltToChar(GM%ETotal))//' H'
                    ENDIF
                    IF(PRESENT(Clone_O)) &
                         Mssg='Clone # '//TRIM(IntToChar(Clone_O))//" / "//TRIM(Mssg)
@@ -557,17 +550,6 @@
                            //TRIM(FltToMedmChar(alpha))//" " &
                            //TRIM(FltToMedmChar(beta))//" " &
                            //TRIM(FltToMedmChar(gamma))
-<<<<<<< HEAD
-!!$
-!!$                      Mssg= &
-!!$                                     //TRIM(FltToChar(a*AA))//" " &
-!!$                                     //TRIM(FltToChar(b*AA))//" " &
-!!$                                     //TRIM(FltToChar(c*AA))//" " &
-!!$                                     //TRIM(FltToChar(alpha))//" " &
-!!$                                     //TRIM(FltToChar(beta))//" " &
-!!$                                     //TRIM(FltToChar(gamma))
-=======
->>>>>>> a85c519b
                    ENDIF
                    WRITE(PU,*)TRIM(Mssg)
 !============================================================================
@@ -624,28 +606,16 @@
 !!$                   WRITE(PU,223)Atom,(GM%BoxCarts%D(K,I),K=1,3),TRIM(ADJUSTL(AuxChar))
 !!$223                FORMAT(1X,A2,3(F22.16,' '),A1,' << FRACTIONALS ')
 !!$                ENDDO
-<<<<<<< HEAD
-
 !============================================================================
              ELSEIF(PrintGeom_O=='PDB')THEN
 !============================================================================
-                ! Print PDB format
-=======
-!============================================================================
-             ELSEIF(PrintGeom_O=='PDB')THEN
-!============================================================================
->>>>>>> a85c519b
                 AA=One/AngstromsToAU
                 WRITE(PU,11)GM%Confg
 11              FORMAT('MODEL  ',I6)
                 IF(PRESENT(Remark_O))THEN
-<<<<<<< HEAD
-                   Mssg=TRIM(Remark_O)//', Energy='//TRIM(FltToChar(GM%ETotal))//' h'
-=======
-                   Mssg=TRIM(Remark_O)//', <SCF> = '//TRIM(FltToChar(GM%ETotal))//' h'
->>>>>>> a85c519b
+                   Mssg=TRIM(Remark_O)//', <SCF> = '//TRIM(FltToChar(GM%ETotal))//' H'
                 ELSE                   
-                   Mssg=' <SCF> = '//TRIM(FltToChar(GM%ETotal))//' h'
+                   Mssg=' <SCF> = '//TRIM(FltToChar(GM%ETotal))//' H'
                 ENDIF
                 WRITE(PU,22)Mssg
 22              FORMAT('REMARK   1  ',A60)
@@ -664,11 +634,7 @@
 55              FORMAT('ENDMDL')
 !============================================================================
              ELSEIF(PrintGeom_O=='CIF')THEN
-<<<<<<< HEAD
-
-=======
 !============================================================================
->>>>>>> a85c519b
                 ! See http://www.iucr.ac.uk/iucr-top/cif/cifdic_html/1/cif_core.dic/index.html
                 ! for the definition of the entries.
                 !
@@ -720,13 +686,6 @@
 553             FORMAT('_atom_site_fract_y')
 554             FORMAT('_atom_site_fract_z')
 555             FORMAT(1X,A,1X,3F14.5)
-<<<<<<< HEAD
-
-
-
-                !                CALL Print_CRDS_CIF(GM,PU)
-=======
->>>>>>> a85c519b
              ENDIF
 !============================================================================
           ELSEIF(PrintFlags%Fmt==DEBUG_MMASTYLE)THEN
