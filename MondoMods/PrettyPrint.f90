!    GENERIC PRETTY PRINTING FOR MONDOSCF TYPES
!    Author: Matt Challacombe
!---------------------------------------------------------
MODULE PrettyPrint
   USE DerivedTypes
   USE GlobalCharacters
   USE GlobalScalars
   USE GlobalObjects
   USE MondoLogger
   USE BasisSetParameters
   USE Clock
   USE Parse
   USE SetXYZ
   USE InOut

   USE ParsingConstants
!   USE Order
#ifdef PARALLEL
   USE MondoMPI
#endif
   IMPLICIT NONE
   INTERFACE PPrint
      MODULE PROCEDURE Print_INT_SCLR,   Print_DBL_SCLR,  &
                       Print_CHR_SCLR,   Print_INT_VECT,  &
                       Print_DBL_VECT,   Print_DBL_RNK2,  &
                       Print_DBL_Rank2A, Print_BSET,      &
                       Print_CRDS,       Print_BCSR,      &
#ifdef PARALLEL
                       Print_DBCSR,                       &
#endif
                       Print_PBCInfo,    Print_CellSet,   &
                       Print_MEMS,       Print_TIME,      &
                       Print_HGRho
   END INTERFACE
!
   INTERFACE PChkSum   
      MODULE PROCEDURE Print_CheckSum_DBL_VECT
      MODULE PROCEDURE Print_CheckSum_DBL_RNK2
      MODULE PROCEDURE Print_CheckSum_BCSR
      MODULE PROCEDURE Print_CheckSum_HGRho
#ifdef PARALLEL 
      MODULE PROCEDURE Print_CheckSum_DBCSR 
#endif
   END INTERFACE
!
   CHARACTER(LEN=DEFAULT_CHR_LEN) :: String
   CHARACTER(LEN=*),PARAMETER     :: CheckEq=' CheckSum  = '
   CONTAINS 
      SUBROUTINE TimeStamp(Mssg,Enter_O)
         CHARACTER(LEN=*),INTENT(IN) :: Mssg
         LOGICAL,OPTIONAL,INTENT(IN) :: Enter_O
         CHARACTER(LEN=8)            :: DDate,DDay,HMS
         CHARACTER(LEN=10)           :: TTime
         CHARACTER(LEN=5)            :: Zone
         INTEGER, DIMENSION(8)       :: Values
         LOGICAL                     :: Enter 
#ifdef PARALLEL
         IF(MyID==0)THEN
#endif
         Enter=.TRUE.; IF(PRESENT(Enter_O))Enter=Enter_O
         CALL DATE_AND_TIME(DDate,TTime,Zone,Values)
         DDay=DDate(5:6)//'/'//DDate(7:8)//'/'//DDate(3:4)
         HMS=TTime(1:2)//':'//TTime(3:4)//':'//TTime(5:6)
         IF(PrintFlags%Fmt==DEBUG_MMASTYLE)THEN
            CALL MondoLog(DEBUG_NONE, "TimeStamp", '(*'//TRIM(Mssg)//' '//DDay//' @ '//HMS//'*)')
         ELSEIF(Enter)THEN
            CALL MondoLog(DEBUG_NONE, "TimeStamp", '<<'//TRIM(Mssg)//' '//DDay//' @ '//HMS//'>>')
         ELSE
            CALL MondoLog(DEBUG_NONE, "TimeStamp", '>-'//TRIM(Mssg)//' '//DDay//' @ '//HMS//'-<')
         ENDIF
#ifdef PARALLEL
         ENDIF
#endif
      END SUBROUTINE TimeStamp

      FUNCTION OpenPU(FileName_O,Unit_O,NewFile_O)
         CHARACTER(LEN=*),OPTIONAL,INTENT(IN) :: FileName_O
         INTEGER,         OPTIONAL,INTENT(IN) :: Unit_O
         LOGICAL,         OPTIONAL,INTENT(IN) :: NewFile_O
         INTEGER                              :: OpenPU,PU
         IF(PRESENT(FileName_O).AND.PRESENT(Unit_O))THEN
            PU=Unit_O
            CALL OpenASCII(FileName_O,PU,NewFile_O=NewFile_O)
         ELSEIF(PRESENT(FileName_O).AND.(.NOT.PRESENT(Unit_O)))THEN
            PU=Tmp
            CALL OpenASCII(FileName_O,PU,NewFile_O=NewFile_O)
         ELSEIF(PRESENT(Unit_O))THEN
            PU=Unit_O
         ELSE
            PU=Out
            CALL OpenASCII(OutFile,PU,NewFile_O=NewFile_O)
         ENDIF
         OpenPU=PU
      END FUNCTION OpenPU

      SUBROUTINE ClosePU(U)
         INTEGER,INTENT(IN) :: U
         IF(U/=6)CLOSE(UNIT=U,STATUS='KEEP')
      END SUBROUTINE ClosePU

      SUBROUTINE Print_CHR_SCLR(X,Name_O,FileName_O,Unit_O)
         CHARACTER(LEN=*),INTENT(IN)          :: X
         CHARACTER(LEN=*),OPTIONAL,INTENT(IN) :: Name_O,FileName_O
         INTEGER, OPTIONAL,INTENT(IN)         :: Unit_O
         INTEGER                              :: PU               
         PU=OpenPU(FileName_O,Unit_O)
         IF(PrintFlags%Fmt==DEBUG_MMASTYLE.AND.PRESENT(Name_O))THEN
            WRITE(PU,11)TRIM(Name_O),TRIM(X)
         ELSEIF(PRESENT(Name_O))THEN
            WRITE(PU,12)TRIM(Name_O),TRIM(X)
         ELSEIF(PrintFlags%Fmt==DEBUG_MMASTYLE)THEN
            WRITE(PU,13)TRIM(X)
         ELSE
            WRITE(PU,14)TRIM(X)
         ENDIF
         CALL ClosePU(PU)
      11 FORMAT(1x,A,' = ',A,';')
      12 FORMAT(1x,A,' = ',A) 
      13 FORMAT('(* ',A,' *)')
      14 FORMAT(1x,A)
      END SUBROUTINE Print_CHR_SCLR
!----------------------------------------------------------------PRINT AN INTEGER
      SUBROUTINE Print_INT_SCLR(X,Name,FileName_O,Unit_O,Protect_O)
         INTEGER,                   INTENT(IN) :: X
         CHARACTER(LEN=*),          INTENT(IN) :: Name
         CHARACTER(LEN=*), OPTIONAL,INTENT(IN) :: FileName_O 
         INTEGER,          OPTIONAL,INTENT(IN) :: Unit_O
         LOGICAL,          OPTIONAL,INTENT(IN) :: Protect_O
         INTEGER                               :: PU               
         CHARACTER(LEN=INTERNAL_INT_LEN)       :: CTmp,Id
         INTEGER                               :: I,J,M,N
         LOGICAL                               :: Protect
!--------------------------------------------------------
         CTmp=IntToChar(X)
         IF(PRESENT(Protect_O))THEN
            Protect=Protect_O
         ELSE
            Protect=.TRUE.
         ENDIF
#ifdef PARALLEL
         IF(MyId==ROOT)THEN
#endif
            PU=OpenPU(FileName_O,Unit_O)
            IF(Protect) &
               CALL PrintProtectL(PU)
            CALL ClosePU(PU)
#ifdef PARALLEL
         ENDIF
         IF(InParallel)THEN
            DO I=0,NPrc-1
               CALL AlignNodes()
               IF(MyId==I)THEN
                  PU=OpenPU(FileName_O,Unit_O)              
                  Id=IntToChar(MyId)
                  IF(PrintFlags%Fmt==DEBUG_MMASTYLE)THEN
                     WRITE(PU,*)TRIM(Name),'[',TRIM(Id),'] = ',TRIM(CTmp),';'
                  ELSE
                     WRITE(PU,*)TRIM(Name),'[',TRIM(Id),'] := ',TRIM(CTmp)
                  ENDIF
                  CALL ClosePU(PU)
               ENDIF
            ENDDO
         ELSE
#endif
            PU=OpenPU(FileName_O,Unit_O)              
            IF(PrintFlags%Fmt==DEBUG_MMASTYLE)THEN
               WRITE(PU,*)TRIM(Name),' = ',TRIM(CTmp),';'
            ELSE
               WRITE(PU,*)TRIM(Name),' := ',TRIM(CTmp)
            ENDIF
            CALL ClosePU(PU)
#ifdef PARALLEL
         ENDIF
         IF(MyId==ROOT)THEN
#endif
            PU=OpenPU(FileName_O,Unit_O)
            IF(Protect) &
               CALL PrintProtectR(PU)
            CALL ClosePU(PU)
#ifdef PARALLEL
         ENDIF
#endif
      END SUBROUTINE Print_INT_SCLR
!----------------------------------------------------------------
!     PRINT A DOUBLE
!
      SUBROUTINE Print_DBL_SCLR(X,Name,FileName_O,Unit_O)
         REAL(DOUBLE),              INTENT(IN) :: X
         CHARACTER(LEN=*),          INTENT(IN) :: Name
         CHARACTER(LEN=*), OPTIONAL,INTENT(IN) :: FileName_O
         INTEGER,          OPTIONAL,INTENT(IN) :: Unit_O
         INTEGER                               :: PU               
         PU=OpenPU(FileName_O,Unit_O)
         IF(PrintFlags%Fmt==DEBUG_MMASTYLE)THEN
            WRITE(PU,11)Name,FRACTION(X),EXPONENT(X)
         ELSE
            String=TRIM(Name)//' = '//TRIM(DblToChar(X))
            WRITE(PU,*)TRIM(String)
         ENDIF
         CALL ClosePU(PU)
      11 FORMAT(1x,A,' = ',F19.16,'*2^(',I4,');')
      END SUBROUTINE Print_DBL_SCLR
!----------------------------------------------------------------
!     PRINT AN INT_VECT
!
      SUBROUTINE Print_INT_VECT(A,Name,N_O,M_O,FileName_O,Unit_O)
         TYPE(INT_VECT),            INTENT(IN) :: A 
         CHARACTER(LEN=*),          INTENT(IN) :: Name
         CHARACTER(LEN=*), OPTIONAL,INTENT(IN) :: FileName_O
         INTEGER,          OPTIONAL,INTENT(IN) :: Unit_O,M_O,N_O
         TYPE(CHR_VECT)                        :: CA
         CHARACTER(LEN=INTERNAL_INT_LEN)       :: Id
         INTEGER                               :: PU               
         INTEGER                               :: I,J,M,N
         M=1;         IF(PRESENT(M_O))M=M_O
         N=SIZE(A%I); IF(PRESENT(N_O))N=N_O
         CALL New(CA,N,M)
         DO J=M,N; CA%C(J)=IntToChar(A%I(J)); ENDDO
#ifdef PARALLEL
         IF(MyId==ROOT)THEN
#endif
            PU=OpenPU(FileName_O,Unit_O)
            IF(PU/=6)THEN
               CALL PrintProtectL(PU)
               CLOSE(PU)
            ENDIF
#ifdef PARALLEL
         ENDIF
         DO I=0,NPrc-1
            CALL AlignNodes()         
            IF(MyId==I)THEN
               PU=OpenPU(FileName_O,Unit_O)              
               Id=IntToChar(MyId)
               WRITE(PU,*)TRIM(Name),'[',TRIM(Id),'] := ',(TRIM(CA%C(J)),', ',J=M,N)
               CALL ClosePU(PU)
            ENDIF
         ENDDO
#else
         PU=OpenPU(FileName_O,Unit_O)              
         WRITE(PU,*)TRIM(Name),' := ',(TRIM(CA%C(J)),', ',J=1,N)
         CALL ClosePU(PU)
#endif
#ifdef PARALLEL
         IF(MyId==ROOT)THEN
#endif
            PU=OpenPU(FileName_O,Unit_O)
            IF(PU/=6)THEN
               CALL PrintProtectR(PU)
               CLOSE(PU)
            ENDIF
#ifdef PARALLEL
         ENDIF
#endif
         CALL Delete(CA)
      END SUBROUTINE Print_INT_VECT
!----------------------------------------------------------------
!     PRINT AN INT_VECT
!
      SUBROUTINE Print_DBL_VECT(A,Name,N_O,M_O,FileName_O,Unit_O)
         TYPE(DBL_VECT),            INTENT(IN) :: A 
         CHARACTER(LEN=*),          INTENT(IN) :: Name
         CHARACTER(LEN=*), OPTIONAL,INTENT(IN) :: FileName_O
         INTEGER,          OPTIONAL,INTENT(IN) :: Unit_O,M_O,N_O
         TYPE(CHR_VECT)                        :: CA
         CHARACTER(LEN=INTERNAL_INT_LEN)       :: Id
         INTEGER                               :: PU               
         INTEGER                               :: I,J,M,N
         M=1;         IF(PRESENT(M_O))M=M_O
         N=SIZE(A%D); IF(PRESENT(N_O))N=N_O
         CALL New(CA,N,M)
         DO J=M,N; CA%C(J)=DblToMedmChar(A%D(J)); ENDDO
#ifdef PARALLEL
         IF(MyId==ROOT)THEN
#endif
            PU=OpenPU(FileName_O,Unit_O)
            IF(PU/=6)THEN
               CALL PrintProtectL(PU)
               CLOSE(PU)
            ENDIF
#ifdef PARALLEL
         ENDIF
         DO I=0,NPrc-1
            CALL AlignNodes()         
            IF(MyId==I)THEN
               PU=OpenPU(FileName_O,Unit_O)              
               Id=IntToChar(MyId)
               WRITE(PU,*)TRIM(Name),'[',TRIM(Id),'] := ',(TRIM(CA%C(J)),', ',J=M,N)
               CALL ClosePU(PU)
            ENDIF
         ENDDO
#else
         PU=OpenPU(FileName_O,Unit_O)              
         WRITE(PU,*)TRIM(Name),' := ',(TRIM(CA%C(J)),', ',J=1,N)
         CALL ClosePU(PU)
#endif
#ifdef PARALLEL
         IF(MyId==ROOT)THEN
#endif
            PU=OpenPU(FileName_O,Unit_O)
            IF(PU/=6)THEN
               CALL PrintProtectR(PU)
               CLOSE(PU)
            ENDIF
#ifdef PARALLEL
         ENDIF
#endif
         CALL Delete(CA)
      END SUBROUTINE Print_DBL_VECT
!----------------------------------------------------------------PRINT BASIS SET 
      SUBROUTINE Print_BSET(BS,Unit_O)
        TYPE(BSET) :: BS
        INTEGER,         OPTIONAL,INTENT(IN) :: Unit_O
        INTEGER :: NC,NP,MinL,MaxL
        INTEGER :: I,J,K,L,M,PU
        IF(PrintFlags%Set/=DEBUG_BASISSET)RETURN
        PU=OpenPU(Unit_O=Unit_O)
        CALL PrintProtectL(PU)
        WRITE(PU,*)'Internal representation of the ', &
             TRIM(BS%BName),' basis set: '//Rtrn
        DO I=1,BS%NKind
           WRITE(PU,1001)
           NC=BS%NCFnc%I(I)
           WRITE(PU,1002)Ats(BS%Kinds%I(I)),NC
           DO J=1,NC
              NP=BS%NPFnc%I(J,I)
              MinL=LBegin(BS%ASymm%I(1,J,I))
              MaxL=LEnd(BS%ASymm%I(2,J,I))
              IF(NP==1)THEN
                 WRITE(PU,1103)J,NP
                 IF(MaxL==1)THEN
                    WRITE(PU,1104)
                 ELSE
                    WRITE(PU,1004)
                 ENDIF
              ELSE
                 WRITE(PU,1003)J,NP
                 WRITE(PU,1004)
              ENDIF
              WRITE(PU,1005)(ASymmTyps(L),L=MinL,MaxL)
              DO K=1,NP
                 WRITE(PU,1006)K,BS%Expnt%D(K,J,I), &             
                      (BS%CCoef%D(M,K,J,I),M=MinL,MaxL)
              ENDDO
!              WRITE(PU,*)Rtrn
           ENDDO
           IF(BS%HasECPs)THEN
              IF(BS%NTyp1PF%I(I)>0)THEN
                 K=BS%NCoreEl%D(I)
                 WRITE(PU,2000)Ats(BS%Kinds%I(I)),K
                 WRITE(PU,2001)
                 WRITE(PU,2002)
                 DO J=1,BS%NTyp1PF%I(I)
                    WRITE(PU,2006)BS%Typ1Ell%I(J,I),BS%Typ1Exp%D(J,I),BS%Typ1CCo%D(J,I)
                 ENDDO
                 DO K=0,BS%ProjEll%I(I)
                    WRITE(PU,2003)K
                    WRITE(PU,2002)
                    DO J=1,BS%NTyp2PF%I(K,I)
                       WRITE(PU,2006)BS%Typ2Ell%I(J,K,I),BS%Typ2Exp%D(J,K,I),BS%Typ2CCo%D(J,K,I)
                    ENDDO
                 ENDDO
              ENDIF
           ENDIF
        ENDDO
        WRITE(PU,1001)
        CALL PrintProtectR(PU)
        CALL ClosePU(PU)

2000    FORMAT(1x,A2,' has an ECP replacing ',I2,' electrons')
2001    FORMAT(1x,'Type 1 ECP contraction')
2002    FORMAT(1x,' Ell      Exponent       CCoefficient ')
2003    FORMAT(1x,'Type 2 ECP contraction, projector symmetry:',I2)
2006    FORMAT(1x,I2,6x,2(1x,D14.8))

1001    FORMAT(72('='))
1002    FORMAT(1x,A2,' has ',I2,' associated contractions,')
1003    FORMAT(1x,'Contraction ',I2,' involves', &
             I2,' primitives : ')
1004    FORMAT(1x,'Primitive  Exponent',7x,'Normalized Coeficients')
1103    FORMAT(1x,'Contraction ',I2,' involves', &
             I2,' primitive : ')
1104    FORMAT(1x,'Primitive  Exponent',7x,'Normalized Coeficient')

1005    FORMAT(18x,20(12x,A3))
1006    FORMAT(1x,I2,6x,8(1x,D14.8))
1007    FORMAT(60('='))
      END SUBROUTINE Print_BSET
!----------------------------------------------------------------PRINT PBC
!
!----------------------------------------------------------------PRINT PBC
      SUBROUTINE Print_PBCInfo(PBC,FileName_O,Unit_O)
        TYPE(PBCInfo)                        :: PBC         
        INTEGER                              :: I,K,PU
        LOGICAL                              :: Opened
        INTEGER,         OPTIONAL,INTENT(IN) :: Unit_O
        CHARACTER(LEN=*),OPTIONAL,INTENT(IN) :: FileName_O
        CHARACTER(LEN=DEFAULT_CHR_LEN)       :: Mssg
!
        PU=OpenPU(FileName_O=FileName_O,Unit_O=Unit_O)

        Mssg='PFFMaxEll = '//TRIM(IntToChar(PBC%PFFMaxEll))
        WRITE(PU,*)TRIM(Mssg)
        Mssg='PFFWellSep = '//TRIM(IntToChar(PBC%PFFWelSep))
        WRITE(PU,*)TRIM(Mssg)
           
        Mssg='PBCs in '//TRIM(IntToChar(PBC%Dimen))//' dimensions'
        WRITE(PU,*)TRIM(Mssg)

        Mssg="Cell Volume = "//TRIM(DblToMedmChar(PBC%CellVolume))
        WRITE(PU,*)TRIM(Mssg)

        Mssg='PBC         = ('//TRIM(IntToChar(PBC%AutoW%I(1)))//',' &
                              //TRIM(IntToChar(PBC%AutoW%I(2)))//',' &
                              //TRIM(IntToChar(PBC%AutoW%I(3)))//')'
        WRITE(PU,*)TRIM(Mssg)

        Mssg=' TransVec   = ('//TRIM(DblToMedmChar(PBC%TransVec%D(1)))//', ' &
                              //TRIM(DblToMedmChar(PBC%TransVec%D(2)))//', ' &
                              //TRIM(DblToMedmChar(PBC%TransVec%D(3)))//') '
        WRITE(PU,*)TRIM(Mssg)
        Mssg=' CellCenter = ('//TRIM(DblToMedmChar(PBC%CellCenter%D(1)))//', ' &
                              //TRIM(DblToMedmChar(PBC%CellCenter%D(2)))//', ' &
                              //TRIM(DblToMedmChar(PBC%CellCenter%D(3)))//') '
        WRITE(PU,*)TRIM(Mssg)
        WRITE(PU,*)' Lattice Vectors: '
        Mssg=' a =  ('//TRIM(DblToMedmChar(PBC%BoxShape%D(1,1)))//', ' &
                      //TRIM(DblToMedmChar(PBC%BoxShape%D(2,1)))//', ' &
                      //TRIM(DblToMedmChar(PBC%BoxShape%D(3,1)))//') '                
        WRITE(PU,*)TRIM(Mssg)
        Mssg=' b =  ('//TRIM(DblToMedmChar(PBC%BoxShape%D(1,2)))//', ' &
                      //TRIM(DblToMedmChar(PBC%BoxShape%D(2,2)))//', ' &
                      //TRIM(DblToMedmChar(PBC%BoxShape%D(3,2)))//') '                
        WRITE(PU,*)TRIM(Mssg)
        Mssg=' c =  ('//TRIM(DblToMedmChar(PBC%BoxShape%D(1,3)))//', ' &
                      //TRIM(DblToMedmChar(PBC%BoxShape%D(2,3)))//', ' &
                      //TRIM(DblToMedmChar(PBC%BoxShape%D(3,3)))//') '                
        WRITE(PU,*)TRIM(Mssg)
        WRITE(PU,*)' Inverse Lattice Vectors: '
        Mssg=' 1/a = ('//TRIM(DblToMedmChar(PBC%InvBoxSh%D(1,1)))//', ' &
                       //TRIM(DblToMedmChar(PBC%InvBoxSh%D(2,1)))//', ' &
                       //TRIM(DblToMedmChar(PBC%InvBoxSh%D(3,1)))//') '                
        WRITE(PU,*)TRIM(Mssg)
        Mssg=' 1/b = ('//TRIM(DblToMedmChar(PBC%InvBoxSh%D(1,2)))//', ' &
                       //TRIM(DblToMedmChar(PBC%InvBoxSh%D(2,2)))//', ' &
                       //TRIM(DblToMedmChar(PBC%InvBoxSh%D(3,2)))//') '                 
        WRITE(PU,*)TRIM(Mssg)
        Mssg=' 1/c = ('//TRIM(DblToMedmChar(PBC%InvBoxSh%D(1,3)))//', ' &
                       //TRIM(DblToMedmChar(PBC%InvBoxSh%D(2,3)))//', ' &
                       //TRIM(DblToMedmChar(PBC%InvBoxSh%D(3,3)))//') '                
        WRITE(PU,*)TRIM(Mssg)
        CALL ClosePU(PU)
!
     END SUBROUTINE Print_PBCInfo
!--------------------------------------------------------------------------
! Print the CellSet
!--------------------------------------------------------------------------
  SUBROUTINE Print_CellSet(CS,Name,Proc_O,Unit_O)
     TYPE(CellSet)                    :: CS
     CHARACTER(LEN=*),OPTIONAL        :: Proc_O
     CHARACTER(LEN=*)                 :: Name
     INTEGER,OPTIONAL                 :: Unit_O
     INTEGER                          :: PU
     CHARACTER(LEN=2*DEFAULT_CHR_LEN) :: CellStr
!-----------------------------------------------------------------------------------------
     IF(PrintFlags%Key<DEBUG_MAXIMUM.OR.CS%NCells==1)RETURN
     IF(.NOT. AllocQ(CS%Alloc))CALL Halt(' Cells not allocated in Print_CellSet')
#ifdef PARALLEL
   IF(MyID == ROOT) THEN
#endif
     PU=OpenPU(Unit_O=Unit_O)
     IF(PRESENT(Proc_O)) THEN
        CellStr=ProcessName(Proc_O)//'Cells in '//TRIM(Name)//' = '//TRIM(IntToChar(CS%NCells))
     ELSE
        CellStr='Cells in '//TRIM(Name)//' = '//TRIM(IntToChar(CS%NCells))
     ENDIF
     WRITE(PU,*)TRIM(CellStr)
     CALL ClosePU(PU)
#ifdef PARALLEL
   ENDIF
#endif
  END SUBROUTINE Print_CellSet
!----------------------------------------------------------------PRINT COORDINATES
!
!----------------------------------------------------------------PRINT COORDINATES

     SUBROUTINE XSFPreamble(Steps,FileName,Unit)
       INTEGER                     :: Steps
       INTEGER,         INTENT(IN) :: Unit
       CHARACTER(LEN=*),INTENT(IN) :: FileName
       CHARACTER(LEN=DEFAULT_CHR_LEN)       :: Mssg
       CALL OpenASCII(FileName,Unit,Rewind_O=.TRUE.)
       Mssg='ANIMSTEPS  '//IntToChar(Steps)
       WRITE(Unit,*)TRIM(Mssg)
       CLOSE(Unit)
     END SUBROUTINE XSFPreamble

     SUBROUTINE Print_CRDS(GM,FileName_O,Unit_O,PrintGeom_O,NewFile_O,Clone_O,CrdInAng_O,Remark_O,Gradients_O)
       TYPE(CRDS) :: GM         
       INTEGER :: K
       LOGICAL :: Opened
       INTEGER,         OPTIONAL,INTENT(IN) :: Unit_O,Clone_O
       CHARACTER(LEN=*),OPTIONAL,INTENT(IN) :: FileName_O,PrintGeom_O,Remark_O,Gradients_O
       LOGICAL,         OPTIONAL,INTENT(IN) :: NewFile_O,CrdInAng_O
       LOGICAL                              :: CrdInAng
       INTEGER                              :: I,PU
       CHARACTER(LEN=2*DCL)                 :: Mssg
       CHARACTER(LEN=DCL)                   :: AuxChar
       CHARACTER(LEN=10)                    :: Gradients
       CHARACTER(LEN=2)                     :: Atom
       CHARACTER(LEN=4)                     :: PDBAtom
       REAL(DOUBLE)                         :: AA,GAA
       REAL(DOUBLE), DIMENSION(3)     :: VTmp
       REAL(DOUBLE)                         :: A,B,C,Alpha,Beta,Gamma


       ! Are we printing out gradients or forces?
       IF(PRESENT(Gradients_O))THEN
          Gradients=TRIM(Gradients_O)
       ELSE
          Gradients=""
       ENDIF
       !Check if the coordinates are in Angstrom.
       IF(PRESENT(CrdInAng_O))THEN
          CrdInAng=CrdInAng_O
       ELSE
          CrdInAng=.FALSE.
       ENDIF
       IF(CrdInAng)THEN
          AA=One
          GAA=One
       ELSEIF(TRIM(Gradients)=='Velocities')THEN
          AA=AUToAngstroms
          GAA=AUToAngstroms/InternalTimeToFemtoseconds
       ELSEIF(TRIM(Gradients)=='Gradients')THEN
          AA=AUToAngstroms
          GAA=AU2eV*AUToAngstroms
       ELSE
          AA=AUToAngstroms
       ENDIF
       !
#ifdef PARALLEL
       IF(MyId==ROOT)THEN
#endif
          PU=OpenPU(FileName_O=FileName_O,Unit_O=Unit_O,NewFile_O=NewFile_O)
          IF(PRESENT(PrintGeom_O))THEN
             IF(PrintGeom_O=='XYZ'.OR.PrintGeom_O=='XSF') THEN
!============================================================================
                IF(PrintGeom_O=='XYZ')THEN
!============================================================================
                   ! Print XYZ format
                   Mssg=IntToChar(GM%NAtms)
                   WRITE(PU,*)TRIM(Mssg)
                   IF(PRESENT(Remark_O))THEN
<<<<<<< HEAD
                      Mssg=TRIM(Remark_O)//', <SCF> = '//TRIM(FltToChar(GM%ETotal))//' H'
                   ELSE
                      Mssg='Geom #'//TRIM(IntToChar(GM%Confg)) &
                           //', <SCF> = '//TRIM(FltToChar(GM%ETotal))//' H'
=======
                      Mssg=TRIM(Remark_O)//', <SCF> = '//TRIM(FltToChar(GM%ETotal*AU2Ev))//' eV'
                   ELSE
                      Mssg='Geom #'//TRIM(IntToChar(GM%Confg)) &
                           //', <SCF> = '//TRIM(FltToChar(GM%ETotal*AU2Ev))//' eV'
>>>>>>> accd2ec9
                   ENDIF
                   IF(PRESENT(Clone_O)) &
                        Mssg='Clone # '//TRIM(IntToChar(Clone_O))//" / "//TRIM(Mssg)
                   IF(GM%PBC%Dimen/=0)THEN
                      CALL VecToAng(GM%PBC,a,b,c,alpha,beta,gamma)
                      Mssg=TRIM(Mssg)//", PBC= " &
                           //TRIM(FltToMedmChar(a*AA))//" " &
                           //TRIM(FltToMedmChar(b*AA))//" " &
                           //TRIM(FltToMedmChar(c*AA))//" " &
                           //TRIM(FltToMedmChar(alpha))//" " &
                           //TRIM(FltToMedmChar(beta))//" " &
                           //TRIM(FltToMedmChar(gamma))
                   ENDIF
                   WRITE(PU,*)TRIM(Mssg)
!============================================================================
                ELSE  !! XSF
!============================================================================
                   IF(GM%PBC%Dimen==0)THEN
                      Mssg='MOLECULE'
                   ELSEIF(GM%PBC%Dimen==1)THEN
                      Mssg='WIRE'
                   ELSEIF(GM%PBC%Dimen==2)THEN
                      Mssg='SLAB'
                   ELSE
                      Mssg='CRYSTAL'
                   ENDIF
                   WRITE(PU,*)TRIM(Mssg)
                   Mssg='PRIMVEC '//TRIM(IntToChar(GM%Confg+1))
                   WRITE(PU,*)TRIM(Mssg)
                   ! Cell Vectors
                   GM%PBC%BoxShape%D=GM%PBC%BoxShape%D*AA
                   WRITE(PU,111)GM%PBC%BoxShape%D(1,:)
                   WRITE(PU,111)GM%PBC%BoxShape%D(2,:)
                   WRITE(PU,111)GM%PBC%BoxShape%D(3,:)
111                FORMAT(1X,3(F14.5,' '))
                   GM%PBC%BoxShape%D=GM%PBC%BoxShape%D/AA
                   Mssg='PRIMCOORD '//TRIM(IntToChar(GM%Confg+1))
                   WRITE(PU,*)TRIM(Mssg)
                   WRITE(PU,*)GM%NAtms,1
                ENDIF
                ! XYZ style formating
                DO I=1,GM%NAtms
                   IF(GM%CConstrain%I(I)==1) THEN
                      AuxChar='C'
                   ELSE IF(GM%CConstrain%I(I)==2) THEN
                      AuxChar='R'
                   ELSE
                      AuxChar=' '
                   ENDIF
                   Atom=GM%AtNam%C(I)
                   CALL UpCase(Atom)
                   IF(TRIM(Gradients)=="Gradients")THEN
                      WRITE(PU,222)Atom,(GM%Carts%D(K,I)*AA,K=1,3),(-GM%Gradients%D(K,I)*GAA,K=1,3),TRIM(ADJUSTL(AuxChar))
                   ELSEIF(TRIM(Gradients)=="Velocities")THEN
                      WRITE(PU,222)Atom,(GM%Carts%D(K,I)*AA,K=1,3),(GM%Velocity%D(K,I)*GAA,K=1,3),TRIM(ADJUSTL(AuxChar))
                   ELSE
                      WRITE(PU,223)Atom,(GM%Carts%D(K,I)*AA,K=1,3),TRIM(ADJUSTL(AuxChar))
                   ENDIF
                ENDDO
222             FORMAT(1X,A2,6(F22.16,' '),A1)
223             FORMAT(1X,A2,3(F22.16,' '),A1)

!!$                DO I=1,GM%NAtms
!!$                   IF(GM%CConstrain%I(I)==1) THEN
!!$                      AuxChar='C'
!!$                   ELSE IF(GM%CConstrain%I(I)==2) THEN
!!$                      AuxChar='R'
!!$                   ELSE
!!$                      AuxChar=' '
!!$                   ENDIF
!!$                   Atom=GM%AtNam%C(I)
!!$                   CALL UpCase(Atom)
!!$                   WRITE(PU,223)Atom,(GM%BoxCarts%D(K,I),K=1,3),TRIM(ADJUSTL(AuxChar))
!!$223                FORMAT(1X,A2,3(F22.16,' '),A1,' << FRACTIONALS ')
!!$                ENDDO
!============================================================================
             ELSEIF(PrintGeom_O=='PDB')THEN
!============================================================================
                AA=One/AngstromsToAU
                WRITE(PU,11)GM%Confg
11              FORMAT('MODEL  ',I6)
                IF(PRESENT(Remark_O))THEN
<<<<<<< HEAD
                   Mssg=TRIM(Remark_O)//', <SCF> = '//TRIM(FltToChar(GM%ETotal))//' H'
                ELSE                   
                   Mssg=' <SCF> = '//TRIM(FltToChar(GM%ETotal))//' H'
=======
                   Mssg=TRIM(Remark_O)//', <SCF> = '//TRIM(FltToChar(GM%ETotal*AU2Ev))//' eV'
                ELSE                   
                   Mssg=' <SCF> = '//TRIM(FltToChar(GM%ETotal*AU2Ev))//' eV'
>>>>>>> accd2ec9
                ENDIF
                WRITE(PU,22)Mssg
22              FORMAT('REMARK   1  ',A60)
                IF(GM%PBC%Dimen/=0)THEN
                   CALL VecToAng(GM%PBC,a,b,c,alpha,beta,gamma)
                   WRITE(PU,33)a*AA,b*AA,c*AA,alpha,beta,gamma
33                 FORMAT('CRYST1',3F9.3,3F7.2,1x,11A1,I4)
                ENDIF
                DO I=1,GM%NAtms
                   Atom=GM%AtNam%C(I)
                   IF(GM%CConstrain%I(I)==1) THEN
                      AuxChar='C'
                   ELSE IF(GM%CConstrain%I(I)==2) THEN
                      AuxChar='R'
                   ELSE
                      AuxChar=' '
                   ENDIF
                   CALL UpCase(Atom)
                   IF(TRIM(Gradients)=='Gradients')THEN
                      WRITE(PU,44)'ATOM  ',  I,     Atom//'  ', ' ',  'UNK',   ' ', 1, ' ' ,   (GM%Carts%D(K,I)*AA,K=1,3), &
                                                                                              (-GM%Gradients%D(K,I)*GAA,K=1,3),AuxChar
                   ELSEIF(TRIM(Gradients)=='Velocities')THEN
                      WRITE(PU,44)'ATOM  ',  I,     Atom//'  ', ' ',  'UNK',   ' ', 1, ' ' ,   (GM%Carts%D(K,I)*AA,K=1,3), &
                                                                                               (GM%Velocity%D(K,I)*GAA,K=1,3),AuxChar
                   ELSE
                      WRITE(PU,45)'ATOM  ',  I,     Atom//'  ', ' ',  'UNK',   ' ', 1, ' ' ,   (GM%Carts%D(K,I)*AA,K=1,3),One,Zero,AuxChar
                   ENDIF
                ENDDO
                WRITE(PU,55)
44              FORMAT(     A6,      I5, 1X,A4,    A1,   A3,  1X, A1 ,I4,  A1,3X,6F8.3,1x,A2)
45              FORMAT(     A6,      I5, 1X,A4,    A1,   A3,  1X, A1 ,I4,  A1,3X,3F8.3,2F6.2,10X,A2,A2 )
55              FORMAT('ENDMDL')
!============================================================================
             ELSEIF(PrintGeom_O=='CIF')THEN
!============================================================================
                ! See http://www.iucr.ac.uk/iucr-top/cif/cifdic_html/1/cif_core.dic/index.html
                ! for the definition of the entries.
                !
                CALL VecToAng(GM%PBC,A,B,C,Alpha,Beta,Gamma)
                !
                IF(PRESENT(Remark_O))THEN
                   Mssg='data_'//TRIM(Remark_O)//'_<SCF>_=_'//TRIM(FltToChar(GM%ETotal*AU2Ev))//' eV'
                ELSE                   
                   Mssg='data_'//'Geom#'//TRIM(IntToChar(GM%Confg))//'_<SCF>_=_'//TRIM(FltToChar(GM%ETotal*AU2Ev))//'_eV'
                ENDIF
                Mssg=Squish(Mssg)
                WRITE(PU,500) Mssg
                !Cell
                WRITE(PU,501)
                WRITE(PU,502) A
                WRITE(PU,503) B
                WRITE(PU,504) C
                WRITE(PU,505) Alpha
                WRITE(PU,506) Beta 
                WRITE(PU,507) Gamma
                WRITE(PU,508) GM%PBC%CellVolume
                !Atoms
                WRITE(PU,550)
                WRITE(PU,551)
                WRITE(PU,552)
                WRITE(PU,553)
                WRITE(PU,554)
                DO I=1,GM%NAtms
                   Atom=GM%AtNam%C(I)
                   Vtmp(1:3)=MATMUL(GM%PBC%InvBoxSh%D,GM%Carts%D(1:3,I))
                   CALL UpCase(Atom)
                   WRITE(PU,555)Atom,(VTmp(K),K=1,3)
                ENDDO
                !
                !Cell
500             FORMAT(A60)
501             FORMAT('_space_group_symop_operation_xyz ''x, y, z''')
502             FORMAT('_cell_length_a    ',F14.5)
503             FORMAT('_cell_length_b    ',F14.5)
504             FORMAT('_cell_length_c    ',F14.5)
505             FORMAT('_cell_angle_alpha ',F14.5)
506             FORMAT('_cell_angle_beta  ',F14.5)
507             FORMAT('_cell_angle_gamma ',F14.5)
508             FORMAT('_cell_volume      ',F14.5)
                !Atoms
550             FORMAT('loop_')
551             FORMAT('_atom_site_type_symbol')
552             FORMAT('_atom_site_fract_x')
553             FORMAT('_atom_site_fract_y')
554             FORMAT('_atom_site_fract_z')
555             FORMAT(1X,A,1X,3F14.5)
             ENDIF
!============================================================================
          ELSEIF(PrintFlags%Fmt==DEBUG_MMASTYLE)THEN
!============================================================================
             Mssg=' NAtoms = '//IntToChar(GM%NAtms)//';'
             WRITE(PU,*)TRIM(Mssg)
             WRITE(PU,*)'(* Coordinates are in AU *)'
             DO I=1,GM%NAtms
                Mssg='R['//TRIM(IntToChar(I))//']={'           &
                     //DblToMMAChar(GM%Carts%D(1,I))//','  &
                     //DblToMMAChar(GM%Carts%D(2,I))//','  &
                     //DblToMMAChar(GM%Carts%D(3,I))//'};'
                WRITE(PU,*)TRIM(Mssg)
             ENDDO
          ELSE
             !  Default is the full dump of the internal representation
             CALL PrintProtectL(PU)
             WRITE(PU,3)
             WRITE(PU,*)'Internal representation of the geometry:'
             IF(GM%InAU)THEN
                WRITE(PU,*)'Geometry originally in AU has not been rescaled.'
             ELSE
                WRITE(PU,*)'Geometry originally in Angstroms has been converted to AU.'
             ENDIF
             IF(GM%Ordrd==SFC_HILBERT)THEN
                WRITE(PU,*)'Geometry has been reordered using the Hilbert curve.'
             ELSEIF(GM%Ordrd==SFC_PEANO)THEN
                WRITE(PU,*)'Geometry has been reordered using the Peano curve.'
             ELSEIF(GM%Ordrd==SFC_RANDOM)THEN
                WRITE(PU,*)'Geometry has been randomly reordered.'
             ELSE
                WRITE(PU,*)'Geometry has not been reordered.'
             ENDIF
             Mssg='Number of electrons = '//TRIM(IntToChar(GM%NElec))
             WRITE(PU,*)TRIM(Mssg)
             WRITE(PU,2)
             CALL ClosePU(PU)
             CALL Print_PBCInfo(GM%PBC,FileName_O,Unit_O)
             PU=OpenPU(FileName_O=FileName_O,Unit_O=Unit_O)
             WRITE(PU,*)' Cartesian coordinates in AU:'
             DO I=1,GM%NAtms
                Mssg=TRIM(IntToChar(I))//'   '//Ats(INT(GM%AtNum%D(I))) &  !!!! correct only for integer charged QM atoms
                     //'   '//DblToMedmChar(GM%Carts%D(1,I))          &
                     //'   '//DblToMedmChar(GM%Carts%D(2,I))          &
                     //'   '//DblToMedmChar(GM%Carts%D(3,I))           
                WRITE(PU,*)TRIM(Mssg)
             ENDDO
             WRITE(PU,3)
             CALL PrintProtectR(PU)
          ENDIF
          CALL ClosePU(PU)
#ifdef PARALLEL
       ENDIF
#endif
2      FORMAT(72('-'))
3      FORMAT(72('='))
     END SUBROUTINE Print_CRDS
!-----------------------------------------------------------------------------
!-----------------------------------------------------------------------------
!    Print a BCSR matrix
!
     SUBROUTINE Print_BCSR(A,Name,FileName_O,Unit_O)       
        TYPE(BCSR)                           :: A
        TYPE(DBL_RNK2)                       :: B
        CHARACTER(LEN=*),INTENT(IN)          :: Name
        INTEGER,         OPTIONAL,INTENT(IN) :: Unit_O                
       
        CHARACTER(LEN=*),OPTIONAL,INTENT(IN) :: FileName_O
       IF(PrintFlags%Mat/=DEBUG_MATRICES.AND.(.NOT.PRESENT(Unit_O)))RETURN        
#ifdef PARALLEL 
        IF(MyId==ROOT)THEN
#endif
           CALL SetEq(B,A)
           CALL Print_DBL_RNK2(B,Name,FileName_O,Unit_O)
           CALL Delete(B)
#ifdef PARALLEL 
        ENDIF
#endif
     END SUBROUTINE Print_BCSR
#ifdef PARALLEL
!-----------------------------------------------------------------------------
!    Print a DBCSR matrix
!
     SUBROUTINE Print_DBCSR(A,Name,FileName_O,Node_O,Distrib_O)       
        TYPE(DBCSR), INTENT(INOUT)           :: A
        TYPE(DBL_RNK2)                       :: B
        TYPE(BCSR)                           :: C
        CHARACTER(LEN=*),INTENT(IN)          :: Name
        CHARACTER(LEN=DEFAULT_CHR_LEN)       :: Name2
        CHARACTER(LEN=*),OPTIONAL,INTENT(IN) :: FileName_O
        INTEGER,OPTIONAL                     :: Node_O
        LOGICAL,OPTIONAL                     :: Distrib_O
        INTEGER                              :: I
        IF(PrintFlags%Mat/=DEBUG_MATRICES)RETURN
        IF(PRESENT(Distrib_O))THEN
           IF(Distrib_O)THEN
              CALL SetEq(B,A) 
              DO I=0,NPrc-1
                 IF(InParallel)CALL AlignNodes()
                 IF(MyId==I)THEN
                    Name2=TRIM(Name)//'['//TRIM(IntToChar(I))//']'
                    CALL Print_DBL_RNK2(B,Name2,OutFile)
                 ENDIF
              ENDDO
              CALL Delete(B)
           ELSE
              CALL Halt(' Logic error 1 in Print_DBCSR ')
           ENDIF          
        ELSEIF(PRESENT(Node_O))THEN
           IF(MyId==Node_O)THEN
              CALL SetEq(B,A) 
              Name2=TRIM(Name)//'['//TRIM(IntToChar(Node_O))//']'
              CALL Print_DBL_RNK2(B,Name2,OutFile)
              CALL Delete(B)
           ENDIF
        ELSE
           CALL SetEq(C,A)
           CALL Print_BCSR(C,Name,Filename_O)
           CALL Delete(C)
        ENDIF
     END SUBROUTINE Print_DBCSR
#endif

     SUBROUTINE Print_DBL_RNK2(A,Name,FileName_O,Unit_O)       
        TYPE(DBL_RNK2)             :: A
        CHARACTER(LEN=*)           :: Name
        INTEGER, OPTIONAL          :: Unit_O                
        CHARACTER(LEN=*), OPTIONAL :: FileName_O
        IF(.NOT.AllocQ(A%Alloc)) &
           CALL Halt(' Matrix not allocated in Print_DBL_RNK2.')
        CALL Print_DBL_Rank2A(A%D,Name,FileName_O,Unit_O)
     END SUBROUTINE Print_DBL_RNK2

     SUBROUTINE Print_DBL_Rank2A(A,Name,FileName_O,Unit_O)
        REAL(DOUBLE),DIMENSION(:,:),INTENT(IN) :: A
        INTEGER                                :: I,J,K,L,M,N,Unit
        CHARACTER(LEN=*)                       :: Name
        INTEGER, OPTIONAL                      :: Unit_O
        CHARACTER(LEN=*),OPTIONAL,INTENT(IN)   :: FileName_O
        Unit=Out; IF(PRESENT(Unit_O))Unit=Unit_O
        IF(PRESENT(FileName_O).AND.Unit/=6)THEN
           CALL OpenASCII(FileName_O,Unit)
        ELSEIF(Unit/=6)THEN            
           CALL OpenASCII(OutFile,Unit)
        ENDIF
        M=SIZE(A,1); N=SIZE(A,2)        
        IF(PrintFlags%Fmt==DEBUG_MMASTYLE)THEN
           IF(M/=N) &
              CALL Halt(' Print_DBL_Rank2A does not currently'//   &
                        ' support rectangular matrices with'//     & 
                        ' PrintFlags%Fmt==DEBUG_MMASTYLE:'//Rtrn// &
                        ' attempting to print '//TRIM(NAME))
           WRITE(Unit,100)
           WRITE(Unit,101)
           WRITE(Unit,102)N
           DO I=1,N,2
              K=MIN(I+1,N)
              IF(K-I+1.EQ.2)THEN
                 WRITE(Unit,202)(J,J=I,K)  
              ELSEIF(K-I+1.EQ.1)THEN
                 WRITE(Unit,201)(J,J=I,K)  
              ENDIF
              DO L=1,N
                  IF(K-I+1.EQ.2)THEN
                     WRITE(Unit,302)L,L, &
                       (FRACTION(A(L,J)),EXPONENT(A(L,J)),J=I,K)
                  ELSEIF(K-I+1.EQ.1)THEN
                     WRITE(Unit,301)L,L, &
                       (FRACTION(A(L,J)),EXPONENT(A(L,J)),J=I,K)
                  ENDIF
              ENDDO
           ENDDO
           WRITE(Unit,103)N
           WRITE(Unit,104)TRIM(Name)
           WRITE(Unit,99)
        ELSE
           WRITE(Unit,401)TRIM(Name)
!
           DO I=1,N,10
              K=MIN(I+9,N)
              WRITE(Unit,501)(J,J=I,K)  
              DO L=1,M
                WRITE(Unit,701) L,(A(L,J),J=I,K)
              ENDDO
           ENDDO
!
        ENDIF
        IF(Out/=6) CLOSE(Out)
        RETURN
!
   100  FORMAT(' (*',65('='),'*)')
    99  FORMAT(' mv[m_List]:=MatrixForm[ N[ Chop[m,0.001],4]]; ')
   101  FORMAT(1x,'Ap[x_List,y_List]:=Append[x,y];')
   102  FORMAT(1x,'Tmp=Table[{},{i,',I4,'}];')
   103  FORMAT(1x,'Do[Tmp[[i]]=Flatten[Tmp[[i]]],{i,1,',I4,'}];')
   104  FORMAT(1x,A,' = Tmp ; ')
   201  FORMAT('(*           ',1(14x,i4),'   *)')
   202  FORMAT('(*           ',2(14x,i4),'   *)')
   301  FORMAT(1x,'Tmp[[',I4,']]=Ap[Tmp[[',I4,']],', &
                         '{',F19.16,'*2^(',I4,')}];')
   302  FORMAT(1x,'Tmp[[',I4,']]=Ap[Tmp[[',I4,']],', &
                       '{',1(F19.16,'*2^(',I4,'),'), &
                             F19.16,'*2^(',I4,')}];')
   401  FORMAT(2x,A,':')
   501  FORMAT(T2,10I16)
   601  FORMAT(I5,10F10.5)
   701  FORMAT(I5,10D16.8)
!
   END SUBROUTINE Print_DBL_Rank2A
!==================================================================
!
!    Print Check Sums
!      
!==================================================================
   SUBROUTINE Print_CheckSum_DBL_VECT(A,Name,Unit_O,Proc_O)
        TYPE(DBL_VECT), INTENT(IN)           :: A
        REAL(DOUBLE)                         :: Chk
        CHARACTER(LEN=*)                     :: Name
        INTEGER,         OPTIONAL,INTENT(IN) :: Unit_O
        CHARACTER(LEN=*),OPTIONAL            :: Proc_O
        INTEGER                              :: I,PU
        CHARACTER(LEN=DEFAULT_CHR_LEN)       :: ChkStr
!----------------------------------------------------------------------------------------
        IF(PrintFlags%Key/=DEBUG_MAXIMUM.AND. &
           PrintFlags%Chk/=DEBUG_CHKSUMS)RETURN
!---------------------------------------------------------------------------------------   
!       Compute check sum
        Chk=Zero
        DO I=LBOUND(A%D,1),UBOUND(A%D,1)
           Chk=Chk+A%D(I)*A%D(I)
        ENDDO
        Chk=SQRT(Chk) 
#ifdef PARALLEL
        IF(MyID==ROOT)THEN
#endif
           ChkStr=CheckSumString(Chk,Name,Proc_O)
!          Write check string
           PU=OpenPU(Unit_O=Unit_O)
           WRITE(PU,'(1x,A)')TRIM(ChkStr)
           CALL ClosePU(PU)
#ifdef PARALLEL
        ENDIF
#endif
      END SUBROUTINE Print_CheckSum_DBL_VECT
!----------------------------------------------------------------------------------------
!
!----------------------------------------------------------------------------------------
   SUBROUTINE Print_CheckSum_DBL_RNK2(A,Name,Unit_O,Proc_O)
        TYPE(DBL_RNK2), INTENT(IN)           :: A
        REAL(DOUBLE)                         :: Chk
        CHARACTER(LEN=*)                     :: Name
        INTEGER,         OPTIONAL,INTENT(IN) :: Unit_O
        CHARACTER(LEN=*),OPTIONAL            :: Proc_O
        INTEGER                              :: I,J,PU
        CHARACTER(LEN=DEFAULT_CHR_LEN)       :: ChkStr
!----------------------------------------------------------------------------------------
        IF(PrintFlags%Key/=DEBUG_MAXIMUM.AND. &
           PrintFlags%Chk/=DEBUG_CHKSUMS)RETURN
!---------------------------------------------------------------------------------------   
!       Compute check sum
        Chk=Zero
        DO I=LBOUND(A%D,1),UBOUND(A%D,1)
           DO J=LBOUND(A%D,2),UBOUND(A%D,2)
              Chk=Chk+A%D(I,J)*A%D(I,J)
           ENDDO
        ENDDO
        Chk=SQRT(Chk) 
#ifdef PARALLEL
        IF(MyID==ROOT)THEN
#endif
           ChkStr=CheckSumString(Chk,Name,Proc_O)
!          Write check string
           PU=OpenPU(Unit_O=Unit_O)
           WRITE(PU,'(1x,A)')TRIM(ChkStr)
           CALL ClosePU(PU)
#ifdef PARALLEL
        ENDIF
#endif
      END SUBROUTINE Print_CheckSum_DBL_RNK2
!----------------------------------------------------------------------------------------
!
!----------------------------------------------------------------------------------------
      SUBROUTINE Print_CheckSum_BCSR(A,Name,Proc_O,Unit_O)
        TYPE(BCSR), INTENT(IN)               :: A
        REAL(DOUBLE)                         :: Chk
        CHARACTER(LEN=*)                     :: Name
        INTEGER,         OPTIONAL,INTENT(IN) :: Unit_O
        CHARACTER(LEN=*),OPTIONAL            :: Proc_O
        INTEGER                              :: I,J,PU,AtA,AtB,P,R,RN,NA,K1,K2
        CHARACTER(LEN=DEFAULT_CHR_LEN)       :: ChkStr
        REAL(DOUBLE),DIMENSION(5,5)          :: Temp
!----------------------------------------------------------------------------------------
        IF(PrintFlags%Key/=DEBUG_MAXIMUM .AND. &
             PrintFlags%Chk/=DEBUG_CHKSUMS)RETURN
!---------------------------------------------------------------------------------------   
!       Compute check sum
#ifdef PARALLEL
        IF(MyID==ROOT)THEN
#endif
        Chk=Zero
        DO I=1,A%NNon0
           Chk=Chk+A%MTrix%D(I)*A%Mtrix%D(I)
        ENDDO
        Chk=SQRT(Chk) 
!#ifdef PARALLEL
!        IF(MyID==ROOT)THEN
!#endif

!          Create check string
           ChkStr=CheckSumString(Chk,Name,Proc_O)
!          Write check string
           PU=OpenPU(Unit_O=Unit_O)
           WRITE(PU,'(1x,A)')TRIM(ChkStr)
           CALL ClosePU(PU)
#ifdef PARALLEL
        ENDIF
#endif
      END SUBROUTINE Print_CheckSum_BCSR
!----------------------------------------------------------------------------------------
!
!----------------------------------------------------------------------------------------   
#ifdef PARALLEL
   SUBROUTINE Print_CheckSum_DBCSR(A,Name,Proc_O,Unit_O)
      TYPE(DBCSR), INTENT(IN)   :: A
      CHARACTER(LEN=*),OPTIONAL,INTENT(IN) :: Proc_O
      INTEGER,         OPTIONAL,INTENT(IN) :: Unit_O
      REAL(DOUBLE)              :: Chk
      REAL(DOUBLE), EXTERNAL    :: DDot
      REAL(DOUBLE)              :: DotPrd
      CHARACTER(LEN=*)          :: Name
      CHARACTER(LEN=DEFAULT_CHR_LEN) :: ChkStr
      INTEGER :: I,PU
!----------------------------------------------------------------------------------------
    IF(PrintFlags%Key/=DEBUG_MAXIMUM.AND. &
       PrintFlags%Chk/=DEBUG_CHKSUMS)RETURN
!---------------------------------------------------------------------------------------   
      Chk=Zero
      DO I=1,A%NNon0
         Chk=Chk+A%MTrix%D(I)*A%Mtrix%D(I)
      ENDDO
      DotPrd=Reduce(Chk)
      IF(MyID==ROOT)THEN
         Chk=SQRT(DotPrd) 
         ! Create check string
         ChkStr=CheckSumString(Chk,Name,Proc_O)
         PU=OpenPU(Unit_O=Unit_O)
         WRITE(PU,'(1x,A)')ChkStr
         CALL ClosePU(PU)
      ENDIF
   END SUBROUTINE Print_CheckSum_DBCSR
#endif
!----------------------------------------------------------------------------------------
!
!----------------------------------------------------------------------------------------
  SUBROUTINE Print_CheckSum_HGRho(A,Name,DistRho,Proc_O,Unit_O)
    TYPE(HGRho)                          :: A
    CHARACTER(LEN=*)                     :: Name   
    INTEGER,         OPTIONAL,INTENT(IN) :: Unit_O
    CHARACTER(LEN=*),OPTIONAL            :: Proc_O
    LOGICAL                              :: DistRho
    INTEGER                              :: PU,I,L,M,N,LMN,jadd,zq,iq,oq,orr,Ell,LenKet,NQ
    REAL(DOUBLE)                         :: ChkCoef,ChkExp,ChkLMN,Zt
    CHARACTER(LEN=2*DEFAULT_CHR_LEN)     :: ChkStr
#ifdef PARALLEL
    REAL(DOUBLE)                         :: SChkCoef,SChkExp,SChkLMN
#endif
!----------------------------------------------------------------------------------------
    IF(PrintFlags%Key/=DEBUG_MAXIMUM.AND. &
       PrintFlags%Chk/=DEBUG_CHKSUMS)RETURN
!---------------------------------------------------------------------------------------   
    IF(.NOT. AllocQ(A%Alloc)) THEN
       CALL Halt(' Density not allocated in Print_CheckSum_HGRho')
    ENDIF
!
    ChkCoef=Zero
    ChkExp =Zero
    ChkLMN =Zero
    DO zq=1,A%NExpt-1
       Zt =A%Expt%D(zq)
       oq =A%OffQ%I(zq)
       orr=A%OffR%I(zq)
       Ell    = A%Lndx%I(zq) 
       LenKet = LHGTF(Ell)
       DO iq=1,A%NQ%I(zq)
          jadd=orr+(iq-1)*LenKet
          DO LMN=1,LenKet  
             ChkCoef=ChkCoef+ ABS(A%Co%D(jadd+LMN))
             ChkExp =ChkExp + Zt*ABS(A%Co%D(jadd+LMN))
             ChkLMN =ChkLMN + DBLE(LMN)*ABS(A%Co%D(jadd+LMN))
          ENDDO
       ENDDO
    ENDDO
#ifdef PARALLEL
    SChkCoef = Reduce(ChkCoef)
    SChkExp  = Reduce(ChkExp)
    SChkLMN  = Reduce(ChkLMN)
    IF(MyID == ROOT) THEN   
       IF(DistRho) THEN
          ChkCoef = SChkCoef
          ChkExp  = SChkExp
          ChkLMN  = SChkLMN
       ENDIF
#endif
!      Create check string
       ChkStr=CheckSumString(ChkCoef,Name//TRIM("-Coef"),Proc_O)
       PU=OpenPU(Unit_O=Unit_O)
       WRITE(PU,'(1x,A)') TRIM(ChkStr)
       CALL ClosePU(PU)
       ChkStr=CheckSumString(ChkExp,Name//TRIM("-Expt"),Proc_O)
       PU=OpenPU(Unit_O=Unit_O)
       WRITE(PU,'(1x,A)') TRIM(ChkStr)
       CALL ClosePU(PU)
       ChkStr=CheckSumString(ChkLMN,Name//TRIM("-LMNs"),Proc_O)
       PU=OpenPU(Unit_O=Unit_O)
       WRITE(PU,'(1x,A)') TRIM(ChkStr)
       CALL ClosePU(PU)
#ifdef PARALLEL
    ENDIF
#endif
  END SUBROUTINE Print_CheckSum_HGRho
!----------------------------------------------------------------------------------------
!
!
!----------------------------------------------------------------------------------------
  FUNCTION CheckSumString(Chk,Name,Proc_O) RESULT(ChkStr)
    REAL(DOUBLE)                         :: Chk
    CHARACTER(LEN=*)                     :: Name
    CHARACTER(LEN=*),OPTIONAL            :: Proc_O
    CHARACTER(LEN=DEFAULT_CHR_LEN)       :: ChkStr
    IF(PRESENT(Proc_O).AND.PrintFlags%Fmt/=DEBUG_MMASTYLE)THEN
       ChkStr=ProcessName(Proc_O)//TRIM(Name)//CheckEq//TRIM(DblToChar(Chk))
    ELSEIF(PrintFlags%Fmt/=DEBUG_MMASTYLE)THEN
       ChkStr=TRIM(Name)//CheckEq//TRIM(DblToChar(Chk))
    ELSEIF(PRESENT(Proc_O).AND.PrintFlags%Fmt==DEBUG_MMASTYLE)THEN
       ChkStr='(* '//TRIM(Proc_O)//' *)'//'ChkSum'//TRIM(Name)       &
            //' = '//TRIM(FltToChar(FRACTION(Chk))) &
            //'*2^('//TRIM(IntToChar(EXPONENT(Chk)))//');'
    ELSEIF(PrintFlags%Fmt==DEBUG_MMASTYLE)THEN
       ChkStr='ChkSum'//TRIM(Name)//' = '//TRIM(FltToChar(FRACTION(Chk))) &
            //'*2^('//TRIM(IntToChar(EXPONENT(Chk)))//');'
    ELSE 
       CALL Halt(' Logic error in Print_CheckSum_BCSR')
    ENDIF
  END FUNCTION CheckSumString
!========================================================================================
!     Print Out the Density 
!========================================================================================
  SUBROUTINE Print_HGRho(A,Name,FileName_O,Unit_O)
    TYPE(HGRho)                      :: A
    CHARACTER(LEN=*)                 :: Name   
    CHARACTER(LEN=*),OPTIONAL        :: FileName_O
    INTEGER,OPTIONAL                 :: Unit_O
    INTEGER                          :: PU
    INTEGER                          :: L,M,N,LMN,NPrim,iadd,jadd,zq,iq,oq,orr,Ell,LenKet
    CHARACTER(LEN=DEFAULT_CHR_LEN)   :: Strng
!
    IF(.NOT. AllocQ(A%Alloc)) THEN
       CALL Halt(' Density not allocated in PPrint_HGRho')
    ENDIF
!
    PU=OpenPU(Unit_O=Unit_O)
!
    IF(PrintFlags%Fmt==DEBUG_MMASTYLE) THEN
       NPrim=0
       WRITE(PU,*)'ClearAll[Rho];'
       WRITE(PU,*)'Rho[R_List]:=Module[{zeta,zs,Q,RQ,ExpRQ,Lx,Ly,Lz,RhoSum},'
       WRITE(PU,*)'RhoSum=0;'
       DO zq=1,A%NExpt-1
          oq =A%OffQ%I(zq)
          orr=A%OffR%I(zq)
          Ell=A%Lndx%I(zq) 
          LenKet=LHGTF(Ell)
          Strng=Squish('zeta='//DblToMMAChar(A%Expt%D(zq))//';')
          WRITE(PU,*)TRIM(Strng)
          WRITE(PU,*)'zs=Sqrt[zeta];'
          IF(A%NQ%I(zq).NE.0) THEN
             DO iq=1,A%NQ%I(zq)
                NPrim=NPrim+1
                iadd=oq+iq
                jadd=orr+(iq-1)*LenKet
                Strng=Squish('Q={'//DblToMMAChar(A%Qx%D(iadd))   &
                             //','//DblToMMAChar(A%Qy%D(iadd))   &  
                             //','//DblToMMAChar(A%Qz%D(iadd))//'};')
                WRITE(PU,*)TRIM(Strng)
                WRITE(PU,*)'RQ=R-Q;'
                WRITE(PU,*)'ExpRQ=Exp[-zeta*RQ.RQ];'
                Strng='Do[Lx[l]=zs^l*HermiteH[l,zs*RQ[[1]]];'//Rtrn &
                   //'    Ly[l]=zs^l*HermiteH[l,zs*RQ[[2]]];'//Rtrn &
                   //'    Lz[l]=zs^l*HermiteH[l,zs*RQ[[3]]];'//Rtrn &
                   //',{l,0,'//TRIM(IntToChar(Ell))//'}]; '
                WRITE(PU,*)TRIM(Strng)
                DO L=0,Ell
                DO M=0,Ell-L
                DO N=0,Ell-L-M
                   LMN=LMNDex(L,M,N)+jadd
                   Strng=Squish('RhoSum=RhoSum+Lx['//IntToChar(L)//']*Ly['//IntToChar(M) &
                              //']*Lz['//IntToChar(N)//']'//'*ExpRQ*'//DblToMMAChar(A%Co%D(LMN))//';')
                   WRITE(PU,*)TRIM(Strng)                    
                ENDDO
                ENDDO
                ENDDO
             ENDDO
          ENDIF
       ENDDO
       WRITE(PU,*)'RhoSum];'
    ELSEIF(PrintFlags%Key==DEBUG_MEDIUM .OR. PrintFlags%Key==DEBUG_MAXIMUM.OR.PU==6) THEN 
       NPrim=0
       WRITE(PU,30) Name
       WRITE(PU,31)
       WRITE(PU,32) A%NExpt
       WRITE(PU,33) A%NDist
       WRITE(PU,34) A%NCoef
       WRITE(PU,31)
       IF(PrintFlags%Key==DEBUG_MAXIMUM .AND. A%NDist .LT. 100) THEN
          DO zq=1,A%NExpt
             oq =A%OffQ%I(zq)
             orr=A%OffR%I(zq)
             Ell    = A%Lndx%I(zq) 
             LenKet = LHGTF(Ell)
             IF(A%NQ%I(zq).NE.0) THEN
                DO iq=1,A%NQ%I(zq)
                   NPrim=NPrim+1
                   iadd=oq+iq
                   jadd=orr+(iq-1)*LenKet
                   WRITE(PU,20) NPrim,Ell,A%Expt%D(zq)
                   WRITE(PU,21) A%Qx%D(iadd),A%Qy%D(iadd),A%Qz%D(iadd)
                   WRITE(PU,22)
                   DO L=0,Ell
                      DO M=0,Ell-L
                         DO N=0,Ell-L-M
                            LMN=LMNDex(L,M,N)+jadd
                            WRITE(PU,24) L,M,N
                            WRITE(PU,25) A%Co%D(LMN)
                         ENDDO
                      ENDDO
                   ENDDO
                   WRITE(PU,31)
                ENDDO
             ENDIF
          ENDDO
       ENDIF
    ENDIF
!
    CALL ClosePU(PU)
!
    RETURN
!
10  FORMAT(' zeta[',I4,']=SetPrecision[',F19.16,'*2^(' ,I4, ')},50];')
11  FORMAT(' Ell[',I4,']=',I2,';')
12  FORMAT(' Q[',I4,']=SetPrecision[{',F19.16,'*2^(' ,I4, '),', & 
                                       F19.16,'*2^(' ,I4, '),', & 
                                       F19.16,'*2^(' ,I4, ')},50];')
14  FORMAT(' Co[',I4,', ',I2,', ',I2,', ',I2,']=SetPrecision[',F19.16,'*2^(',I4,'),50];')
15  FORMAT(' NPrim=',I6)
!
20  FORMAT(2x,'Primative #',I4,2x,' Max L = ',I4,2x,' EXPONENT = ',D14.8)
21  FORMAT(2x,'QR     = (',D14.8,', ',D14.8,', ',D14.8,')')
22  FORMAT(2x,'=+=+=+=+=+=+=+=+=+=+=+=+=+=+=+=+=+=+=+=+=+=+=+=+=+=+=+=+=+=+=+=+=+=+=+=')
24  FORMAT(3x,'L=',I4,' M=',I4,' N=',I4)
25  FORMAT(3x,'RhoCo(L,M,N) = ',D14.8)
30  FORMAT(1x,A,' in a Hermite Gaussian basis: ')
31  FORMAT(1x,'=========================================================================')
32  FORMAT(1x,' Number of Exponents    = ',I8,2x)
33  FORMAT(1x,' Number of Distribution = ',I8,2x)
34  FORMAT(1x,' Number of Coeffients   = ',I8,2x)
  END SUBROUTINE Print_HGRho
!========================================================================================
!     Print Out the Cartesian Multipoles
!========================================================================================
  SUBROUTINE Print_CMPoles(A,Proc_O,Unit_O)
    TYPE(CMPoles)                    :: A
    CHARACTER(LEN=*),OPTIONAL        :: Proc_O
    INTEGER,OPTIONAL                 :: Unit_O
    INTEGER                          :: PU
    INTEGER                          :: I,J
    REAL(DOUBLE)                     :: TrQ
    CHARACTER(LEN=DEFAULT_CHR_LEN)   :: Mssg
!-------------------------------------------------------------------------------------
    IF(.NOT. AllocQ(A%Alloc)) THEN
       CALL Halt(' Multipoles not allocated in PPrint_CMPoles')
    ENDIF
    TrQ=A%QPole%D(1)+A%QPole%D(2)+A%QPole%D(3)
    Mssg=ProcessName(Proc_O,'Moments')                  &
        //'<r> = ('//TRIM(DblToShrtChar(A%DPole%D(1)))  &
        //', '//TRIM(DblToShrtChar(A%DPole%D(2)))       &
        //', '//TRIM(DblToShrtChar(A%DPole%D(3)))       &
        //'), <r^2> = '//TRIM(DblToShrtChar(TrQ))
    PU=OpenPU(Unit_O=Unit_O)
    WRITE(PU,*)TRIM(Mssg)
    CALL ClosePU(PU)
!
#ifdef CJsStuff
    WRITE(PU,10)
    WRITE(PU,11) Strng
    WRITE(PU,12) 
    WRITE(PU,20) A%DPole%D(1),A%DPole%D(2),A%DPole%D(3)      
    WRITE(PU,13)
    WRITE(PU,20) A%QPole%D(1),A%QPole%D(2),A%QPole%D(3)
    WRITE(PU,14)
    WRITE(PU,20) A%QPole%D(4),A%QPole%D(5),A%QPole%D(6)
    WRITE(PU,10)
10  FORMAT(54('='))
11  FORMAT(1x,A54)
12  FORMAT(6x,' p(x) ',12x,' p(y) ',12x,' p(z) ')
13  FORMAT(6x,'q(x*x)',12x,'q(y*y)',12x,'q(z*z)')
14  FORMAT(6x,'q(x*y)',12x,'q(x*z)',12x,'q(y*z)')
20  FORMAT(1x,D15.8,3x,D15.8,3x,D15.8)
#endif
!
  END SUBROUTINE Print_CMPoles
!========================================================================================
! Print The Forces
!========================================================================================
  SUBROUTINE Print_Force(GM,Frc,Name_O,Unit_O) 
    TYPE(CRDS)                     :: GM
    TYPE(DBL_VECT)                 :: Frc
    CHARACTER(LEN=*),OPTIONAL      :: Name_O
    INTEGER,OPTIONAL               :: Unit_O
    INTEGER                        :: AtA,A1,A2,PU,I,J
!----------------------------------------------------------------------------------------
    IF(PrintFlags%Key /= DEBUG_MAXIMUM .OR. PrintFlags%MM /= DEBUG_FRC) RETURN
#ifdef PARALLEL
    IF(MyID /= ROOT) RETURN
#endif
    PU=OpenPU(Unit_O=Unit_O)
    IF(PRESENT(Name_O)) WRITE(PU,32) TRIM(Name_O)
    WRITE(PU,33)
    WRITE(PU,34)
    WRITE(PU,33) 
    DO AtA = 1,GM%Natms
       A1=3*(AtA-1)+1
       A2=3*AtA
       WRITE(PU,35) AtA,INT(GM%AtNum%D(AtA)),Frc%D(A1:A2)
    ENDDO
    WRITE(PU,33) 
    CALL ClosePU(PU)
!
32  FORMAT(1X,A)
33  FORMAT(67('-'))
34  FORMAT('   Atom   Z                Forces (au) ')
35  FORMAT(I6,'  ',I3,'  ',3(F16.10))
40  FORMAT(3(2X,F14.10))
!
  END SUBROUTINE Print_Force
!========================================================================================
! Print The Lattice Forces
!========================================================================================
  SUBROUTINE Print_LatForce(GM,LFrc,Name_O,Unit_O) 
    TYPE(CRDS)                     :: GM
    REAL(DOUBLE),DIMENSION(3,3)    :: LFrc
    CHARACTER(LEN=*),OPTIONAL      :: Name_O
    INTEGER,OPTIONAL               :: Unit_O
    INTEGER                        :: AtA,A1,A2,PU,I,J
!----------------------------------------------------------------------------------------
    IF(PrintFlags%Key /= DEBUG_MAXIMUM .OR. PrintFlags%MM /= DEBUG_FRC) RETURN
    IF(GM%PBC%Dimen == 0) RETURN
#ifdef PARALLEL
    IF(MyID /= ROOT) RETURN
#endif
    PU=OpenPU(Unit_O=Unit_O)
    IF(PRESENT(Name_O)) WRITE(PU,32) TRIM(Name_O)
    WRITE(PU,33)
    IF(GM%PBC%Dimen > 0) THEN
       WRITE(PU,32) TRIM('        div(a)            div(b)           div(c)')
       WRITE(PU,33)
       DO I=1,3
          WRITE(PU,40) LFrc(I,1:3)
       ENDDO
       WRITE(PU,33) 
    ENDIF
    CALL ClosePU(PU)
!
32  FORMAT(1X,A)
33  FORMAT(58('-'))
35  FORMAT(I6,'  ',I3,'  ',3(F14.10))
40  FORMAT(3(1X,E18.10))
!
  END SUBROUTINE Print_LatForce
#ifdef EXTREME_DEBUG
!========================================================================================
! Print The Gradients
!========================================================================================
  SUBROUTINE Print_CheckSum_Force(Frc,Name,Proc_O,Unit_O)
    TYPE(DBL_VECT)                 :: Frc
    CHARACTER(LEN=*)               :: Name
    CHARACTER(LEN=*),OPTIONAL      :: Proc_O
    INTEGER,OPTIONAL               :: Unit_O
    INTEGER                        :: AtA,A1,PU
    REAL(DOUBLE)                   :: FX,FY,FZ,ChkF
    CHARACTER(LEN=DEFAULT_CHR_LEN) :: ChkStr
!
    IF(PrintFlags%Key/=DEBUG_MAXIMUM .AND. PrintFlags%Chk/=DEBUG_CHKSUMS) RETURN
!
    FX = Zero
    FY = Zero
    FZ = Zero
    DO AtA = 1,NAtoms
       A1 = 3*(AtA-1)+1
       FX = FX+Frc%D(A1)
       FY = FY+Frc%D(A1+1)
       FZ = FZ+Frc%D(A1+2)
    ENDDO
    ChkF = SQRT(FX*FX+FY*FY+FZ*FZ)
!
    IF(PRESENT(Proc_O)) THEN
       ChkStr=ProcessName(Proc_O)//TRIM(Name)// " ForceSum = " //TRIM(DblToChar(ChkF))
    ELSE          
       ChkStr=TRIM(Name)// " ForceSum = " //TRIM(DblToChar(ChkF))
    ENDIF
!
    PU=OpenPU(Unit_O=Unit_O)
    WRITE(PU,'(1x,A)') ChkStr
    CALL ClosePU(PU)
!
  END SUBROUTINE Print_CheckSum_Force
#endif
!---------------------------------------------------------------------
!
!---------------------------------------------------------------------
  FUNCTION BlockIndexString(Name,I,K,J,Id)
    INTEGER                         :: I,K
    INTEGER, OPTIONAL               :: J,Id
    CHARACTER(LEN=*)                :: Name
    CHARACTER(LEN=INTERNAL_INT_LEN) :: cI,cJ,cK,cId
    CHARACTER(LEN=64)               :: BlockIndexString
    cI=IntToChar(I)
    cK=IntToChar(K)
    IF(PRESENT(J).AND.PRESENT(Id))THEN
       cJ=IntToChar(J)
       cId=IntToChar(Id)
       BlockIndexString=TRIM(Name)//'(Id='//TRIM(cId)//',I='// &
            TRIM(cI)//',J='//TRIM(cK)//',K='//TRIM(cJ)//')'
    ELSEIF(PRESENT(J))THEN
       cJ=IntToChar(J)
       BlockIndexString=TRIM(Name)//'('// &
            TRIM(cI)//',J='//TRIM(cJ)//','//TRIM(cK)//')'
    ELSEIF(PRESENT(Id))THEN
       cId=IntToChar(Id)
       BlockIndexString=TRIM(Name)//'(Id='//TRIM(cId)//','// &
            TRIM(cI)//','//TRIM(cK)//')'
    ELSE
       BlockIndexString=TRIM(Name)//'('//TRIM(cI)//','//TRIM(cK)//')'
    ENDIF
  END FUNCTION BlockIndexString
!---------------------------------------------------------------------
!     
!---------------------------------------------------------------------
  SUBROUTINE Elapsed_TIME(T,Init_O,Proc_O)
    TYPE(TIME),           INTENT(INOUT)  :: T
    REAL(DOUBLE)                         :: WallTm,CPUSTm,TimeTot,TimeMax, &
         TimeMin,TimeAve,Imb
    CHARACTER(LEN=*),OPTIONAL,INTENT(IN) :: Init_O,Proc_O
    CHARACTER(LEN=2*DEFAULT_CHR_LEN)     :: Mssg
    CHARACTER(LEN=10)                    :: Mssg10
    INTEGER                              :: I,PU
    IF(PRESENT(Init_O))THEN
       IF(Init_O=='Init')THEN
          T%FLOP=0
          T%Wall=Zero
          T%CPUS=Zero
          T%WStrt=WallSec()
          T%CStrt=CPUSec()
       ELSEIF(Init_O=='Start')THEN
          T%WStrt=WallSec()
          T%CStrt=CPUSec()
       ELSEIF(Init_O=='Accum')THEN
          WallTm=WallSec()
          CPUSTm=CPUSec()
          T%Wall=T%Wall+(WallTm-T%WStrt)
          T%CPUS=T%CPUS+(CPUSTm-T%CStrt)
          T%WStrt=WallTm
          T%CStrt=CPUSTm
       ELSE
          CALL Halt('Unknown option '//TRIM(Init_O)//' in Print_Elapsed_TIME')
       ENDIF
    ENDIF
#ifdef PARALLEL

#ifdef NewPrint
#else
    IF(PRESENT(Proc_O))THEN
       IF(InParallel)THEN
          TimeTot=Reduce(T%Wall,MPI_SUM)
          TimeMax=Reduce(T%Wall,MPI_MAX)
          TimeMin=Reduce(T%Wall,MPI_MIN)
       ENDIF
       IF(MyId==ROOT.AND.InParallel.AND.PrintFlags%Key>=DEBUG_MEDIUM)THEN
          ! Compute relative imbalance 
          TimeAve=TimeTot/DBLE(NPrc)
          IF(TimeTot/=Zero)THEN
             Imb=ABS(TimeMax-TimeAve)/TimeAve
          ELSE
             Imb=Zero
          ENDIF
          Mssg=ProcessName(Proc_O)//'Parallel Statistics '
          PU=OpenPU()
          WRITE(PU,*)TRIM(Mssg)
          Mssg=       '                    Imblnce = '//TRIM(DblToShrtChar(Imb))      &
               //Rtrn//'                     MinTime = '//TRIM(DblToShrtChar(TimeMin)) &
               //Rtrn//'                     AvgTime = '//TRIM(DblToShrtChar(TimeAve)) &
               //Rtrn//'                     MaxTime = '//TRIM(DblToShrtChar(TimeMax)) 
          WRITE(PU,*)TRIM(Mssg)
          CLOSE(Out)          
       ENDIF
    ENDIF
#endif

#endif
  END SUBROUTINE Elapsed_TIME
!---------------------------------------------------------------------
!
!---------------------------------------------------------------------
  SUBROUTINE Print_TIME(T,Proc_O,FileName_O,Unit_O,BareBones_O)
    TYPE(TIME),               INTENT(INOUT) :: T
    CHARACTER(LEN=*),OPTIONAL,INTENT(IN)    :: Proc_O,FileName_O
    INTEGER, OPTIONAL                       :: Unit_O
    REAL(DOUBLE)                            :: Elapsed_CPUS,Elapsed_WALL,FLOPS
    LOGICAL, OPTIONAL                       :: BareBones_O
    CHARACTER(LEN=DEFAULT_CHR_LEN)          :: Proc
    CHARACTER(LEN=DEFAULT_CHR_LEN*2)        :: Mssg
    INTEGER                                 :: PU
!------------------------------------------------------------------------------------
#ifdef PARALLEL
    IF(InParallel)  &
         CALL AlignNodes()
    IF(MyId==ROOT)THEN
#endif
       Elapsed_CPUS=T%CPUS
       Elapsed_Wall=T%Wall
       PU=OpenPU(FileName_O,Unit_O)
       CALL PrintProtectL(PU)
#ifdef PARALLEL
    ENDIF
    IF(InParallel)THEN
       FLOPS=Reduce(T%FLOP)
    ELSE
#endif
       FLOPS=T%FLOP
#ifdef PARALLEL
    ENDIF
#endif
!----------------------------------------------------
    IF(PRESENT(Proc_O))THEN
       Proc=Proc_O
    ELSE
       Proc=Blnk
    ENDIF
!-------------------------------------------------------------------------
    IF(PRESENT(BareBones_O))THEN
       IF(.NOT.BareBones_O)  &
            CALL Halt(' Logic error in Print_TIME')
#ifdef PARALLEL
       IF(MyId==ROOT)THEN
          WRITE(PU,10)NPrc,Elapsed_Wall,MFlops(FLOPS,Elapsed_Wall)
10        FORMAT(I4,' ',D12.6,' ',I10)
       ENDIF
#else
       WRITE(PU,10) Proc,Elapsed_CPUS,Elapsed_Wall
10     FORMAT(' ',a22,' :: (CPU,WALL) = ',F16.2,' ',F16.2)
#endif
       CALL PrintProtectR(PU)
       CLOSE(Out)
       RETURN
    ENDIF
!-------------------------------------------------------------------------
#ifdef PARALLEL
    IF(MyID==ROOT)THEN
#endif
       IF(MFlops(FLOPS,Elapsed_Wall)>Zero)THEN
          IF(Elapsed_CPUS/=Zero)THEN
#ifdef PARALLEL
             Mssg=ProcessName(TRIM(Proc))//'CPU (Sec,MFLOPS) = (' &
                  //TRIM(DblToShrtChar(Elapsed_CPUS))//', '     &
                  //TRIM(IntToChar(MFlops(FLOPS,Elapsed_CPUS))) &
                  //'),'//RTRN//ProcessName()//' WALL(Sec,MFLOPS) = ('                  &
                  //TRIM(DblToShrtChar(Elapsed_Wall))//', '     &
                  //TRIM(IntToChar(MFlops(FLOPS,Elapsed_Wall))) &
                  //'), NProc = '//TRIM(IntToChar(NPrc))
#else
             Mssg=ProcessName(TRIM(Proc))//'CPU (Sec,MFLOPS) = (' &
                  //TRIM(DblToShrtChar(Elapsed_CPUS))//', '     &
                  //TRIM(IntToChar(MFlops(FLOPS,Elapsed_CPUS))) &
                  //'),'//RTRN//ProcessName()//' WALL(Sec,MFLOPS) = ('                  &
                  //TRIM(DblToShrtChar(Elapsed_Wall))//', '     &
                  //TRIM(IntToChar(MFlops(FLOPS,Elapsed_Wall))) &
                  //')'
#endif
          ELSE
#ifdef PARALLEL
             Mssg=ProcessName(TRIM(Proc))//'WALL (Sec,MFLOPS) = (' &
                  //TRIM(DblToShrtChar(Elapsed_Wall))//', '      &
                  //TRIM(IntToChar(MFlops(FLOPS,Elapsed_Wall)))  &
                  //'), NProc = '//TRIM(IntToChar(NPrc))
#else
             Mssg=ProcessName(TRIM(Proc))//'WALL (Sec,MFLOPS) = (' &
                  //TRIM(DblToShrtChar(Elapsed_Wall))//', '      &
                  //TRIM(IntToChar(MFlops(FLOPS,Elapsed_Wall)))  &
                  //')'
#endif
          ENDIF
       ELSE
          IF(Elapsed_CPUS>Zero)THEN
#ifdef PARALLEL
             Mssg=ProcessName(TRIM(Proc))//'CPU Sec = '   &
                  //TRIM(DblToShrtChar(Elapsed_CPUS))   &
                  //', WALL (Sec) = '                   &
                  //TRIM(DblToShrtChar(Elapsed_Wall))   &
                  //', NProc = '//TRIM(IntToChar(NPrc))
#else
             Mssg=ProcessName(TRIM(Proc))//'CPU Sec = '  &
                  //TRIM(DblToShrtChar(Elapsed_CPUS))  &
                  //', WALL Sec = '                    &
                  //TRIM(DblToShrtChar(Elapsed_Wall))   
#endif
          ELSE
#ifdef PARALLEL
             Mssg=ProcessName(TRIM(Proc))//'WALL Sec = '  &
                  //TRIM(DblToShrtChar(Elapsed_Wall))      &
                  //', NProc = '//TRIM(IntToChar(NPrc))
#else
             Mssg=ProcessName(TRIM(Proc))//'WALL (Sec) = '  &
                  //TRIM(DblToShrtChar(Elapsed_Wall))
#endif
          ENDIF
       ENDIF
       WRITE(PU,*)TRIM(Mssg)
       CALL PrintProtectR(PU)
       CLOSE(Out)
#ifdef PARALLEL
    ENDIF
#endif
  END SUBROUTINE Print_TIME
!---------------------------------------------------------------------
!
!---------------------------------------------------------------------     
  FUNCTION MFlops(Flops,Sec)
    REAL(DOUBLE), INTENT(IN) :: Flops,Sec
    INTEGER                  :: MFlops
    IF(Sec<=Zero.OR.Flops<=Zero)THEN
       MFlops=0
    ELSE
       MFlops=INT(Flops*1.0D-6/Sec)         
    ENDIF
  END FUNCTION MFlops
!---------------------------------------------------------------------
!    PRINT MEMORY STATISTICS
!---------------------------------------------------------------------     
  SUBROUTINE Print_MEMS(A,Proc,Unit_O)
    TYPE(MEMS),INTENT(IN)       :: A
    CHARACTER(LEN=*),INTENT(IN) :: Proc
    INTEGER,OPTIONAL            :: Unit_O
    INTEGER                     :: I,L,PU
    CHARACTER(LEN=2*DEFAULT_CHR_LEN) :: Mssg
#ifdef PARALLEL
    INTEGER :: MaxAllocs,MaxDeAllocs,IErr,MaxMemTab,MaxMaxMem
    ! This is way to much info in parallel!!
    RETURN
#endif

    IF(PrintFlags%Key/=DEBUG_MAXIMUM)RETURN
    L=LEN(TRIM(Proc))
#ifdef PARALLEL
    IF(InParallel)THEN
       IF(MyId==ROOT)THEN
          PU=OpenPU(Unit_O=Unit_O)
          CALL PrintProtectL(PU)
          CLOSE(PU)
       ENDIF

#ifdef NewPrint
       CALL MPI_Reduce(A%Allocs,MaxAllocs,1,MPI_INTEGER,MPI_MAX,ROOT,MPI_COMM_WORLD,IErr)
       CALL MPI_Reduce(A%DeAllocs,MaxDeAllocs,1,MPI_INTEGER,MPI_MAX,ROOT,MPI_COMM_WORLD,IErr)
       CALL MPI_Reduce(A%MemTab,MaxMemTab,1,MPI_INTEGER,MPI_MAX,ROOT,MPI_COMM_WORLD,IErr)
       CALL MPI_Reduce(A%MaxMem,MaxMaxMem,1,MPI_INTEGER,MPI_MAX,ROOT,MPI_COMM_WORLD,IErr)
       IF(MyID == ROOT) THEN
         Mssg=TRIM(Proc)//' :: MaxAllocs='//TRIM(IntToChar(MaxAllocs)) &
              //', MaxDeAllocs='//TRIM(IntToChar(MaxDeAllocs)) &
             //', MaxMemTab='//TRIM(IntToChar(MaxMemTab)) &
            //', MaxMaxMem='//TRIM(IntToChar(MaxMaxMem))//Rtrn
         PU=OpenPU(Unit_O=Unit_O)
         WRITE(PU,*) TRIM(Mssg)
         CLOSE(PU)
       ENDIF
#else
       DO I=0,NPrc-1
          IF(InParallel)CALL AlignNodes()
          IF(MyId==I)THEN
             Mssg=TRIM(Proc)//'#'//TRIM(IntToChar(I))                    &
                  //' :: Allocs='//TRIM(IntToChar(A%Allocs))               &
                  //',  DeAllocs='//TRIM(IntToChar(A%DeAllocs))            &
                  //', '//TRIM(IntToChar(A%MemTab ))                       &
                  //' bytes are presently allocated.'//Rtrn                    &
                  //ProcessName()//' A max of '//TRIM(IntToChar(A%MaxMem)) &
                  //' bytes were allocated.'
             PU=OpenPU(Unit_O=Unit_O) 
             WRITE(PU,*)Mssg 
             CLOSE(PU) 
          ENDIF
       ENDDO
       CALL AlignNodes()
#endif
       IF(MyId==ROOT)THEN
          PU=OpenPU()
          CALL PrintProtectR(PU)
          CLOSE(PU)
       ENDIF
    ELSE
#endif
       PU=OpenPU()
       CALL PrintProtectL(PU)
       Mssg=ProcessName(Proc)                                      &
            //'Allocs='//TRIM(IntToChar(A%Allocs))                   &
            //',  DeAllocs='//TRIM(IntToChar(A%DeAllocs))            &
            //', '//TRIM(IntToChar(A%MemTab ))                       &
            //' bytes are presently allocated.'//Rtrn                &
            //ProcessName()//' A max of '//TRIM(IntToChar(A%MaxMem))  &
            //' bytes were allocated.'
       WRITE(PU,*)TRIM(Mssg)
       CALL PrintProtectR(PU)
       CLOSE(PU) 
#ifdef PARALLEL
    ENDIF
#endif
  END SUBROUTINE Print_MEMS












!--------------------------------------------------------------------------
! Print the CellSet
!--------------------------------------------------------------------------
  SUBROUTINE PPrint_CellSet(CS,Name,FileName_O,Unit_O)
    TYPE(CellSet)                    :: CS
    CHARACTER(LEN=*)                 :: Name   
    CHARACTER(LEN=*),OPTIONAL        :: FileName_O
    INTEGER,OPTIONAL                 :: Unit_O
    INTEGER                          :: OutU
    INTEGER                          :: NC
    REAL(DOUBLE)                     :: RMax,R2 
!
    IF(.NOT. AllocQ(CS%Alloc)) THEN
       CALL Halt(' Cells are  not allocated in PPrint_CellSet')
    ENDIF
    IF(PRESENT(Unit_O)) THEN
       OutU=Unit_O
    ELSE
       OutU=Out
    ENDIF
    IF(PRESENT(FileName_O) .AND. OutU /= 6) THEN
       CALL OpenASCII(FileName_O,OutU)
    ELSEIF(OutU /= 6) THEN
       CALL OpenASCII(OutFile,OutU)
    ENDIF
!
    RMax = Zero
    DO NC = 1,CS%NCells
       R2 = CS%CellCarts%D(1,NC)**2+CS%CellCarts%D(2,NC)**2+CS%CellCarts%D(3,NC)**2
       IF(R2 > RMax) RMax = R2
    ENDDO
    RMax = SQRT(RMax)
!
!!$    IF(PrintFlags%Key==DEBUG_MEDIUM) THEN
!!$       WRITE(OutU,30)
!!$       WRITE(OutU,10) Name
!!$       WRITE(OutU,11) CS%NCells,RMax
!!$       WRITE(OutU,30)
!!$    ELSEIF(PrintFlags%Key==DEBUG_MAXIMUM) THEN
       WRITE(OutU,30)
       WRITE(OutU,10) Name
       WRITE(OutU,11) CS%NCells,RMax
       IF(CS%NCells /= 0) THEN
          WRITE(OutU,20)
          WRITE(OutU,31)
          DO NC = 1,CS%NCells
             WRITE(OutU,21) NC,CS%CellCarts%D(1,NC),CS%CellCarts%D(2,NC),CS%CellCarts%D(3,NC)
          ENDDO
       ENDIF
       WRITE(OutU,30)
!!$    ENDIF
    RETURN
10  FORMAT(1x,A)
11  FORMAT(1x,'Number of Cells    = ',I8,2x,'   Maxium Range   = ',D15.8)
12  FORMAT(1x,'Distance Threshold = ',D10.4,'   Pair Threshold = ',D15.8)
20  FORMAT(1x,'<Coordinates of the Cells>')
21  FORMAT(2x,'Cell #',I3,2x,'Q = (',D15.8,', ',D15.8,', ',D15.8,' )')
30  FORMAT(1x,'=========================================================================')
31  FORMAT(1x,'=+=+=+=+=+=+=+=+=+=+=+=+=+=+=+=+=+=+=+=+=+=+=+=+=+=+=+=+=+=+=+=+=+=+=+=+=')
  END SUBROUTINE PPrint_CellSet

!---------------------------------------------------------------------
!
!---------------------------------------------------------------------
  SUBROUTINE PrintProtectL(Unit)
    INTEGER :: Unit
    IF(PrintFlags%Fmt==DEBUG_MMASTYLE.AND.Unit/=6) &
         WRITE(Unit,*)LeftParenStar
  END SUBROUTINE PrintProtectL
!---------------------------------------------------------------------
!
!---------------------------------------------------------------------
  SUBROUTINE PrintProtectR(Unit)
    INTEGER :: Unit
    IF(PrintFlags%Fmt==DEBUG_MMASTYLE.AND.Unit/=6) &
         WRITE(Unit,*)RightParenStar
  END SUBROUTINE PrintProtectR

    SUBROUTINE PImbalance(A,NPrc,Prog_O)
    TYPE(DBL_VECT) :: A
    INTEGER :: NPrc,I
    CHARACTER(LEN=*),OPTIONAL,INTENT(IN) :: Prog_O
    CHARACTER(LEN=100) :: Prog
    REAL(DOUBLE) :: TmMin,TmMax,Imbalance,DevSum

    IF(Present(Prog_O)) THEN
      Prog = Prog_O
    ELSE
      Prog = ''
    ENDIF
    TmMax = -100.0D0
    TmMin = 1.D+10
    DO I = 1, NPrc
      TmMax = Max(TmMax,A%D(I))
      TmMin = Min(TmMin,A%D(I))
    ENDDO
    CALL OpenASCII(OutFile,Out)
    WRITE(*,*) TRIM(Prog)//': TmMax= ',TmMax,', TmMin=',TmMin
    WRITE(Out,*) TRIM(Prog)//': TmMax= ',TmMax,', TmMin=',TmMin

    DevSum = 0.0D0
    DO I = 1, NPrc
      DevSum = DevSum + (TmMax-A%D(I))
    ENDDO
    Imbalance = DevSum/(NPrc*TmMax)
    WRITE(*,*) TRIM(Prog)//': Imbalance = ',Imbalance
    WRITE(Out,*) TRIM(Prog)//': Imbalance = ',Imbalance
    CLOSE(Out,STATUS='KEEP')

  END SUBROUTINE PImbalance

!
!==================================================================
!
!    PLOT A BCSR MATRIX
!      
!==================================================================
!      FUNCTION Dot(N,V1,V2)
!         REAL(DOUBLE) :: Dot
!         REAL(DOUBLE), DIMENSION(:)  :: V1,V2
!         INTEGER :: I,N
!         Dot=Zero
!         DO I=1,N
!            Dot=Dot+V1(I)*V2(I)
!         ENDDO
!      END FUNCTION Dot
!
END MODULE <|MERGE_RESOLUTION|>--- conflicted
+++ resolved
@@ -551,17 +551,10 @@
                    Mssg=IntToChar(GM%NAtms)
                    WRITE(PU,*)TRIM(Mssg)
                    IF(PRESENT(Remark_O))THEN
-<<<<<<< HEAD
-                      Mssg=TRIM(Remark_O)//', <SCF> = '//TRIM(FltToChar(GM%ETotal))//' H'
-                   ELSE
-                      Mssg='Geom #'//TRIM(IntToChar(GM%Confg)) &
-                           //', <SCF> = '//TRIM(FltToChar(GM%ETotal))//' H'
-=======
                       Mssg=TRIM(Remark_O)//', <SCF> = '//TRIM(FltToChar(GM%ETotal*AU2Ev))//' eV'
                    ELSE
                       Mssg='Geom #'//TRIM(IntToChar(GM%Confg)) &
                            //', <SCF> = '//TRIM(FltToChar(GM%ETotal*AU2Ev))//' eV'
->>>>>>> accd2ec9
                    ENDIF
                    IF(PRESENT(Clone_O)) &
                         Mssg='Clone # '//TRIM(IntToChar(Clone_O))//" / "//TRIM(Mssg)
@@ -644,15 +637,9 @@
                 WRITE(PU,11)GM%Confg
 11              FORMAT('MODEL  ',I6)
                 IF(PRESENT(Remark_O))THEN
-<<<<<<< HEAD
-                   Mssg=TRIM(Remark_O)//', <SCF> = '//TRIM(FltToChar(GM%ETotal))//' H'
-                ELSE                   
-                   Mssg=' <SCF> = '//TRIM(FltToChar(GM%ETotal))//' H'
-=======
                    Mssg=TRIM(Remark_O)//', <SCF> = '//TRIM(FltToChar(GM%ETotal*AU2Ev))//' eV'
                 ELSE                   
                    Mssg=' <SCF> = '//TRIM(FltToChar(GM%ETotal*AU2Ev))//' eV'
->>>>>>> accd2ec9
                 ENDIF
                 WRITE(PU,22)Mssg
 22              FORMAT('REMARK   1  ',A60)
