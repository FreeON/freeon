!------------------------------------------------------------------------------
!    This code is part of the MondoSCF suite of programs for linear scaling
!    electronic structure theory and ab initio molecular dynamics.
!
!    Copyright (2004). The Regents of the University of California. This
!    material was produced under U.S. Government contract W-7405-ENG-36
!    for Los Alamos National Laboratory, which is operated by the University
!    of California for the U.S. Department of Energy. The U.S. Government has
!    rights to use, reproduce, and distribute this software.  NEITHER THE
!    GOVERNMENT NOR THE UNIVERSITY MAKES ANY WARRANTY, EXPRESS OR IMPLIED,
!    OR ASSUMES ANY LIABILITY FOR THE USE OF THIS SOFTWARE.
!
!    This program is free software; you can redistribute it and/or modify
!    it under the terms of the GNU General Public License as published by the
!    Free Software Foundation; either version 2 of the License, or (at your
!    option) any later version. Accordingly, this program is distributed in
!    the hope that it will be useful, but WITHOUT ANY WARRANTY; without even
!    the implied warranty of MERCHANTABILITY or FITNESS FOR A PARTICULAR
!    PURPOSE. See the GNU General Public License at www.gnu.org for details.
!
!    While you may do as you like with this software, the GNU license requires
!    that you clearly mark derivative software.  In addition, you are encouraged
!    to return derivative works to the MondoSCF group for review, and possible
!    disemination in future releases.
!------------------------------------------------------------------------------

! This module provides logger functions to print "stuff" into some log file or
! the console.
!
! Author: Nicolas Bock <nbock@lanl.gov>

MODULE MondoLogger


  USE GlobalCharacters
  USE GlobalObjects
  USE ParsingConstants

  IMPLICIT NONE
  PRIVATE

  PUBLIC :: MondoLog, MondoLogPlain

CONTAINS

  ! Open the logfile.
  FUNCTION OpenLogfile(filename, fd) RESULT(fileOutput)
    CHARACTER(LEN=*), INTENT(IN) :: filename
    INTEGER, INTENT(IN)          :: fd
    INTEGER                      :: IOS, fd_old
    LOGICAL                      :: isOpen, exists, fileOutput

    ! Set the default result.
    fileOutput = .FALSE.

    ! Does the file exist?
    INQUIRE(FILE = filename, OPENED = isOpen, EXIST = exists, &
      ERR = 11, IOSTAT = IOS, NUMBER = fd_old)

    IF(isOpen) THEN
      !WRITE(*,"(A,I3,A)") "[MondoLog] logfile already open (fd = ", fd_old, ")"
      IF(fd /= fd_old) THEN
        WRITE(*,"(A)") "[MondoLog] WARNING: fd != fd_old"
      ENDIF
      CLOSE(fd_old)
      isOpen = .FALSE.
    ENDIF

    IF(exists.AND.(.NOT.isopen)) THEN

      ! Open existing file and position at the bottom (default)
      OPEN(UNIT = fd, FILE = filename, &
        ACCESS = "SEQUENTIAL", FORM = "FORMATTED", &
        POSITION = "APPEND", ERR = 12, IOSTAT = IOS, &
        STATUS = "OLD")

    ELSE

      ! Create a new file and open it
<<<<<<< HEAD
      WRITE(*,"(A)") "[MondoLog] logfile <"//TRIM(filename)//"> does not exist, creating it"
=======
      !WRITE(*,"(A)") "[MondoLog] logfile '"//TRIM(filename)//"' does not exist, creating it"
>>>>>>> c7f5faff
      OPEN(UNIT = fd, FILE = filename, &
        ACCESS = "SEQUENTIAL", FORM = "FORMATTED", &
        ERR = 13, IOSTAT = IOS, STATUS = "NEW")

    ENDIF
    fileOutput = .TRUE.
    RETURN

11  WRITE(*,"(A)")    "[MondoLog.inquire] Fatal Error"
    WRITE(*,"(A,I3)") "  IOS  = ", IOS
    WRITE(*,"(A)")    "  file = "//TRIM(filename)
    CALL Trap()

12  WRITE(*,"(A)") "[MondoLog.append] Fatal Error"
    WRITE(*,"(A,I3)") "  IOS  = ", IOS
    WRITE(*,"(A)")    "  file = "//TRIM(filename)
    CALL Trap()

<<<<<<< HEAD
13  WRITE(*,"(A)") "[MondoLog.new] Fatal Error"
    WRITE(*,"(A,I3)") "  IOS  = ", IOS
    WRITE(*,"(A)")    "  file = "//TRIM(filename)
    CALL Trap()
=======
    !WRITE(*,"(A)") "[MondoLog.new] Fatal Error"
    !WRITE(*,"(A,I3)") "  IOS  = ", IOS
    !WRITE(*,"(A)")    "  file = "//TRIM(filename)
13  RETURN
>>>>>>> c7f5faff

  END FUNCTION OpenLogfile

  SUBROUTINE MondoLog(logLevel, tag, message, file_O, line_O)

    CHARACTER(LEN=*), INTENT(IN)            :: message
    CHARACTER(LEN=*), INTENT(IN)            :: tag
    CHARACTER(LEN=*), OPTIONAL, INTENT(IN)  :: file_O
    CHARACTER(LEN=DEFAULT_CHR_LEN)          :: output
    CHARACTER(LEN=DEFAULT_CHR_LEN)          :: line_string
    INTEGER, OPTIONAL, INTENT(IN)           :: line_O
    INTEGER :: logLevel
    LOGICAL :: isOpen, fileOutput

    ! Check whether logLevel is sufficiently high.
    IF(logLevel <= PrintFlags%Key) THEN

      ! Open the logfile.
      fileOutput = OpenLogfile(OutFile, 123)

      ! Convert the line number into string.
      IF(PRESENT(line_O)) THEN
        WRITE(UNIT=line_string,FMT="(I20)") line_O
        line_string = ADJUSTL(line_string)
      ENDIF

      ! Write messsage.
      output = "not set"
      IF(LEN_TRIM(tag) > 0) THEN
        IF(PRESENT(file_O)) THEN
          IF(PRESENT(line_O)) THEN
            output = "["//TRIM(tag)//" "//TRIM(file_O)//":"//TRIM(line_string)//"] "//TRIM(message)
          ELSE
            output = "["//TRIM(tag)//" "//TRIM(file_O)//"] "//TRIM(message)
          ENDIF
        ELSE
          IF(PRESENT(line_O)) THEN
            WRITE(*,*) "what file?"
            CALL Trap()
          ELSE
            output = "["//TRIM(tag)//"] "//TRIM(message)
          ENDIF
        ENDIF
      ELSE
        output = TRIM(message)
      ENDIF
      IF(fileOutput) WRITE(123,"(A)") TRIM(output)
      WRITE(*,"(A)") TRIM(output)

      ! Close logfile.
      IF(fileOutput) CLOSE(123)

    ENDIF

  END SUBROUTINE MondoLog

  SUBROUTINE MondoLogPlain(message)

    CHARACTER(LEN=*), INTENT(IN) :: message

    CALL MondoLog(DEBUG_NONE, "", message)

  END SUBROUTINE MondoLogPlain

END MODULE MondoLogger<|MERGE_RESOLUTION|>--- conflicted
+++ resolved
@@ -77,11 +77,7 @@
     ELSE
 
       ! Create a new file and open it
-<<<<<<< HEAD
-      WRITE(*,"(A)") "[MondoLog] logfile <"//TRIM(filename)//"> does not exist, creating it"
-=======
       !WRITE(*,"(A)") "[MondoLog] logfile '"//TRIM(filename)//"' does not exist, creating it"
->>>>>>> c7f5faff
       OPEN(UNIT = fd, FILE = filename, &
         ACCESS = "SEQUENTIAL", FORM = "FORMATTED", &
         ERR = 13, IOSTAT = IOS, STATUS = "NEW")
@@ -99,18 +95,10 @@
     WRITE(*,"(A,I3)") "  IOS  = ", IOS
     WRITE(*,"(A)")    "  file = "//TRIM(filename)
     CALL Trap()
-
-<<<<<<< HEAD
-13  WRITE(*,"(A)") "[MondoLog.new] Fatal Error"
-    WRITE(*,"(A,I3)") "  IOS  = ", IOS
-    WRITE(*,"(A)")    "  file = "//TRIM(filename)
-    CALL Trap()
-=======
     !WRITE(*,"(A)") "[MondoLog.new] Fatal Error"
     !WRITE(*,"(A,I3)") "  IOS  = ", IOS
     !WRITE(*,"(A)")    "  file = "//TRIM(filename)
 13  RETURN
->>>>>>> c7f5faff
 
   END FUNCTION OpenLogfile
 
