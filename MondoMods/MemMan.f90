--- conflicted
+++ resolved
@@ -1,32 +1,3 @@
-<<<<<<< HEAD
-=======
-!------------------------------------------------------------------------------
-!    This code is part of the MondoSCF suite of programs for linear scaling
-!    electronic structure theory and ab initio molecular dynamics.
-!
-!    Copyright (2004). The Regents of the University of California. This
-!    material was produced under U.S. Government contract W-7405-ENG-36
-!    for Los Alamos National Laboratory, which is operated by the University
-!    of California for the U.S. Department of Energy. The U.S. Government has
-!    rights to use, reproduce, and distribute this software.  NEITHER THE
-!    GOVERNMENT NOR THE UNIVERSITY MAKES ANY WARRANTY, EXPRESS OR IMPLIED,
-!    OR ASSUMES ANY LIABILITY FOR THE USE OF THIS SOFTWARE.
-!
-!    This program is free software; you can redistribute it and/or modify
-!    it under the terms of the GNU General Public License as published by the
-!    Free Software Foundation; either version 2 of the License, or (at your
-!    option) any later version. Accordingly, this program is distributed in
-!    the hope that it will be useful, but WITHOUT ANY WARRANTY; without even
-!    the implied warranty of MERCHANTABILITY or FITNESS FOR A PARTICULAR
-!    PURPOSE. See the GNU General Public License at www.gnu.org for details.
-!
-!    While you may do as you like with this software, the GNU license requires
-!    that you clearly mark derivative software.  In addition, you are encouraged
-!    to return derivative works to the MondoSCF group for review, and possible
-!    disemination in future releases.
-!------------------------------------------------------------------------------
-
->>>>>>> c7f5faff
 MODULE MemMan
    USE DerivedTypes
    USE GlobalScalars   
@@ -58,7 +29,6 @@
                        New_GradD,    New_CMPoles,  &
                        New_CellSet
 
-<<<<<<< HEAD
    END INTERFACE
    INTERFACE Delete
       MODULE PROCEDURE Delete_INT_VECT, Delete_INT_RNK2, &
@@ -99,77 +69,6 @@
    INTEGER, PARAMETER     :: ALLOCATED_TEMP =19347
    INTEGER, PARAMETER     :: ALLOCATED_FALSE=STATUS_FALSE
 !------------------------------------------------------------------------
-=======
-  IMPLICIT NONE
-
-  INTERFACE New
-    MODULE PROCEDURE New_INT_VECT, New_INT_RNK2, &
-         New_INT_RNK3, New_INT_RNK4, &
-         New_DBL_VECT, New_DBL_RNK2, &
-         New_DBL_RNK3, New_DBL_RNK4, &
-         New_DBL_RNK6, New_CHR_VECT, &
-         New_LOG_VECT, New_CHR10_VECT,&
-         New_BONDDATA, New_ATOMBONDS,&
-         New_PBCInfo,  New_CRDS,     &
-         New_PBCFit ,                &
-#ifdef PARALLEL
-         New_DBCSR,    New_MPI_INDX, &
-#endif
-         New_INTC,     New_BMATR,    &
-         New_Chol,                   &
-         New_IntCBox,  New_ANGLEDATA,&
-         New_OUTPDATA, New_Sp1x1,    &
-         New_BCSR,     New_BSET,     &
-         New_ARGMT,    New_HGRho,    &
-         New_DBuf,     New_IBuf,     &
-         New_IDrv,     New_DSL,      &
-         New_GradD,    New_CMPoles,  &
-         New_CellSet
-
-  END INTERFACE
-
-  INTERFACE Delete
-    MODULE PROCEDURE Delete_INT_VECT, Delete_INT_RNK2, &
-         Delete_INT_RNK3, Delete_INT_RNK4, &
-         Delete_DBL_VECT, Delete_DBL_RNK2, &
-         Delete_DBL_RNK3, Delete_DBL_RNK4, &
-         Delete_DBL_RNK6, Delete_CHR_VECT, &
-         Delete_LOG_VECT, Delete_CHR10_VECT, &
-         Delete_BONDDATA, Delete_ATOMBONDS,&
-         Delete_PBCInfo,  Delete_CRDS,     &
-         Delete_PBCFit  ,                   &
-#ifdef PARALLEL
-         Delete_DBCSR,    Delete_MPI_INDX, &
-#endif
-         Delete_INTC,     Delete_BMATR,    &
-         Delete_Chol,                      &
-         Delete_IntCBox,  Delete_ANGLEDATA,&
-         Delete_OUTPDATA, Delete_Sp1x1,    &
-         Delete_BCSR,     Delete_BSET,     &
-         Delete_ARGMT,    Delete_HGRho,    &
-         Delete_DBuf,     Delete_IBuf,     &
-         Delete_IDrv,     Delete_DSL,      &
-         Delete_GradD,    Delete_CMPoles,  &
-         Delete_CellSet
-  END INTERFACE
-
-  INTERFACE SetToBig
-    MODULE PROCEDURE SetBig_INT_VECT, SetBig_DBL_VECT
-  END INTERFACE
-
-  !-------------------------------------------------
-  !  Allocation keys
-  !
-  INTEGER                :: MemStatus
-  INTEGER, PARAMETER     :: ALLOCATED_TRUE =STATUS_TRUE
-  INTEGER, PARAMETER     :: ALLOCATED_SKIP_POINTERS_ON =243241
-  INTEGER, PARAMETER     :: ALLOCATED_SKIP_POINTERS_OFF=956521
-  INTEGER, PARAMETER     :: ALLOCATED_TEMP =19347
-  INTEGER, PARAMETER     :: ALLOCATED_FALSE=STATUS_FALSE
-  !------------------------------------------------------------------------
-
-CONTAINS
->>>>>>> c7f5faff
 
    CONTAINS 
 
@@ -317,7 +216,6 @@
          A%Alloc=ALLOCATED_TRUE
       END SUBROUTINE New_DBL_RNK4
 
-<<<<<<< HEAD
 !- - - - - - - - - - - - - - - - - - - - - - - - - - - - - - - - - 
 !     
 !
@@ -653,6 +551,11 @@
          CALL New(A%Displ,(/3,A%NAtms/))
          CALL New(A%PBCDispl)
          !--------- to here ----------------------
+
+         !CALL MondoLog(DEBUG_NONE, "New_CRDS", "hardwiring ETotalPerSCF vector a MaxSCF of 256")
+         CALL New(A%ETotalPerSCF, 256, 0)
+         A%ETotalPerSCF%D = 0.0D0
+         
          A%Alloc=ALLOCATED_TRUE
          A%ETotal=Zero
       END SUBROUTINE New_CRDS
@@ -671,363 +574,6 @@
             OnAll=.FALSE.
          ENDIF
          CALL AllocChk(A%Alloc)
-=======
-  !- - - - - - - - - - - - - - - - - - - - - - - - - - - - - - - - -
-  !
-  !
-  SUBROUTINE New_DBL_RNK6(A,N,M_O)
-    TYPE(DBL_RNK6),  INTENT(INOUT)  :: A
-    INTEGER                         :: Dbls
-    INTEGER,DIMENSION(6)            :: M,N
-    INTEGER,OPTIONAL, &
-         DIMENSION(6),INTENT(IN) :: M_O
-    CALL AllocChk(A%Alloc)
-    M=1; IF(PRESENT(M_O))M=M_O
-    ALLOCATE(A%D(M(1):N(1),M(2):N(2), &
-         M(3):N(3),M(4):N(4), &
-         M(5):N(5),M(6):N(6)),STAT=MemStatus)
-    Dbls=(N(1)-M(1)+1)*(N(2)-M(2)+1) &
-         *(N(3)-M(3)+1)*(N(4)-M(4)+1) &
-         *(N(5)-M(5)+1)*(N(6)-M(6)+1)
-    CALL IncMem(MemStatus,0,Dbls)
-    A%Alloc=ALLOCATED_TRUE
-  END SUBROUTINE New_DBL_RNK6
-  !- - - - - - - - - - - - - - - - - - - - - - - - - - - - - - - - -
-  !
-  SUBROUTINE New_CHR10_VECT(A,N,M_O)
-    TYPE(CHR10_VECT),  INTENT(OUT) :: A
-    INTEGER,         INTENT(IN)  :: N
-    INTEGER,OPTIONAL,INTENT(IN)  :: M_O
-    INTEGER                      :: M
-    CALL AllocChk(A%Alloc)
-    M=1; IF(PRESENT(M_O))M=M_O
-    ALLOCATE(A%C(M:N),STAT=MemStatus)
-    CALL IncMem(MemStatus,0,0)
-    A%Alloc=ALLOCATED_TRUE
-  END SUBROUTINE New_CHR10_VECT
-  !- - - - - - - - - - - - - - - - - - - - - - - - - - - - - - - - -
-  !
-  SUBROUTINE New_CHR_VECT(A,N,M_O)
-    TYPE(CHR_VECT),  INTENT(OUT) :: A
-    INTEGER,         INTENT(IN)  :: N
-    INTEGER,OPTIONAL,INTENT(IN)  :: M_O
-    INTEGER                      :: M
-    CALL AllocChk(A%Alloc)
-    M=1; IF(PRESENT(M_O))M=M_O
-    ALLOCATE(A%C(M:N),STAT=MemStatus)
-    CALL IncMem(MemStatus,0,0)
-    A%Alloc=ALLOCATED_TRUE
-  END SUBROUTINE New_CHR_VECT
-  !
-  !----------------------------------------------------------------
-  !
-  SUBROUTINE New_LOG_VECT(A,N)
-    TYPE(LOG_VECT),  INTENT(OUT) :: A
-    INTEGER,         INTENT(IN)  :: N
-    CALL AllocChk(A%Alloc)
-    ALLOCATE(A%L(1:N),STAT=MemStatus)
-    A%L=.FALSE.
-    CALL IncMem(MemStatus,0,0)
-    A%Alloc=ALLOCATED_TRUE
-  END SUBROUTINE New_LOG_VECT
-  !
-  !- - - - - - - - - - - - - - - - - - - - - - - - - - - - - - - - -
-  !
-  SUBROUTINE New_INTC(A,N)
-    TYPE(INTC),      INTENT(OUT) :: A
-    INTEGER,         INTENT(IN)  :: N
-    !
-    CALL AllocChk(A%Alloc)
-    !IF(AllocQ(A%Alloc)) CALL Delete(A)
-    A%N=N
-    IF(N==0) RETURN
-    CALL New(A%Def,N)
-    A%Def%C(:)(1:10)='XXXXXXXXXX'
-    CALL New(A%Atoms,(/N,4/))
-    A%Atoms%I=0
-    CALL New(A%Cells,(/N,12/))
-    A%Cells%I=0
-    CALL New(A%Value,N)
-    A%Value%D=Zero
-    CALL New(A%Constraint,N)
-    A%Constraint%L=.FALSE.
-    CALL New(A%ConstrValue,N)
-    A%ConstrValue%D=Zero
-    CALL New(A%Active,N)
-    A%Active%L=.TRUE.
-    CALL New(A%PredVal,N)
-    A%PredVal%D=Zero
-    CALL New(A%PredGrad,N)
-    A%PredGrad%D=Zero
-    CALL New(A%InvHess,N)
-    A%InvHess%D=Zero
-    A%Alloc=ALLOCATED_TRUE
-  END SUBROUTINE New_INTC
-  !
-  !------------------------------------------------------
-  !
-  SUBROUTINE New_BMATR(A,N)
-    TYPE(BMATR) :: A
-    INTEGER     :: N
-    CALL AllocChk(A%Alloc)
-    CALL New(A%IB,(/N,4/))
-    CALL New(A%B,(/N,12/))
-    CALL New(A%BLI,N)
-    CALL New(A%BL,(/N,9/))
-    A%Alloc=ALLOCATED_TRUE
-  END SUBROUTINE New_BMATR
-  !
-  !-----------------------------------------------------
-  !
-  SUBROUTINE New_ANGLEDATA(A,N)
-    TYPE(ANGLEDATA) :: A
-    INTEGER         :: N
-    A%N=N
-    CALL New(A%IJK,(/3,N/))
-    CALL New(A%Type,N)
-    A%Alloc=ALLOCATED_TRUE
-  END SUBROUTINE New_ANGLEDATA
-  !
-  !-----------------------------------------------------
-  !
-  SUBROUTINE Delete_ANGLEDATA(A)
-    TYPE(ANGLEDATA) :: A
-    CALL Delete(A%IJK)
-    CALL Delete(A%Type)
-    A%Alloc=ALLOCATED_FALSE
-  END SUBROUTINE Delete_ANGLEDATA
-  !
-  !-----------------------------------------------------
-  !
-  SUBROUTINE New_OUTPDATA(A,N)
-    TYPE(OUTPDATA) :: A
-    INTEGER         :: N
-    A%N=N
-    CALL New(A%IJKL,(/4,N/))
-    CALL New(A%Type,N)
-    A%Alloc=ALLOCATED_TRUE
-  END SUBROUTINE New_OUTPDATA
-  !
-  !-----------------------------------------------------
-  !
-  SUBROUTINE Delete_OUTPDATA(A)
-    TYPE(OUTPDATA) :: A
-    CALL Delete(A%IJKL)
-    CALL Delete(A%Type)
-    A%Alloc=ALLOCATED_FALSE
-  END SUBROUTINE Delete_OUTPDATA
-  !
-  !-----------------------------------------------------
-  !
-  SUBROUTINE New_IntCBox(A,NBox,NX,NY,NZ,NatmsLoc)
-    INTEGER        :: NBox,NatmsLoc,NX,NY,NZ
-    TYPE(IntCBox)  :: A
-    A%N=NBox
-    A%NX=NX
-    A%NY=NY
-    A%NZ=NZ
-    A%NatmsLoc=NatmsLoc
-    CALL New(A%I,NBox+1)
-    CALL New(A%J,NatmsLoc)
-    A%Alloc=ALLOCATED_TRUE
-  END SUBROUTINE New_IntCBox
-  !
-  !-----------------------------------------------------
-  !
-  SUBROUTINE Delete_IntCBox(A)
-    TYPE(IntCBox) :: A
-    CALL Delete(A%I)
-    CALL Delete(A%J)
-    A%Alloc=ALLOCATED_FALSE
-  END SUBROUTINE Delete_IntCBox
-  !
-  !-----------------------------------------------------
-  !
-  SUBROUTINE New_ATOMBONDS(A,NatmsLoc,MaxBonds)
-    TYPE(ATOMBONDS) :: A
-    INTEGER         :: NatmsLoc,MaxBonds
-    !
-    IF(AllocQ(A%Alloc)) CALL Delete(A)
-    IF(NatmsLoc==0) RETURN
-    A%N1=NatmsLoc
-    A%N2=MaxBonds
-    CALL New(A%Count,NatmsLoc)
-    CALL New(A%Bonds,(/NatmsLoc,MaxBonds/))
-    CALL New(A%Atoms,(/NatmsLoc,MaxBonds/))
-    IF(NatmsLoc/=0) THEN
-      CALL INT_VECT_EQ_INT_SCLR(NatmsLoc,A%Count%I(1),0)
-      IF(MaxBonds/=0) THEN
-        CALL INT_VECT_EQ_INT_SCLR(NatmsLoc*MaxBonds,A%Bonds%I(1,1),0)
-        CALL INT_VECT_EQ_INT_SCLR(NatmsLoc*MaxBonds,A%Atoms%I(1,1),0)
-      ENDIF
-    ENDIF
-    A%Alloc=ALLOCATED_TRUE
-  END SUBROUTINE New_ATOMBONDS
-  !
-  !-----------------------------------------------------
-  !
-  SUBROUTINE Delete_ATOMBONDS(A)
-    TYPE(ATOMBONDS) :: A
-    !
-    IF(A%N1==0) RETURN
-    A%N1=0
-    A%N2=0
-    CALL Delete(A%Count)
-    CALL Delete(A%Bonds)
-    CALL Delete(A%Atoms)
-    A%Alloc=ALLOCATED_FALSE
-  END SUBROUTINE Delete_ATOMBONDS
-  !
-  !-----------------------------------------------------
-  !
-  SUBROUTINE New_Sp1x1(A,NRow,NZ,Symb_O)
-    TYPE(Sp1x1)       :: A
-    INTEGER           :: NRow,NZ
-    LOGICAL,OPTIONAL  :: Symb_O
-    !
-    CALL New(A%IA,NRow+1)
-    CALL New(A%JA,NZ)
-    IF(PRESENT(Symb_O)) THEN
-      IF(.NOT.Symb_O) THEN
-        CALL New(A%AN,NZ)
-      ENDIF
-    ELSE
-      CALL New(A%AN,NZ)
-    ENDIF
-    A%Alloc=ALLOCATED_TRUE
-  END SUBROUTINE New_Sp1x1
-  !
-  !-----------------------------------------------------
-  !
-  SUBROUTINE Delete_Sp1x1(A)
-    TYPE(Sp1x1) :: A
-    CALL Delete(A%IA)
-    CALL Delete(A%JA)
-    IF(AllocQ(A%AN%Alloc)) CALL Delete(A%AN)
-    A%Alloc=ALLOCATED_FALSE
-  END SUBROUTINE Delete_Sp1x1
-  !
-  !-----------------------------------------------------
-  !
-  SUBROUTINE New_BONDDATA(A,NBond)
-    TYPE(BONDDATA) :: A
-    INTEGER NBond,NatmsLoc
-    IF(AllocQ(A%Alloc)) CALL Delete(A)
-    A%N=NBond
-    IF(NBond==0) RETURN
-    CALL New(A%IJ,(/2,NBond/))
-    CALL New(A%Length,NBond)
-    CALL New(A%Type,NBond)
-    CALL New(A%HBExtraSN,NBond)
-    CALL New(A%HBExtraNC,NBond)
-    CALL New(A%LonelyAtom,NBond)
-    A%Alloc=ALLOCATED_TRUE
-  END SUBROUTINE New_BONDDATA
-  !
-  !-----------------------------------------------------
-  !
-  SUBROUTINE Delete_BONDDATA(A)
-    TYPE(BONDDATA) :: A
-    IF(A%N==0) THEN
-      A%Alloc=ALLOCATED_FALSE
-      RETURN
-    ENDIF
-    A%N=0
-    CALL Delete(A%IJ)
-    CALL Delete(A%Length)
-    CALL Delete(A%Type)
-    CALL Delete(A%HBExtraSN)
-    CALL Delete(A%HBExtraNC)
-    CALL Delete(A%LonelyAtom)
-    A%Alloc=ALLOCATED_FALSE
-  END SUBROUTINE Delete_BONDDATA
-  !
-  !-----------------------------------------------------
-  !
-  SUBROUTINE New_Chol(A,NCart,ChNon0)
-    INTEGER NCart,ChNon0
-    TYPE(Cholesky) :: A
-    CALL New(A%GcScale,NCart)
-    CALL New(A%Perm,NCart)
-    CALL New(A%IPerm,NCart)
-    CALL New(A%ChRowPt,NCart+1)
-    CALL New(A%ChColPt,ChNon0)
-    CALL New(A%ChDiag,NCart)
-    CALL New(A%ChFact,ChNon0)
-    A%Alloc=ALLOCATED_TRUE
-  END SUBROUTINE New_Chol
-  !
-  !-----------------------------------------------------
-  !
-  SUBROUTINE Delete_Chol(A)
-    TYPE(Cholesky) :: A
-    CALL Delete(A%GcScale)
-    CALL Delete(A%Perm)
-    CALL Delete(A%IPerm)
-    CALL Delete(A%ChRowPt)
-    CALL Delete(A%ChColPt)
-    CALL Delete(A%ChDiag)
-    CALL Delete(A%ChFact)
-    A%Alloc=ALLOCATED_FALSE
-  END SUBROUTINE Delete_Chol
-  !
-  !-----------------------------------------------------
-  !
-  SUBROUTINE New_PBCInfo(A)
-    TYPE(PBCInfo),INTENT(INOUT)       :: A
-    CALL AllocChk(A%Alloc)
-    CALL New(A%AutoW     ,3)
-    CALL New(A%SuperCell ,3)
-    CALL New(A%CellCenter,3)
-    CALL New(A%TransVec  ,3)
-    CALL New(A%BoxShape  ,(/3,3/))
-    CALL New(A%InvBoxSh  ,(/3,3/))
-    CALL New(A%LatFrc    ,(/3,3/))
-    A%Alloc=ALLOCATED_TRUE
-  END SUBROUTINE New_PBCInfo
-  !
-  !-----------------------------------------------------
-  !
-  SUBROUTINE New_CRDS(A)
-    TYPE(CRDS),INTENT(INOUT) :: A
-    CALL AllocChk(A%Alloc)
-    CALL New(A%BndBox,(/3,2/))
-    CALL New(A%PBC)
-    CALL New(A%AtNum,A%NAtms)
-    CALL New(A%AtTyp,A%NAtms)
-    CALL New(A%AtNam,A%NAtms)
-    CALL New(A%AtMMTyp,A%NAtms)
-    CALL New(A%AtMss,A%NAtms)
-    CALL New(A%CConstrain,A%NAtms)
-    CALL New(A%DoFreq,A%NAtms)
-    CALL New(A%Carts,(/3,A%NAtms/))
-    CALL New(A%BoxCarts,(/3,A%NAtms/))
-    CALL New(A%Velocity,(/3,A%NAtms/))
-    CALL New(A%Gradients,(/3,A%NAtms/))
-    CALL New(A%Displ,(/3,A%NAtms/))
-    CALL New(A%PBCDispl)
-    !CALL MondoLog(DEBUG_NONE, "New_CRDS", "hardwiring ETotalPerSCF vector a MaxSCF of 256")
-    CALL New(A%ETotalPerSCF, 256, 0)
-    A%ETotalPerSCF%D = 0.0D0
-    A%Alloc=ALLOCATED_TRUE
-    A%ETotal=Zero
-  END SUBROUTINE New_CRDS
-  !
-  !- - - - - - - - - - - - - - - - - - - - - - - - - - - - - - - - -
-  !
-  SUBROUTINE New_BCSR(A,N_O,OnAll_O,NSMat_O)
-    TYPE(BCSR),INTENT(INOUT)             :: A
-    INTEGER,OPTIONAL,DIMENSION(3)        :: N_O
-    LOGICAL,OPTIONAL                     :: OnAll_O
-    INTEGER,OPTIONAL                     :: NSMat_O
-    LOGICAL                              :: OnAll
-    IF(PRESENT(OnAll_O))THEN
-      OnAll=OnAll_O
-    ELSE
-      OnAll=.FALSE.
-    ENDIF
-    CALL AllocChk(A%Alloc)
->>>>>>> c7f5faff
 #ifdef PARALLEL
          IF(MyId==ROOT.OR.OnAll)THEN
 #endif
@@ -1420,8 +966,7 @@
          CALL Delete(A%Displ)
          CALL Delete(A%PBCDispl)
          CALL Delete(A%BoxCarts)
-
-<<<<<<< HEAD
+         CALL Delete(A%ETotalPerSCF)
          CALL Delete(A%InCells)
          CALL Delete(A%OvCells)
          A%NAtms=0
@@ -1439,66 +984,6 @@
          ELSE
             OnAll=.FALSE.
          ENDIF
-=======
-  SUBROUTINE Delete_BMATR(A)
-    TYPE(BMATR)    :: A
-    CALL Delete(A%IB)
-    CALL Delete(A%B)
-    CALL Delete(A%BL)
-    CALL Delete(A%BLI)
-    A%Alloc=ALLOCATED_FALSE
-  END SUBROUTINE Delete_BMATR
-  !
-  !-----------------------------------------------------
-  !
-  SUBROUTINE Delete_PBCInfo(A)
-    TYPE(PBCInfo),INTENT(INOUT)       :: A
-    CALL Delete(A%AutoW)
-    CALL Delete(A%SuperCell)
-    CALL Delete(A%CellCenter)
-    CALL Delete(A%TransVec)
-    CALL Delete(A%BoxShape)
-    CALL Delete(A%InvBoxSh)
-    CALL Delete(A%LatFrc)
-    A%Alloc=ALLOCATED_FALSE
-  END SUBROUTINE Delete_PBCInfo
-  !
-  !------------------------------------------------------
-  !
-  SUBROUTINE Delete_CRDS(A)
-    TYPE(CRDS),INTENT(INOUT)       :: A
-    CALL Delete(A%BndBox)
-    CALL Delete(A%PBC)
-    CALL Delete(A%AtNum)
-    CALL Delete(A%AtTyp)
-    CALL Delete(A%AtNam)
-    CALL Delete(A%AtMMTyp)
-    CALL Delete(A%AtMss)
-    CALL Delete(A%CConstrain)
-    CALL Delete(A%DoFreq)
-    CALL Delete(A%Carts)
-    CALL Delete(A%BoxCarts)
-    CALL Delete(A%Velocity)
-    CALL Delete(A%Gradients)
-    CALL Delete(A%Displ)
-    CALL Delete(A%PBCDispl)
-    CALL Delete(A%ETotalPerSCF)
-    A%NAtms=0
-    A%Alloc=ALLOCATED_FALSE
-  END SUBROUTINE Delete_CRDS
-  !- - - - - - - - - - - - - - - - - - - - - - - - - - - - - - - - -
-  !
-  !
-  SUBROUTINE Delete_BCSR(A,OnAll_O)
-    TYPE(BCSR),INTENT(INOUT) :: A
-    LOGICAL,OPTIONAL         :: OnAll_O
-    LOGICAL                  :: OnAll
-    IF(PRESENT(OnAll_O))THEN
-      OnAll=OnAll_O
-    ELSE
-      OnAll=.FALSE.
-    ENDIF
->>>>>>> c7f5faff
 #ifdef PARALLEL
          IF(MyId==ROOT.OR.OnAll)THEN
 #endif
@@ -1733,11 +1218,7 @@
        CALL New(A%Qz  ,A%NDist)
        CALL New(A%Co  ,A%NCoef*A%NSDen)!<<< SPIN
     ENDIF
-<<<<<<< HEAD
-!
-=======
-
->>>>>>> c7f5faff
+!
   END SUBROUTINE New_HGRho
 !========================================================================================
 ! Delete the density
@@ -1780,20 +1261,12 @@
 #endif
          IF(AllocQ(Alloc))THEN
 #ifdef PARALLEL
-<<<<<<< HEAD
             WRITE(ChMyId,INTERNAL_INT_FMT)MyId
             ChMyId=ADJUSTL(ChMyId)
             CALL Halt(' On node '//TRIM(ChMyId)  &
                    //', Attempt to allocate memory already allocated.')
 #else
             CALL Halt(' Attempt to allocate memory already allocated.')
-=======
-      WRITE(ChMyId,INTERNAL_INT_FMT)MyId
-      ChMyId=ADJUSTL(ChMyId)
-      CALL Halt('On node '//TRIM(ChMyId)//', Attempt to allocate memory already allocated.')
-#else
-      CALL Halt('Attempt to allocate memory already allocated.')
->>>>>>> c7f5faff
 #endif
          ENDIF
       END SUBROUTINE AllocChk
@@ -1972,10 +1445,5 @@
     CALL Delete(A%PBCGrads)
     A%Alloc=ALLOCATED_FALSE
   END SUBROUTINE Delete_PBCFit
-<<<<<<< HEAD
-!
-END MODULE
-=======
-
-END MODULE MemMan
->>>>>>> c7f5faff
+!
+END MODULE