--- conflicted
+++ resolved
@@ -783,10 +783,6 @@
       ELSE
         Name=TRIM(MONDO_SCRATCH)//Name_O
       ENDIF
-<<<<<<< HEAD
-    ELSEIF(PRESENT(Args_O))THEN
-        Name=SCRName
-=======
     ELSEIF(PRESENT(Args_O) .OR. PRESENT(Stats_O))THEN
       IF(LEN(TRIM(PWDName)) > 0) THEN
         !CALL MondoLog(DEBUG_MAXIMUM, "TrixFile", "PWDName = "//TRIM(PWDName))
@@ -802,16 +798,12 @@
       ELSE
         Name=ScrName
       ENDIF
->>>>>>> c7f5faff
     ELSE
       CALL Halt('Neither Name_O, Args_O, or Stats_O passed to TrixFile!')
     ENDIF
 
-<<<<<<< HEAD
-=======
     !CALL MondoLog(DEBUG_MAXIMUM, "TrixFile", "Name = "//TRIM(Name))
 
->>>>>>> c7f5faff
     IF(PRESENT(Stats_O))THEN
       Stats(1:3)=Stats_O(1:3)
     ELSEIF(PRESENT(Args_O))THEN
