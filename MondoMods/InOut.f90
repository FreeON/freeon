--- conflicted
+++ resolved
@@ -1,12 +1,6 @@
 !    GENERIC IO ROUTINES FOR MONDOSCF TYPES
 !    Author: Matt Challacombe and CK Gan
 !-------------------------------------------------------------------------------
-<<<<<<< HEAD
-=======
-
-#include "MondoConfig.h"
-
->>>>>>> c7f5faff
 MODULE InOut
   USE DerivedTypes
   USE GlobalScalars   
@@ -236,13 +230,11 @@
   !===============================================================================
   SUBROUTINE CloseData(Meta)
     TYPE(META_DATA) :: Meta
-    IF(Meta%Status==FAIL) THEN
-      CALL Halt(' HDF R/W error for '//TRIM(MetaChar(Meta)))
-    ENDIF
+    IF(Meta%Status==FAIL) &
+         CALL Halt(' HDF R/W error for '//TRIM(MetaChar(Meta)))
     Meta%Status=HDF5CloseData(Meta%DataId,Meta%DataSpc)
-    IF(Meta%Status==FAIL) THEN
-      CALL Halt(' HDF5CloseData error for '//TRIM(MetaChar(Meta)))
-    ENDIF
+    IF(Meta%Status==FAIL) &
+         CALL Halt(' HDF5CloseData error for '//TRIM(MetaChar(Meta)))
   END SUBROUTINE CloseData
   !===============================================================================
   !
@@ -251,29 +243,12 @@
     CHARACTER(LEN=*),         INTENT(IN)    :: VarName
     CHARACTER(LEN=*),OPTIONAL,INTENT(IN)    :: Tag_O
     CHARACTER(LEN=DEFAULT_CHR_LEN)          :: FullName
-    INTEGER                                 :: Tag_INT_old, Tag_INT_new
-
     IF(PRESENT(Tag_O))THEN
-<<<<<<< HEAD
        FullName=TRIM(VarName)//TRIM(Tag_O)
-=======
-      ! Apply recycling.
-      Tag_INT_old = CharToInt(Tag_O)
-      Tag_INT_new = MOD(Tag_INT_old, RECYCLE_HDF)
-      !IF(Tag_INT_new /= Tag_INT_old) THEN
-      !  CALL MondoLog(DEBUG_MAXIMUM, "NameTag", "recycling tag from "//TRIM(IntToChar(Tag_INT_old)) &
-      !    //" to "//TRIM(IntToChar(Tag_INT_new)))
-      !ELSE
-      !  CALL MondoLog(DEBUG_MAXIMUM, "NameTag", "no recycling necessary on Tag_O = "//TRIM(Tag_O))
-      !ENDIF
-      FullName=TRIM(VarName)//TRIM(IntToChar(Tag_INT_new))
-      !CALL MondoLog(DEBUG_MAXIMUM, "NameTag", "FullName = "//TRIM(FullName))
->>>>>>> c7f5faff
     ELSE
        FullName=TRIM(VarName)
     ENDIF
     CALL LowCase(FullName)
-
   END FUNCTION NameTag
   !===============================================================================
   !
@@ -339,7 +314,6 @@
   !===============================================================================
   !
   !===============================================================================
-<<<<<<< HEAD
   SUBROUTINE WriteIntegerVector(Meta,A)       
     TYPE(META_DATA)                :: Meta
     INTEGER,                   &
@@ -365,29 +339,6 @@
     TYPE(META_DATA)               :: Meta
     REAL(DOUBLE),              &
          DIMENSION(Meta%Dimension)  :: A
-=======
-  SUBROUTINE WriteIntegerVector(Meta,A)
-    TYPE(META_DATA)                    :: Meta
-    INTEGER, DIMENSION(Meta%Dimension) :: A
-    Meta%Status=HDF5WriteIntegerVector(Meta%DataId,Meta%DataSpc,A)
-  END SUBROUTINE WriteIntegerVector
-
-  SUBROUTINE WriteDoubleVector(Meta,A)
-    TYPE(META_DATA)                         :: Meta
-    REAL(DOUBLE), DIMENSION(Meta%Dimension) :: A
-    Meta%Status=HDF5WriteDoubleVector(Meta%DataId,Meta%DataSpc,A)
-  END SUBROUTINE WriteDoubleVector
-
-  SUBROUTINE ReadIntegerVector(Meta,A)
-    TYPE(META_DATA)                    :: Meta
-    INTEGER, DIMENSION(Meta%Dimension) :: A
-    Meta%Status=HDF5ReadIntegerVector(Meta%DataId,Meta%DataSpc,A)
-  END SUBROUTINE ReadIntegerVector
-
-  SUBROUTINE ReadDoubleVector(Meta,A)
-    TYPE(META_DATA)                         :: Meta
-    REAL(DOUBLE), DIMENSION(Meta%Dimension) :: A
->>>>>>> c7f5faff
     Meta%Status=HDF5ReadDoubleVector(Meta%DataId,Meta%DataSpc,A)
   END SUBROUTINE ReadDoubleVector
   !===============================================================================
@@ -401,7 +352,6 @@
     TYPE(META_DATA)                         :: Meta
 #ifdef PARALLEL 
     IF(MyId==ROOT)THEN
-<<<<<<< HEAD
 #endif 
        Meta=SetMeta(NameTag(VarName,Tag_O),NATIVE_INT32,1,.FALSE.)
        CALL OpenData(Meta)
@@ -409,20 +359,6 @@
        CALL CloseData(Meta)
        A=B(1)
 #ifdef PARALLEL 
-=======
-#endif
-      IF(PRESENT(Tag_O)) THEN
-        !CALL MondoLog(DEBUG_MAXIMUM, "Get_INT_SCLR", "VarName = "//TRIM(VarName)//", Tag_O = "//TRIM(Tag_O))
-      ELSE
-        !CALL MondoLog(DEBUG_MAXIMUM, "Get_INT_SCLR", "VarName = "//TRIM(VarName)//", Tag_O not set")
-      ENDIF
-      Meta=SetMeta(NameTag(VarName,Tag_O),NATIVE_INT32,1,.FALSE.)
-      CALL OpenData(Meta)
-      CALL ReadIntegerVector(Meta,B)
-      CALL CloseData(Meta)
-      A=B(1)
-#ifdef PARALLEL
->>>>>>> c7f5faff
     ENDIF
     IF(InParallel)CALL Bcast(A)
 #endif 
@@ -437,7 +373,6 @@
     TYPE(META_DATA)                         :: Meta
 #ifdef PARALLEL 
     IF(MyId==ROOT) THEN
-<<<<<<< HEAD
 #endif 
        Meta=SetMeta(NameTag(VarName,Tag_O),NATIVE_INT32, &
             SIZE(A%I,1),.FALSE.)
@@ -445,19 +380,6 @@
        CALL ReadIntegerVector(Meta,A%I)
        CALL CloseData(Meta)
 #ifdef PARALLEL 
-=======
-#endif
-      IF(PRESENT(Tag_O)) THEN
-        !CALL MondoLog(DEBUG_MAXIMUM, "Get_INT_VECT", "VarName = "//TRIM(VarName)//", Tag_O = "//TRIM(Tag_O))
-      ELSE
-        !CALL MondoLog(DEBUG_MAXIMUM, "Get_INT_VECT", "VarName = "//TRIM(VarName)//", Tag_O not set")
-      ENDIF
-      Meta=SetMeta(NameTag(VarName,Tag_O),NATIVE_INT32,SIZE(A%I,1),.FALSE.)
-      CALL OpenData(Meta)
-      CALL ReadIntegerVector(Meta,A%I)
-      CALL CloseData(Meta)
-#ifdef PARALLEL
->>>>>>> c7f5faff
     ENDIF
     IF(InParallel)CALL Bcast(A)
 #endif 
@@ -484,7 +406,6 @@
      CALL Get(A%InvHess,       'PredGrad'//TRIM(VarName),Tag_O=Tag_O)
   END SUBROUTINE Get_INTC
 
-<<<<<<< HEAD
      !-------------------------------------------------------------------------------
 
      SUBROUTINE Put_INTC(A,VarName,Tag_O)
@@ -577,25 +498,45 @@
 #endif 
         END SUBROUTINE Get_INT_RNK4
 
-        SUBROUTINE Get_DBL_SCLR(A,VarName,Tag_O)
-          REAL(DOUBLE),             INTENT(INOUT)   :: A
-          CHARACTER(LEN=*),         INTENT(IN)      :: VarName
-          CHARACTER(LEN=*),OPTIONAL,INTENT(IN)      :: Tag_O
-          REAL(DOUBLE),DIMENSION(1)                 :: B
-          TYPE(META_DATA)                           :: Meta
-#ifdef PARALLEL 
-          IF(MyId==ROOT)THEN
-#endif 
-             Meta=SetMeta(NameTag(VarName,Tag_O),NATIVE_DOUBLE,1,.FALSE.)
-             CALL OpenData(Meta)
-             CALL ReadDoubleVector(Meta,B)
-             CALL CloseData(Meta)
-             A=B(1)
-#ifdef PARALLEL 
-          ENDIF
-          IF(InParallel)CALL Bcast(A)
-#endif 
-        END SUBROUTINE Get_DBL_SCLR
+  SUBROUTINE Get_DBL_SCLR(A,VarName,Stats_O,Tag_O)
+    REAL(DOUBLE),             INTENT(INOUT)  :: A
+    CHARACTER(LEN=*),         INTENT(IN)     :: VarName
+    CHARACTER(LEN=*),OPTIONAL,INTENT(IN)     :: Tag_O
+    CHARACTER(LEN=DEFAULT_CHR_LEN)           :: Tag
+    INTEGER,DIMENSION(3),OPTIONAL,INTENT(IN) :: Stats_O
+    REAL(DOUBLE),DIMENSION(1)                :: B
+    TYPE(META_DATA)                          :: Meta
+#ifdef PARALLEL
+    IF(MyId==ROOT)THEN
+#endif
+      IF(PRESENT(Stats_O).AND.PRESENT(Tag_O)) THEN
+        CALL Halt("[Get_DBL_SCLR] either Stats_O or Tag_O")
+      ENDIF
+      IF(PRESENT(Tag_O)) THEN
+        !CALL MondoLog(DEBUG_MAXIMUM, "Get_DBL_SCLR", "VarName = "//TRIM(VarName)//", Tag_O = "//TRIM(Tag_O))
+        Meta=SetMeta(NameTag(VarName,Tag_O),NATIVE_DOUBLE,1,.FALSE.)
+      ELSEIF(PRESENT(Stats_O)) THEN
+        Tag = TRIM(IntToChar(Stats_O(3)))
+        !CALL MondoLog(DEBUG_MAXIMUM, "Get_DBL_SCLR", "VarName = "//TRIM(VarName)//", Stats_O = " &
+        !  //TRIM(IntToChar(Stats_O(1)))//" " &
+        !  //TRIM(IntToChar(Stats_O(2)))//" " &
+        !  //TRIM(IntToChar(Stats_O(3)))//", constructed Tag = "//TRIM(Tag))
+        Meta=SetMeta(NameTag(VarName,Tag),NATIVE_DOUBLE,1,.FALSE.)
+      ELSE
+        !CALL MondoLog(DEBUG_MAXIMUM, "Get_DBL_SCLR", "VarName = "//TRIM(VarName)//", Tag_O not set")
+        Meta=SetMeta(NameTag(VarName,Tag_O),NATIVE_DOUBLE,1,.FALSE.)
+      ENDIF
+
+      CALL OpenData(Meta)
+      CALL ReadDoubleVector(Meta,B)
+      CALL CloseData(Meta)
+      A=B(1)
+#ifdef PARALLEL
+    ENDIF
+    IF(InParallel)CALL Bcast(A)
+#endif
+  END SUBROUTINE Get_DBL_SCLR
+
 
         SUBROUTINE Get_DBL_VECT(A,VarName,Tag_O)
           TYPE(DBL_VECT),           INTENT(INOUT) :: A
@@ -873,24 +814,45 @@
            !-------------------------------------------------------------------------------
 
            !-------------------------------------------------------------------------------
-           SUBROUTINE Put_DBL_SCLR(A,VarName,Tag_O)
-             REAL(DOUBLE),             INTENT(IN) :: A
-             CHARACTER(LEN=*),         INTENT(IN) :: VarName
-             CHARACTER(LEN=*),OPTIONAL,INTENT(IN) :: Tag_O
-             REAL(DOUBLE),DIMENSION(1)            :: B
-             TYPE(META_DATA)                      :: Meta
-#ifdef PARALLEL 
-             IF(MyId==ROOT)THEN
-#endif 
-                Meta=SetMeta(NameTag(VarName,Tag_O),NATIVE_DOUBLE,1,.FALSE.)
-                CALL OpenData(Meta,.TRUE.)
-                B(1)=A
-                CALL WriteDoubleVector(Meta,B)
-                CALL CloseData(Meta)
-#ifdef PARALLEL 
-             ENDIF
-#endif 
-           END SUBROUTINE Put_DBL_SCLR
+
+  SUBROUTINE Put_DBL_SCLR(A,VarName,Stats_O,Tag_O)
+    REAL(DOUBLE),             INTENT(IN)     :: A
+    CHARACTER(LEN=*),         INTENT(IN)     :: VarName
+    CHARACTER(LEN=*),OPTIONAL,INTENT(IN)     :: Tag_O
+    CHARACTER(LEN=DEFAULT_CHR_LEN)           :: Tag
+    INTEGER,DIMENSION(3),OPTIONAL,INTENT(IN) :: Stats_O
+    REAL(DOUBLE),DIMENSION(1)                :: B
+    TYPE(META_DATA)                          :: Meta
+#ifdef PARALLEL
+    IF(MyId==ROOT)THEN
+#endif
+      IF(PRESENT(Stats_O).AND.PRESENT(Tag_O)) THEN
+        CALL Halt("[Put_DBL_SCLR] either Stats_O or Tag_O")
+      ENDIF
+      IF(PRESENT(Tag_O)) THEN
+        !CALL MondoLog(DEBUG_MAXIMUM, "Put_DBL_SCLR", "VarName = "//TRIM(VarName)//", Tag_O = "//TRIM(Tag_O))
+        Meta=SetMeta(NameTag(VarName,Tag_O),NATIVE_DOUBLE,1,.FALSE.)
+      ELSEIF(PRESENT(Stats_O)) THEN
+        Tag = TRIM(IntToChar(Stats_O(3)))
+        !CALL MondoLog(DEBUG_MAXIMUM, "Put_DBL_SCLR", "VarName = "//TRIM(VarName)//", Stats_O = " &
+        !  //TRIM(IntToChar(Stats_O(1)))//" " &
+        !  //TRIM(IntToChar(Stats_O(2)))//" " &
+        !  //TRIM(IntToChar(Stats_O(3)))//", constructed Tag = "//TRIM(Tag))
+        Meta=SetMeta(NameTag(VarName,Tag),NATIVE_DOUBLE,1,.FALSE.)
+      ELSE
+        !CALL MondoLog(DEBUG_MAXIMUM, "Put_DBL_SCLR", "VarName = "//TRIM(VarName)//", Tag_O not set")
+        Meta=SetMeta(NameTag(VarName,Tag_O),NATIVE_DOUBLE,1,.FALSE.)
+      ENDIF
+
+      CALL OpenData(Meta,.TRUE.)
+      B(1)=A
+      CALL WriteDoubleVector(Meta,B)
+      CALL CloseData(Meta)
+#ifdef PARALLEL
+    ENDIF
+#endif
+  END SUBROUTINE Put_DBL_SCLR
+
 
            SUBROUTINE Put_DBL_VECT(A,VarName,N_O,Tag_O,UnLimit_O)
              TYPE(DBL_VECT),           INTENT(IN) :: A
@@ -1232,6 +1194,7 @@
                 !        Items that can change with geometry ...       
 
                 CALL Get(GM%ETotal    ,'gm_etot'      ,Tag_O=Tag_O)
+                CALL Get(GM%ETotalPerSCF, "gm_etotalperscf",  Tag_O=Tag_O)
                 CALL Get(GM%Ordrd     ,'reordered'    ,Tag_O=Tag_O)
 
                 CALL Get(GM%AtTyp     ,'atomtype'     ,Tag_O=Tag_O)
@@ -1289,6 +1252,7 @@
                 !-------------------------------------------------------------------------------
                 !        Items that can change with geometry ...       
                 CALL Put(GM%ETotal    ,'gm_etot'      ,Tag_O=Tag_O)
+                CALL Put(GM%ETotalPerSCF, "gm_etotalperscf",  Tag_O=Tag_O)
                 CALL Put(GM%Ordrd     ,'reordered'    ,Tag_O=Tag_O)
                 CALL Put(GM%AtTyp     ,'atomtype'     ,Tag_O=Tag_O)
                 CALL Put(GM%AtNum     ,'atomicnumbers',Tag_O=Tag_O)
@@ -1426,82 +1390,6 @@
 #else
                       OPEN(UNIT=Seq,FILE=FileName,STATUS='OLD', &
                            FORM='UNFORMATTED',ACCESS='SEQUENTIAL')
-=======
-  !-------------------------------------------------------------------------------
-
-  SUBROUTINE Put_INTC(A,VarName,Tag_O)
-    TYPE(INTC),               INTENT(IN) :: A
-    CHARACTER(LEN=*),         INTENT(IN) :: VarName
-    CHARACTER(LEN=*),OPTIONAL,INTENT(IN) :: Tag_O
-    !
-    !#ifdef PARALLEL
-    !       IF(MyId==ROOT)THEN
-    !#endif
-    CALL Put(A%N,                'NIntC'//TRIM(VarName),Tag_O=Tag_O)
-    IF(A%N<=0) RETURN
-    CALL Put(A%Def,                'Def'//TRIM(VarName),Tag_O=Tag_O)
-    CALL Put(A%Atoms,            'Atoms'//TRIM(VarName),Tag_O=Tag_O)
-    CALL Put(A%Cells,            'Cells'//TRIM(VarName),Tag_O=Tag_O)
-    CALL Put(A%Value,            'Value'//TRIM(VarName),Tag_O=Tag_O)
-    CALL Put(A%ConstrValue,'ConstrValue'//TRIM(VarName),Tag_O=Tag_O)
-    CALL Put(A%Active,          'Active'//TRIM(VarName),Tag_O=Tag_O)
-    CALL Put(A%PredVal,        'PredVal'//TRIM(VarName),Tag_O=Tag_O)
-    CALL Put(A%PredGrad,      'PredGrad'//TRIM(VarName),Tag_O=Tag_O)
-    CALL Put(A%InvHess,       'PredGrad'//TRIM(VarName),Tag_O=Tag_O)
-    !#ifdef PARALLEL
-    !       ENDIF
-    !#endif
-  END SUBROUTINE Put_INTC
-  !
-  !---------------------------------------------------------------------
-  !
-
-  SUBROUTINE Get_INT_RNK2(A,VarName,Tag_O)
-    TYPE(INT_RNK2),           INTENT(INOUT) :: A
-    CHARACTER(LEN=*),         INTENT(IN)    :: VarName
-    CHARACTER(LEN=*),OPTIONAL,INTENT(IN)    :: Tag_O
-    TYPE(META_DATA)                         :: Meta
-#ifdef PARALLEL
-    IF(MyId==ROOT) THEN
-#endif
-      IF(PRESENT(Tag_O)) THEN
-        !CALL MondoLog(DEBUG_MAXIMUM, "Get_INT_RNK2", "VarName = "//TRIM(VarName)//", Tag_O = "//TRIM(Tag_O))
-      ELSE
-        !CALL MondoLog(DEBUG_MAXIMUM, "Get_INT_RNK2", "VarName = "//TRIM(VarName)//", Tag_O not set")
-      ENDIF
-      Meta=SetMeta(NameTag(VarName,Tag_O),NATIVE_INT32,SIZE(A%I,1)*SIZE(A%I,2),.FALSE.)
-      CALL OpenData(Meta)
-      CALL ReadIntegerVector(Meta,A%I)
-      CALL CloseData(Meta)
-#ifdef PARALLEL
-    ENDIF
-    IF(InParallel)CALL Bcast(A)
-#endif
-  END SUBROUTINE Get_INT_RNK2
-  !-------------------------------------------------------------------------------
-
-
-  SUBROUTINE Get_INT_RNK3(A,VarName,Tag_O)
-    TYPE(INT_RNK3),           INTENT(INOUT) :: A
-    CHARACTER(LEN=*),         INTENT(IN)    :: VarName
-    CHARACTER(LEN=*),OPTIONAL,INTENT(IN)    :: Tag_O
-    TYPE(META_DATA)                         :: Meta
-#ifdef PARALLEL
-    IF(MyId==ROOT) THEN
-#endif
-      IF(PRESENT(Tag_O)) THEN
-        !CALL MondoLog(DEBUG_MAXIMUM, "Get_INT_RNK3", "VarName = "//TRIM(VarName)//", Tag_O = "//TRIM(Tag_O))
-      ELSE
-        !CALL MondoLog(DEBUG_MAXIMUM, "Get_INT_RNK3", "VarName = "//TRIM(VarName)//", Tag_O not set")
-      ENDIF
-      Meta=SetMeta(NameTag(VarName,Tag_O),NATIVE_INT32,SIZE(A%I,1)*SIZE(A%I,2)*SIZE(A%I,3),.FALSE.)
-      CALL OpenData(Meta)
-      CALL ReadIntegerVector(Meta,A%I)
-      CALL CloseData(Meta)
-#ifdef PARALLEL
-    ENDIF
-    IF(InParallel)CALL Bcast(A)
->>>>>>> c7f5faff
 #endif
                    ELSE
                       CALL Halt(' Get_BCSR could not find '//TRIM(FileName))
@@ -1671,7 +1559,6 @@
                       OPEN(UNIT=Seq,FILE=FileName,STATUS='REPLACE', &
                            FORM='UNFORMATTED',ACCESS='SEQUENTIAL')
 #endif
-<<<<<<< HEAD
                    ELSE
 #if FORMATTED
                       OPEN(UNIT=Seq,FILE=FileName,STATUS='NEW', &
@@ -1701,84 +1588,14 @@
                    WRITE(UNIT=Seq,Err=1,IOSTAT=IOS)(A%MTrix%D(i),i=1,A%NNon0)
 #endif
                    CLOSE(UNIT=Seq,STATUS='KEEP')
-=======
-      IF(PRESENT(Tag_O)) THEN
-        !CALL MondoLog(DEBUG_MAXIMUM, "Get_INT_RNK4", "VarName = "//TRIM(VarName)//", Tag_O = "//TRIM(Tag_O))
-      ELSE
-        !CALL MondoLog(DEBUG_MAXIMUM, "Get_INT_RNK4", "VarName = "//TRIM(VarName)//", Tag_O not set")
-      ENDIF
-      Meta=SetMeta(NameTag(VarName,Tag_O),NATIVE_INT32,SIZE(A%I,1)*SIZE(A%I,2)*SIZE(A%I,3)*SIZE(A%I,4),.FALSE.)
-      CALL OpenData(Meta)
-      CALL ReadIntegerVector(Meta,A%I)
-      CALL CloseData(Meta)
-#ifdef PARALLEL
-    ENDIF
-    IF(InParallel)CALL Bcast(A)
-#endif
-  END SUBROUTINE Get_INT_RNK4
-
-  SUBROUTINE Get_DBL_SCLR(A,VarName,Stats_O,Tag_O)
-    REAL(DOUBLE),             INTENT(INOUT)  :: A
-    CHARACTER(LEN=*),         INTENT(IN)     :: VarName
-    CHARACTER(LEN=*),OPTIONAL,INTENT(IN)     :: Tag_O
-    CHARACTER(LEN=DEFAULT_CHR_LEN)           :: Tag
-    INTEGER,DIMENSION(3),OPTIONAL,INTENT(IN) :: Stats_O
-    REAL(DOUBLE),DIMENSION(1)                :: B
-    TYPE(META_DATA)                          :: Meta
-#ifdef PARALLEL
-    IF(MyId==ROOT)THEN
-#endif
-      IF(PRESENT(Stats_O).AND.PRESENT(Tag_O)) THEN
-        CALL Halt("[Get_DBL_SCLR] either Stats_O or Tag_O")
-      ENDIF
-      IF(PRESENT(Tag_O)) THEN
-        !CALL MondoLog(DEBUG_MAXIMUM, "Get_DBL_SCLR", "VarName = "//TRIM(VarName)//", Tag_O = "//TRIM(Tag_O))
-        Meta=SetMeta(NameTag(VarName,Tag_O),NATIVE_DOUBLE,1,.FALSE.)
-      ELSEIF(PRESENT(Stats_O)) THEN
-        Tag = TRIM(IntToChar(Stats_O(3)))
-        !CALL MondoLog(DEBUG_MAXIMUM, "Get_DBL_SCLR", "VarName = "//TRIM(VarName)//", Stats_O = " &
-        !  //TRIM(IntToChar(Stats_O(1)))//" " &
-        !  //TRIM(IntToChar(Stats_O(2)))//" " &
-        !  //TRIM(IntToChar(Stats_O(3)))//", constructed Tag = "//TRIM(Tag))
-        Meta=SetMeta(NameTag(VarName,Tag),NATIVE_DOUBLE,1,.FALSE.)
-      ELSE
-        !CALL MondoLog(DEBUG_MAXIMUM, "Get_DBL_SCLR", "VarName = "//TRIM(VarName)//", Tag_O not set")
-        Meta=SetMeta(NameTag(VarName,Tag_O),NATIVE_DOUBLE,1,.FALSE.)
-      ENDIF
-
-      CALL OpenData(Meta)
-      CALL ReadDoubleVector(Meta,B)
-      CALL CloseData(Meta)
-      A=B(1)
->>>>>>> c7f5faff
-#ifdef PARALLEL
-                ENDIF
-#endif
-
-<<<<<<< HEAD
+#ifdef PARALLEL
+                ENDIF
+#endif
+
 !write(*,'(A,I2,2(A,I5))') 'Put_bcsr NSMat=',A%NSMat,' A%NBlks=',A%NBlks,' size(A%BlkPt%I)=',size(A%BlkPt%I,1)
                 RETURN
 1               CALL Halt('IO Error '//TRIM(IntToChar(IOS))//' in Put_BCSR.')
               END SUBROUTINE Put_BCSR
-=======
-  SUBROUTINE Get_DBL_VECT(A,VarName,Tag_O)
-    TYPE(DBL_VECT),           INTENT(INOUT) :: A
-    CHARACTER(LEN=*),         INTENT(IN)    :: VarName
-    CHARACTER(LEN=*),OPTIONAL,INTENT(IN)    :: Tag_O
-    TYPE(META_DATA)                         :: Meta
-#ifdef PARALLEL
-    IF(MyId==ROOT) THEN
-#endif
-      IF(PRESENT(Tag_O)) THEN
-        !CALL MondoLog(DEBUG_MAXIMUM, "Get_DBL_VECT", "VarName = "//TRIM(VarName)//", Tag_O = "//TRIM(Tag_O))
-      ELSE
-        !CALL MondoLog(DEBUG_MAXIMUM, "Get_DBL_VECT", "VarName = "//TRIM(VarName)//", Tag_O not set")
-      ENDIF
-      Meta=SetMeta(NameTag(VarName,Tag_O),NATIVE_DOUBLE,SIZE(A%D,1),.FALSE.)
-      CALL OpenData(Meta)
-      CALL ReadDoubleVector(Meta,A%D)
-      CALL CloseData(Meta)
->>>>>>> c7f5faff
 #ifdef PARALLEL
 !#ifdef MPIIO
 !
@@ -2269,7 +2086,6 @@
                 INTEGER                        :: I,NArg,NChar,NInts
                 INTEGER,PARAMETER              :: MaxArg=10
 #ifdef PARALLEL
-<<<<<<< HEAD
                 IF(MyId==ROOT)THEN
 #endif
                    NArg=IARGC()
@@ -2547,69 +2363,12 @@
 #else
                 INTEGER,ALLOCATABLE :: B(:)
                 INTEGER :: RunInd,BufSize
-=======
-    IF(MyId==ROOT) THEN
-#endif
-      IF(PRESENT(Tag_O)) THEN
-        !CALL MondoLog(DEBUG_MAXIMUM, "Get_DBL_RNK2", "VarName = "//TRIM(VarName)//", Tag_O = "//TRIM(Tag_O))
-      ELSE
-        !CALL MondoLog(DEBUG_MAXIMUM, "Get_DBL_RNK2", "VarName = "//TRIM(VarName)//", Tag_O not set")
-      ENDIF
-      Meta=SetMeta(NameTag(VarName,Tag_O),NATIVE_DOUBLE,SIZE(A%D,1)*SIZE(A%D,2),.FALSE.)
-      CALL OpenData(Meta)
-      CALL ReadDoubleVector(Meta,A%D)
-      CALL CloseData(Meta)
-#ifdef PARALLEL
-    ENDIF
-    IF(InParallel)CALL Bcast(A)
-#endif
-  END SUBROUTINE Get_DBL_RNK2
-
-  SUBROUTINE Get_DBL_RNK3(A,VarName,Tag_O)
-    TYPE(DBL_RNK3),           INTENT(INOUT) :: A
-    CHARACTER(LEN=*),         INTENT(IN)    :: VarName
-    CHARACTER(LEN=*),OPTIONAL,INTENT(IN)    :: Tag_O
-    TYPE(META_DATA)                         :: Meta
-#ifdef PARALLEL
-    IF(MyId==ROOT) THEN
-#endif
-      IF(PRESENT(Tag_O)) THEN
-        !CALL MondoLog(DEBUG_MAXIMUM, "Get_DBL_RNK3", "VarName = "//TRIM(VarName)//", Tag_O = "//TRIM(Tag_O))
-      ELSE
-        !CALL MondoLog(DEBUG_MAXIMUM, "Get_DBL_RNK3", "VarName = "//TRIM(VarName)//", Tag_O not set")
-      ENDIF
-      Meta=SetMeta(NameTag(VarName,Tag_O),NATIVE_DOUBLE,SIZE(A%D,1)*SIZE(A%D,2)*SIZE(A%D,3),.FALSE.)
-      CALL OpenData(Meta)
-      CALL ReadDoubleVector(Meta,A%D)
-      CALL CloseData(Meta)
-#ifdef PARALLEL
-    ENDIF
-    IF(InParallel)CALL Bcast(A)
->>>>>>> c7f5faff
-#endif
-
-#ifdef PARALLEL
-<<<<<<< HEAD
+#endif
+
+#ifdef PARALLEL
                 IF(MyId==ROOT)THEN
-=======
-    IF(MyId==ROOT) THEN
-#endif
-      IF(PRESENT(Tag_O)) THEN
-        !CALL MondoLog(DEBUG_MAXIMUM, "Get_DBL_RNK4", "VarName = "//TRIM(VarName)//", Tag_O = "//TRIM(Tag_O))
-      ELSE
-        !CALL MondoLog(DEBUG_MAXIMUM, "Get_DBL_RNK4", "VarName = "//TRIM(VarName)//", Tag_O not set")
-      ENDIF
-      Meta=SetMeta(NameTag(VarName,Tag_O),NATIVE_DOUBLE,SIZE(A%D,1)*SIZE(A%D,2)*SIZE(A%D,3)*SIZE(A%D,4),.FALSE.)
-      CALL OpenData(Meta)
-      CALL ReadDoubleVector(Meta,A%D)
-      CALL CloseData(Meta)
-#ifdef PARALLEL
-    ENDIF
-    IF(InParallel)CALL Bcast(A)
->>>>>>> c7f5faff
-#endif
-
-<<<<<<< HEAD
+#endif
+
 #ifdef OLD_CHR_VECT
                    NN=SIZE(A%C)
                    DO II = 1, NN
@@ -2670,105 +2429,15 @@
                    INTEGER,ALLOCATABLE :: B(:)
                    INTEGER :: RunInd,StrInd,StrLen,BufSize
                    CHARACTER(LEN=DCL) :: TEMP
-=======
-  SUBROUTINE Get_DBL_RNK6(A,VarName,Tag_O)
-    TYPE(DBL_RNK6),           INTENT(INOUT) :: A
-    CHARACTER(LEN=*),         INTENT(IN)    :: VarName
-    CHARACTER(LEN=*),OPTIONAL,INTENT(IN)    :: Tag_O
-    TYPE(META_DATA)                         :: Meta
-#ifdef PARALLEL
-    IF(MyId==ROOT) THEN
-#endif
-      IF(PRESENT(Tag_O)) THEN
-        !CALL MondoLog(DEBUG_MAXIMUM, "Get_DBL_RNK6", "VarName = "//TRIM(VarName)//", Tag_O = "//TRIM(Tag_O))
-      ELSE
-        !CALL MondoLog(DEBUG_MAXIMUM, "Get_DBL_RNK6", "VarName = "//TRIM(VarName)//", Tag_O not set")
-      ENDIF
-      Meta=SetMeta(NameTag(VarName,Tag_O),NATIVE_DOUBLE,SIZE(A%D,1)*SIZE(A%D,2)*SIZE(A%D,3)*SIZE(A%D,4)*SIZE(A%D,5)*SIZE(A%D,6),.FALSE.)
-      CALL OpenData(Meta)
-      CALL ReadDoubleVector(Meta,A%D)
-      CALL CloseData(Meta)
-#ifdef PARALLEL
-    ENDIF
-    IF(InParallel)CALL Bcast(A)
->>>>>>> c7f5faff
 #endif
                    TYPE(META_DATA)                         :: Meta
 
-<<<<<<< HEAD
 #ifdef OLD_CHR_VECT
 #else
                    CALL Get(BufSize,NameTag(VarName,TRIM(IntToChar(0))//TRIM(Tag_O)))
-=======
-  !-------------------------------------------------------------------------------
-  SUBROUTINE Get_CHR_SCLR(A,VarName,Tag_O)
-    CHARACTER(LEN=*),         INTENT(INOUT) :: A
-    CHARACTER(LEN=*),         INTENT(IN)    :: VarName
-    CHARACTER(LEN=*),OPTIONAL,INTENT(IN)    :: Tag_O
-    INTEGER,DIMENSION(DEFAULT_CHR_LEN)      :: B=ICHAR(' ')
-    INTEGER                                 :: I,N
-    TYPE(META_DATA)                         :: Meta
-#ifdef PARALLEL
-    IF(MyId==ROOT)THEN
-#endif
-      N=LEN(A)
-      IF(N>DEFAULT_CHR_LEN) THEN
-        CALL Halt('Static strings overrun in Get_CHR_SCLR')
-      ENDIF
-      IF(PRESENT(Tag_O)) THEN
-        !CALL MondoLog(DEBUG_MAXIMUM, "Get_CHR_SCLR", "VarName = "//TRIM(VarName)//", Tag_O = "//TRIM(Tag_O))
-      ELSE
-        !CALL MondoLog(DEBUG_MAXIMUM, "Get_CHR_SCLR", "VarName = "//TRIM(VarName)//", Tag_O not set")
-      ENDIF
-      Meta=SetMeta(NameTag(VarName,Tag_O),NATIVE_INT32,DEFAULT_CHR_LEN,.FALSE.)
-      CALL OpenData(Meta)
-      CALL ReadIntegerVector(Meta,B)
-      DO I=1,N
-        A(I:I)=CHAR(B(I))
-      ENDDO
-      CALL CloseData(Meta)
-#ifdef PARALLEL
-    ENDIF
-    IF(InParallel)CALL Bcast(A)
->>>>>>> c7f5faff
-#endif
-
-<<<<<<< HEAD
-#ifdef PARALLEL 
-=======
-  !-------------------------------------------------------------------------------
-  SUBROUTINE Get_LOG_SCLR(A,VarName,Tag_O)
-    LOGICAL,                  INTENT(INOUT) :: A
-    CHARACTER(LEN=*),         INTENT(IN)    :: VarName
-    CHARACTER(LEN=*),OPTIONAL,INTENT(IN)    :: Tag_O
-    INTEGER,DIMENSION(1)                    :: ILog
-    TYPE(META_DATA)                         :: Meta
-#ifdef PARALLEL
-    IF(MyId==ROOT)THEN
-#endif
-      IF(PRESENT(Tag_O)) THEN
-        !CALL MondoLog(DEBUG_MAXIMUM, "Get_LOG_SCLR", "VarName = "//TRIM(VarName)//", Tag_O = "//TRIM(Tag_O))
-      ELSE
-        !CALL MondoLog(DEBUG_MAXIMUM, "Get_LOG_SCLR", "VarName = "//TRIM(VarName)//", Tag_O not set")
-      ENDIF
-      Meta=SetMeta(NameTag(VarName,Tag_O),NATIVE_INT32,1,.FALSE.)
-      CALL OpenData(Meta)
-      CALL ReadIntegerVector(Meta,ILog)
-      CALL CloseData(Meta)
-      IF(ILog(1)==0)THEN
-        A=.FALSE.
-      ELSEIF(ILog(1)==1)THEN
-        A=.TRUE.
-      ELSE
-        CALL Halt('Error in Get_LOG_SCLR.')
-      ENDIF
-#ifdef PARALLEL
-    ENDIF
-    IF(InParallel)CALL Bcast(A)
-#endif
-  END SUBROUTINE Get_LOG_SCLR
-  !-------------------------------------------------------------------------------
->>>>>>> c7f5faff
+#endif
+
+#ifdef PARALLEL 
 
                    IF(MyId==ROOT)THEN
 #endif 
@@ -2986,7 +2655,6 @@
     TYPE(CellSet)                  :: CS
     CHARACTER(Len=*),Optional            :: Name_O
     CHARACTER(LEN=*),OPTIONAL,INTENT(IN) :: Tag_O
-<<<<<<< HEAD
 !    LOGICAL,         OPTIONAL,INTENT(IN) :: UnLimit_O
     !
     ! Cell sets are always unlimmitted.  In clonestyle, puts must be sequential 
@@ -3003,2056 +2671,9 @@
        CALL Put(CS%Radius   ,'cell_radius',Tag_O=Tag_O)
        CALL Put(CS%NCells   ,'cell_number',Tag_O=Tag_O)
        CALL Put(CS%CellCarts,'cell_vectors',Tag_O=Tag_O,Unlimit_O=.TRUE.)
-=======
-    INTEGER,DIMENSION(1)                 :: B
-    TYPE(META_DATA)                      :: Meta
-#ifdef PARALLEL
-    IF(MyId==ROOT)THEN
-#endif
-      IF(PRESENT(Tag_O)) THEN
-        !CALL MondoLog(DEBUG_MAXIMUM, "Put_INT_SCLR", "VarName = "//TRIM(VarName)//", Tag_O = "//TRIM(Tag_O))
-      ELSE
-        !CALL MondoLog(DEBUG_MAXIMUM, "Put_INT_SCLR", "VarName = "//TRIM(VarName)//", Tag_O not set")
-      ENDIF
-      Meta=SetMeta(NameTag(VarName,Tag_O),NATIVE_INT32,1,.FALSE.)
-      CALL OpenData(Meta,.TRUE.)
-      B(1)=A
-      CALL WriteIntegerVector(Meta,B)
-      CALL CloseData(Meta)
-#ifdef PARALLEL
->>>>>>> c7f5faff
     ENDIF
   END SUBROUTINE Put_CellSet
 
-<<<<<<< HEAD
-=======
-  SUBROUTINE Put_INT_VECT(A,VarName,N_O,Tag_O,UnLimit_O)
-    TYPE(INT_VECT),           INTENT(IN) :: A
-    CHARACTER(LEN=*),         INTENT(IN) :: VarName
-    INTEGER,         OPTIONAL,INTENT(IN) :: N_O
-    CHARACTER(LEN=*),OPTIONAL,INTENT(IN) :: Tag_O
-    LOGICAL,         OPTIONAL,INTENT(IN) :: UnLimit_O
-    INTEGER                              :: N
-    TYPE(META_DATA)                      :: Meta
-#ifdef PARALLEL
-    IF(MyId==ROOT)THEN
-#endif
-      IF(PRESENT(N_O))THEN
-        N=N_O
-      ELSE
-        N=SIZE(A%I,1)
-      ENDIF
-      IF(PRESENT(Tag_O)) THEN
-        !CALL MondoLog(DEBUG_MAXIMUM, "Put_INT_VECT", "VarName = "//TRIM(VarName)//", Tag_O = "//TRIM(Tag_O))
-      ELSE
-        !CALL MondoLog(DEBUG_MAXIMUM, "Put_INT_VECT", "VarName = "//TRIM(VarName)//", Tag_O not set")
-      ENDIF
-      Meta=SetMeta(NameTag(VarName,Tag_O),NATIVE_INT32,N,UnLimit_O)
-      CALL OpenData(Meta,.TRUE.)
-      CALL WriteIntegerVector(Meta,A%I)
-      CALL CloseData(Meta)
-#ifdef PARALLEL
-    ENDIF
-#endif
-  END SUBROUTINE Put_INT_VECT
-
-  SUBROUTINE Put_INT_RNK2(A,VarName,N_O,Tag_O,UnLimit_O)
-    TYPE(INT_RNK2),           INTENT(IN) :: A
-    CHARACTER(LEN=*),         INTENT(IN) :: VarName
-    INTEGER,         OPTIONAL,INTENT(IN) :: N_O
-    CHARACTER(LEN=*),OPTIONAL,INTENT(IN) :: Tag_O
-    LOGICAL,         OPTIONAL,INTENT(IN) :: UnLimit_O
-    INTEGER                              :: N
-    TYPE(META_DATA)                      :: Meta
-#ifdef PARALLEL
-    IF(MyId==ROOT)THEN
-#endif
-      IF(PRESENT(N_O))THEN
-        N=N_O
-      ELSE
-        N=SIZE(A%I,1)*SIZE(A%I,2)
-      ENDIF
-      IF(PRESENT(Tag_O)) THEN
-        !CALL MondoLog(DEBUG_MAXIMUM, "Put_INT_RNK2", "VarName = "//TRIM(VarName)//", Tag_O = "//TRIM(Tag_O))
-      ELSE
-        !CALL MondoLog(DEBUG_MAXIMUM, "Put_INT_RNK2", "VarName = "//TRIM(VarName)//", Tag_O not set")
-      ENDIF
-      Meta=SetMeta(NameTag(VarName,Tag_O),NATIVE_INT32,N,UnLimit_O)
-      CALL OpenData(Meta,.TRUE.)
-      CALL WriteIntegerVector(Meta,A%I)
-      CALL CloseData(Meta)
-#ifdef PARALLEL
-    ENDIF
-#endif
-  END SUBROUTINE Put_INT_RNK2
-
-  SUBROUTINE Put_INT_RNK3(A,VarName,N_O,Tag_O,UnLimit_O)
-    TYPE(INT_RNK3),           INTENT(IN) :: A
-    CHARACTER(LEN=*),         INTENT(IN) :: VarName
-    INTEGER,         OPTIONAL,INTENT(IN) :: N_O
-    CHARACTER(LEN=*),OPTIONAL,INTENT(IN) :: Tag_O
-    LOGICAL,         OPTIONAL,INTENT(IN) :: UnLimit_O
-    INTEGER                              :: N
-    TYPE(META_DATA)                      :: Meta
-#ifdef PARALLEL
-    IF(MyId==ROOT)THEN
-#endif
-      IF(PRESENT(N_O))THEN
-        N=N_O
-      ELSE
-        N=SIZE(A%I,1)*SIZE(A%I,2)*SIZE(A%I,3)
-      ENDIF
-      IF(PRESENT(Tag_O)) THEN
-        !CALL MondoLog(DEBUG_MAXIMUM, "Put_INT_RNK3", "VarName = "//TRIM(VarName)//", Tag_O = "//TRIM(Tag_O))
-      ELSE
-        !CALL MondoLog(DEBUG_MAXIMUM, "Put_INT_RNK3", "VarName = "//TRIM(VarName)//", Tag_O not set")
-      ENDIF
-      Meta=SetMeta(NameTag(VarName,Tag_O),NATIVE_INT32,N,UnLimit_O)
-      CALL OpenData(Meta,.TRUE.)
-      CALL WriteIntegerVector(Meta,A%I)
-      CALL CloseData(Meta)
-#ifdef PARALLEL
-    ENDIF
-#endif
-  END SUBROUTINE Put_INT_RNK3
-
-  SUBROUTINE Put_INT_RNK4(A,VarName,N_O,Tag_O,UnLimit_O)
-    TYPE(INT_RNK4),           INTENT(IN) :: A
-    CHARACTER(LEN=*),         INTENT(IN) :: VarName
-    INTEGER,         OPTIONAL,INTENT(IN) :: N_O
-    CHARACTER(LEN=*),OPTIONAL,INTENT(IN) :: Tag_O
-    LOGICAL,         OPTIONAL,INTENT(IN) :: UnLimit_O
-    INTEGER                              :: N
-    TYPE(META_DATA)                      :: Meta
-#ifdef PARALLEL
-    IF(MyId==ROOT)THEN
-#endif
-      IF(PRESENT(N_O))THEN
-        N=N_O
-      ELSE
-        N=SIZE(A%I,1)*SIZE(A%I,2)*SIZE(A%I,3)*SIZE(A%I,4)
-      ENDIF
-      IF(PRESENT(Tag_O)) THEN
-        !CALL MondoLog(DEBUG_MAXIMUM, "Put_INT_RNK4", "VarName = "//TRIM(VarName)//", Tag_O = "//TRIM(Tag_O))
-      ELSE
-        !CALL MondoLog(DEBUG_MAXIMUM, "Put_INT_RNK4", "VarName = "//TRIM(VarName)//", Tag_O not set")
-      ENDIF
-      Meta=SetMeta(NameTag(VarName,Tag_O),NATIVE_INT32,N,UnLimit_O)
-      CALL OpenData(Meta,.TRUE.)
-      CALL WriteIntegerVector(Meta,A%I)
-      CALL CloseData(Meta)
-#ifdef PARALLEL
-    ENDIF
-#endif
-  END SUBROUTINE Put_INT_RNK4
-  !-------------------------------------------------------------------------------
-
-  !-------------------------------------------------------------------------------
-  SUBROUTINE Put_DBL_SCLR(A,VarName,Stats_O,Tag_O)
-    REAL(DOUBLE),             INTENT(IN)     :: A
-    CHARACTER(LEN=*),         INTENT(IN)     :: VarName
-    CHARACTER(LEN=*),OPTIONAL,INTENT(IN)     :: Tag_O
-    CHARACTER(LEN=DEFAULT_CHR_LEN)           :: Tag
-    INTEGER,DIMENSION(3),OPTIONAL,INTENT(IN) :: Stats_O
-    REAL(DOUBLE),DIMENSION(1)                :: B
-    TYPE(META_DATA)                          :: Meta
-#ifdef PARALLEL
-    IF(MyId==ROOT)THEN
-#endif
-      IF(PRESENT(Stats_O).AND.PRESENT(Tag_O)) THEN
-        CALL Halt("[Put_DBL_SCLR] either Stats_O or Tag_O")
-      ENDIF
-      IF(PRESENT(Tag_O)) THEN
-        !CALL MondoLog(DEBUG_MAXIMUM, "Put_DBL_SCLR", "VarName = "//TRIM(VarName)//", Tag_O = "//TRIM(Tag_O))
-        Meta=SetMeta(NameTag(VarName,Tag_O),NATIVE_DOUBLE,1,.FALSE.)
-      ELSEIF(PRESENT(Stats_O)) THEN
-        Tag = TRIM(IntToChar(Stats_O(3)))
-        !CALL MondoLog(DEBUG_MAXIMUM, "Put_DBL_SCLR", "VarName = "//TRIM(VarName)//", Stats_O = " &
-        !  //TRIM(IntToChar(Stats_O(1)))//" " &
-        !  //TRIM(IntToChar(Stats_O(2)))//" " &
-        !  //TRIM(IntToChar(Stats_O(3)))//", constructed Tag = "//TRIM(Tag))
-        Meta=SetMeta(NameTag(VarName,Tag),NATIVE_DOUBLE,1,.FALSE.)
-      ELSE
-        !CALL MondoLog(DEBUG_MAXIMUM, "Put_DBL_SCLR", "VarName = "//TRIM(VarName)//", Tag_O not set")
-        Meta=SetMeta(NameTag(VarName,Tag_O),NATIVE_DOUBLE,1,.FALSE.)
-      ENDIF
-
-      CALL OpenData(Meta,.TRUE.)
-      B(1)=A
-      CALL WriteDoubleVector(Meta,B)
-      CALL CloseData(Meta)
-#ifdef PARALLEL
-    ENDIF
-#endif
-  END SUBROUTINE Put_DBL_SCLR
-
-  SUBROUTINE Put_DBL_VECT(A,VarName,N_O,Tag_O,UnLimit_O)
-    TYPE(DBL_VECT),           INTENT(IN) :: A
-    CHARACTER(LEN=*),         INTENT(IN) :: VarName
-    INTEGER,         OPTIONAL,INTENT(IN) :: N_O
-    CHARACTER(LEN=*),OPTIONAL,INTENT(IN) :: Tag_O
-    LOGICAL,         OPTIONAL,INTENT(IN) :: UnLimit_O
-    INTEGER                              :: N
-    TYPE(META_DATA)                      :: Meta
-#ifdef PARALLEL
-    IF(MyId==ROOT)THEN
-#endif
-      IF(PRESENT(N_O))THEN
-        N=N_O
-      ELSE
-        N=SIZE(A%D,1)
-      ENDIF
-      IF(PRESENT(Tag_O)) THEN
-        !CALL MondoLog(DEBUG_MAXIMUM, "Put_DBL_VECT", "VarName = "//TRIM(VarName)//", Tag_O = "//TRIM(Tag_O))
-      ELSE
-        !CALL MondoLog(DEBUG_MAXIMUM, "Put_DBL_VECT", "VarName = "//TRIM(VarName)//", Tag_O not set")
-      ENDIF
-      Meta=SetMeta(NameTag(VarName,Tag_O),NATIVE_DOUBLE,N,UnLimit_O)
-      CALL OpenData(Meta,.TRUE.)
-      CALL WriteDoubleVector(Meta,A%D)
-      CALL CloseData(Meta)
-#ifdef PARALLEL
-    ENDIF
-#endif
-  END SUBROUTINE Put_DBL_VECT
-  !
-  SUBROUTINE Put_DBL_RNK2(A,VarName,N_O,Tag_O,UnLimit_O)
-    TYPE(DBL_RNK2),           INTENT(IN) :: A
-    CHARACTER(LEN=*),         INTENT(IN) :: VarName
-    INTEGER,         OPTIONAL,INTENT(IN) :: N_O
-    CHARACTER(LEN=*),OPTIONAL,INTENT(IN) :: Tag_O
-    LOGICAL,         OPTIONAL,INTENT(IN) :: UnLimit_O
-    INTEGER                              :: N
-    TYPE(META_DATA)                      :: Meta
-#ifdef PARALLEL
-    IF(MyId==ROOT)THEN
-#endif
-      IF(PRESENT(N_O))THEN
-        N=N_O
-      ELSE
-        N=SIZE(A%D,1)*SIZE(A%D,2)
-      ENDIF
-      IF(PRESENT(Tag_O)) THEN
-        !CALL MondoLog(DEBUG_MAXIMUM, "Put_DBL_RNK2", "VarName = "//TRIM(VarName)//", Tag_O = "//TRIM(Tag_O))
-      ELSE
-        !CALL MondoLog(DEBUG_MAXIMUM, "Put_DBL_RNK2", "VarName = "//TRIM(VarName)//", Tag_O not set")
-      ENDIF
-      Meta=SetMeta(NameTag(VarName,Tag_O),NATIVE_DOUBLE,N,UnLimit_O)
-      CALL OpenData(Meta,.TRUE.)
-      CALL WriteDoubleVector(Meta,A%D)
-      CALL CloseData(Meta)
-#ifdef PARALLEL
-    ENDIF
-#endif
-  END SUBROUTINE Put_DBL_RNK2
-  !
-  SUBROUTINE Put_DBL_RNK3(A,VarName,N_O,Tag_O,UnLimit_O)
-    TYPE(DBL_RNK3),           INTENT(IN) :: A
-    CHARACTER(LEN=*),         INTENT(IN) :: VarName
-    INTEGER,         OPTIONAL,INTENT(IN) :: N_O
-    CHARACTER(LEN=*),OPTIONAL,INTENT(IN) :: Tag_O
-    LOGICAL,         OPTIONAL,INTENT(IN) :: UnLimit_O
-    INTEGER                              :: N
-    TYPE(META_DATA)                      :: Meta
-#ifdef PARALLEL
-    IF(MyId==ROOT)THEN
-#endif
-      IF(PRESENT(N_O))THEN
-        N=N_O
-      ELSE
-        N=SIZE(A%D,1)*SIZE(A%D,2)*SIZE(A%D,3)
-      ENDIF
-      IF(PRESENT(Tag_O)) THEN
-        !CALL MondoLog(DEBUG_MAXIMUM, "Put_DBL_RNK3", "VarName = "//TRIM(VarName)//", Tag_O = "//TRIM(Tag_O))
-      ELSE
-        !CALL MondoLog(DEBUG_MAXIMUM, "Put_DBL_RNK3", "VarName = "//TRIM(VarName)//", Tag_O not set")
-      ENDIF
-      Meta=SetMeta(NameTag(VarName,Tag_O),NATIVE_DOUBLE,N,UnLimit_O)
-      CALL OpenData(Meta,.TRUE.)
-      CALL WriteDoubleVector(Meta,A%D)
-      CALL CloseData(Meta)
-#ifdef PARALLEL
-    ENDIF
-#endif
-  END SUBROUTINE Put_DBL_RNK3
-  !
-  SUBROUTINE Put_DBL_RNK4(A,VarName,N_O,Tag_O,UnLimit_O)
-    TYPE(DBL_RNK4),           INTENT(IN) :: A
-    CHARACTER(LEN=*),         INTENT(IN) :: VarName
-    INTEGER,         OPTIONAL,INTENT(IN) :: N_O
-    CHARACTER(LEN=*),OPTIONAL,INTENT(IN) :: Tag_O
-    LOGICAL,         OPTIONAL,INTENT(IN) :: UnLimit_O
-    INTEGER                              :: N
-    TYPE(META_DATA)                      :: Meta
-#ifdef PARALLEL
-    IF(MyId==ROOT)THEN
-#endif
-      IF(PRESENT(N_O))THEN
-        N=N_O
-      ELSE
-        N=SIZE(A%D,1)*SIZE(A%D,2)*SIZE(A%D,3)*SIZE(A%D,4)
-      ENDIF
-      IF(PRESENT(Tag_O)) THEN
-        !CALL MondoLog(DEBUG_MAXIMUM, "Put_DBL_RNK4", "VarName = "//TRIM(VarName)//", Tag_O = "//TRIM(Tag_O))
-      ELSE
-        !CALL MondoLog(DEBUG_MAXIMUM, "Put_DBL_RNK4", "VarName = "//TRIM(VarName)//", Tag_O not set")
-      ENDIF
-      Meta=SetMeta(NameTag(VarName,Tag_O),NATIVE_DOUBLE,N,UnLimit_O)
-      CALL OpenData(Meta,.TRUE.)
-      CALL WriteDoubleVector(Meta,A%D)
-      CALL CloseData(Meta)
-#ifdef PARALLEL
-    ENDIF
-#endif
-  END SUBROUTINE Put_DBL_RNK4
-  !
-  SUBROUTINE Put_DBL_RNK6(A,VarName,N_O,Tag_O,UnLimit_O)
-    TYPE(DBL_RNK6),           INTENT(IN) :: A
-    CHARACTER(LEN=*),         INTENT(IN) :: VarName
-    INTEGER,         OPTIONAL,INTENT(IN) :: N_O
-    CHARACTER(LEN=*),OPTIONAL,INTENT(IN) :: Tag_O
-    LOGICAL,         OPTIONAL,INTENT(IN) :: UnLimit_O
-    INTEGER                              :: N
-    TYPE(META_DATA)                      :: Meta
-#ifdef PARALLEL
-    IF(MyId==ROOT)THEN
-#endif
-      IF(PRESENT(N_O))THEN
-        N=N_O
-      ELSE
-        N=SIZE(A%D,1)*SIZE(A%D,2)*SIZE(A%D,3) &
-             *SIZE(A%D,4)*SIZE(A%D,5)*SIZE(A%D,6)
-      ENDIF
-      IF(PRESENT(Tag_O)) THEN
-        !CALL MondoLog(DEBUG_MAXIMUM, "Put_DBL_RNK6", "VarName = "//TRIM(VarName)//", Tag_O = "//TRIM(Tag_O))
-      ELSE
-        !CALL MondoLog(DEBUG_MAXIMUM, "Put_DBL_RNK6", "VarName = "//TRIM(VarName)//", Tag_O not set")
-      ENDIF
-      Meta=SetMeta(NameTag(VarName,Tag_O),NATIVE_DOUBLE,N,UnLimit_O)
-      CALL OpenData(Meta,.TRUE.)
-      CALL WriteDoubleVector(Meta,A%D)
-      CALL CloseData(Meta)
-#ifdef PARALLEL
-    ENDIF
-#endif
-  END SUBROUTINE Put_DBL_RNK6
-  !-------------------------------------------------------------------------------
-
-  !-------------------------------------------------------------------------------
-  SUBROUTINE Put_CHR_SCLR(A,VarName,Tag_O)
-    CHARACTER(LEN=*),         INTENT(IN) :: A
-    CHARACTER(LEN=*),         INTENT(IN) :: VarName
-    CHARACTER(LEN=*),OPTIONAL,INTENT(IN) :: Tag_O
-    INTEGER,DIMENSION(DEFAULT_CHR_LEN)   :: B=ICHAR(' ')
-    INTEGER                              :: I,N
-    TYPE(META_DATA)                      :: Meta
-#ifdef PARALLEL
-    IF(MyId==ROOT)THEN
-#endif
-      N=LEN(A)
-      IF(N>DEFAULT_CHR_LEN)THEN
-        CALL Halt('Static strings overrun in Put_CHR_SCLR')
-      ENDIF
-      DO I=1,N
-        B(I)=ICHAR(A(I:I))
-      ENDDO
-      IF(PRESENT(Tag_O)) THEN
-        !CALL MondoLog(DEBUG_MAXIMUM, "Put_CHR_SCLR", "VarName = "//TRIM(VarName)//", Tag_O = "//TRIM(Tag_O))
-      ELSE
-        !CALL MondoLog(DEBUG_MAXIMUM, "Put_CHR_SCLR", "VarName = "//TRIM(VarName)//", Tag_O not set")
-      ENDIF
-      Meta=SetMeta(NameTag(VarName,Tag_O),NATIVE_INT32, &
-           DEFAULT_CHR_LEN,.FALSE.)
-      CALL OpenData(Meta,.TRUE.)
-      CALL WriteIntegerVector(Meta,B)
-      CALL CloseData(Meta)
-#ifdef PARALLEL
-    ENDIF
-#endif
-  END SUBROUTINE Put_CHR_SCLR
-  !-------------------------------------------------------------------------------
-
-  !-------------------------------------------------------------------------------
-  SUBROUTINE Put_LOG_SCLR(A,VarName,Tag_O)
-    LOGICAL,                  INTENT(IN) :: A
-    CHARACTER(LEN=*),         INTENT(IN) :: VarName
-    CHARACTER(LEN=*),OPTIONAL,INTENT(IN) :: Tag_O
-    INTEGER,DIMENSION(1)                 :: ILog
-    TYPE(META_DATA)                      :: Meta
-#ifdef PARALLEL
-    IF(MyId==ROOT)THEN
-#endif
-      ILog(1)=0
-      IF(A)ILog(1)=1
-      IF(PRESENT(Tag_O)) THEN
-        !CALL MondoLog(DEBUG_MAXIMUM, "Put_LOG_SCLR", "VarName = "//TRIM(VarName)//", Tag_O = "//TRIM(Tag_O))
-      ELSE
-        !CALL MondoLog(DEBUG_MAXIMUM, "Put_LOG_SCLR", "VarName = "//TRIM(VarName)//", Tag_O not set")
-      ENDIF
-      Meta=SetMeta(NameTag(VarName,Tag_O),NATIVE_INT32,1,.FALSE.)
-      CALL OpenData(Meta,.TRUE.)
-      CALL WriteIntegerVector(Meta,ILog)
-      CALL CloseData(Meta)
-#ifdef PARALLEL
-    ENDIF
-#endif
-  END SUBROUTINE Put_LOG_SCLR
-  !-------------------------------------------------------------------------------
-  !     Get a basis set
-  !-------------------------------------------------------------------------------
-  SUBROUTINE Get_BSET(BS,Tag_O)
-    TYPE(BSET)                           :: BS
-    CHARACTER(LEN=*),OPTIONAL            :: Tag_O
-    IF(AllocQ(BS%Alloc))CALL Delete(BS)
-    CALL Get(BS%NAtms,'natoms')
-    CALL Get(BS%BName,'bsetname',Tag_O=Tag_O)
-    CALL Get(BS%NBasF,'nbasf',Tag_O=Tag_O)
-    CALL Get(BS%NKind,'nkind',Tag_O=Tag_O)
-    CALL Get(BS%NCtrt,'nctrt',Tag_O=Tag_O)
-    CALL Get(BS%NPrim,'nprim',Tag_O=Tag_O)
-    CALL Get(BS%NASym,'nasym',Tag_O=Tag_O)
-    CALL Get(BS%LMNLen,'lmnlen',Tag_O=Tag_O)
-    CALL Get(BS%HasECPs,'hasecps',Tag_O=Tag_O)
-    CALL Get(BS%MxProjL,'maxprojectorell',Tag_O=Tag_O)
-    CALL Get(BS%Typ1Fnk,'numberoftype1primitives',Tag_O=Tag_O)
-    CALL Get(BS%Typ2Fnk,'numberoftype2primitives',Tag_O=Tag_O)
-    CALL New(BS)
-    CALL Get(BS%Kinds,'kind',Tag_O=Tag_O)
-    CALL Get(BS%NCFnc,'ncfuncs',Tag_O=Tag_O)
-    CALL Get(BS%NPFnc,'npfuncs',Tag_O=Tag_O)
-    CALL Get(BS%ASymm,'angsym',Tag_O=Tag_O)
-    CALL Get(BS%Expnt,'exponent',Tag_O=Tag_O)
-    CALL Get(BS%CCoef,'ccoefcnt',Tag_O=Tag_O)
-    CALL Get(BS%BFKnd,'basfperkind',Tag_O=Tag_O)
-    CALL Get(BS%LStrt,'lstart',Tag_O=Tag_O)
-    CALL Get(BS%LStop,'lstop',Tag_O=Tag_O)
-    CALL Get(BS%LxDex,'lxdex',Tag_O=Tag_O)
-    CALL Get(BS%LyDex,'lydex',Tag_O=Tag_O)
-    CALL Get(BS%LzDex,'lzdex',Tag_O=Tag_O)
-    IF(BS%HasECPs)THEN
-      CALL Get(BS%NTyp1PF,'typeoneprimitives',Tag_O=Tag_O)
-      CALL Get(BS%NTyp2PF,'typetwoprimitives',Tag_O=Tag_O)
-      CALL Get(BS%ProjEll,'projectorell',Tag_O=Tag_O)
-      CALL Get(BS%Typ1Ell,'typeoneell',Tag_O=Tag_O)
-      CALL Get(BS%Typ2Ell,'typetwoell',Tag_O=Tag_O)
-      CALL Get(BS%Typ1Exp,'typeoneexponents',Tag_O=Tag_O)
-      CALL Get(BS%Typ2Exp,'typetwoexponents',Tag_O=Tag_O)
-      CALL Get(BS%Typ1CCo,'typeonecoefficients',Tag_O=Tag_O)
-      CALL Get(BS%Typ2CCo,'typetwocoefficients',Tag_O=Tag_O)
-    ENDIF
-  END SUBROUTINE Get_BSET
-  !-------------------------------------------------------------------------------
-  !     Put a  basis set
-  !
-  SUBROUTINE Put_BSET(BS,Tag_O)
-    TYPE(BSET),               INTENT(IN) :: BS
-    CHARACTER(LEN=*),OPTIONAL            :: Tag_O
-    CALL Put(BS%NAtms,'natoms')
-    CALL Put(BS%BName,'bsetname',Tag_O=Tag_O)
-    CALL Put(BS%NBasF,'nbasf',Tag_O=Tag_O)
-    CALL Put(BS%NKind,'nkind',Tag_O=Tag_O)
-    CALL Put(BS%NCtrt,'nctrt',Tag_O=Tag_O)
-    CALL Put(BS%NPrim,'nprim',Tag_O=Tag_O)
-    CALL Put(BS%NASym,'nasym',Tag_O=Tag_O)
-    CALL Put(BS%LMNLen,'lmnlen',Tag_O=Tag_O)
-    CALL Put(BS%Kinds,'kind',Tag_O=Tag_O)
-    CALL Put(BS%BFKnd,'basfperkind',Tag_O=Tag_O)
-    CALL Put(BS%NCFnc,'ncfuncs',Tag_O=Tag_O)
-    CALL Put(BS%NPFnc,'npfuncs',Tag_O=Tag_O)
-    CALL Put(BS%ASymm,'angsym',Tag_O=Tag_O)
-    CALL Put(BS%Expnt,'exponent',Tag_O=Tag_O)
-    CALL Put(BS%CCoef,'ccoefcnt',Tag_O=Tag_O)
-    CALL Put(BS%LStrt,'lstart',Tag_O=Tag_O)
-    CALL Put(BS%LStop,'lstop',Tag_O=Tag_O)
-    CALL Put(BS%LxDex,'lxdex',Tag_O=Tag_O)
-    CALL Put(BS%LyDex,'lydex',Tag_O=Tag_O)
-    CALL Put(BS%LzDex,'lzdex',Tag_O=Tag_O)
-    CALL Put(BS%HasECPs,'hasecps',Tag_O=Tag_O)
-    CALL Put(BS%MxProjL,'maxprojectorell',Tag_O=Tag_O)
-    CALL Put(BS%Typ1Fnk,'numberoftype1primitives',Tag_O=Tag_O)
-    CALL Put(BS%Typ2Fnk,'numberoftype2primitives',Tag_O=Tag_O)
-    IF(BS%HasECPs)THEN
-      CALL Put(BS%NTyp1PF,'typeoneprimitives',Tag_O=Tag_O)
-      CALL Put(BS%NTyp2PF,'typetwoprimitives',Tag_O=Tag_O)
-      CALL Put(BS%ProjEll,'projectorell',Tag_O=Tag_O)
-      CALL Put(BS%Typ1Ell,'typeoneell',Tag_O=Tag_O)
-      CALL Put(BS%Typ2Ell,'typetwoell',Tag_O=Tag_O)
-      CALL Put(BS%Typ1Exp,'typeoneexponents',Tag_O=Tag_O)
-      CALL Put(BS%Typ2Exp,'typetwoexponents',Tag_O=Tag_O)
-      CALL Put(BS%Typ1CCo,'typeonecoefficients',Tag_O=Tag_O)
-      CALL Put(BS%Typ2CCo,'typetwocoefficients',Tag_O=Tag_O)
-    ENDIF
-  END SUBROUTINE Put_BSET
-  !-------------------------------------------------------------------------------
-  !-------------------------------------------------------------------------------
-  !             Get the Periodic Info
-  SUBROUTINE Get_PBCInfo(PBC,Label_O,Tag_O)
-    TYPE(PBCInfo)                         :: PBC
-    CHARACTER(LEN=*),OPTIONAL,INTENT(IN)  :: Tag_O
-    CHARACTER(LEN=*),OPTIONAL,INTENT(IN)  :: Label_O
-    CHARACTER(LEN=DEFAULT_CHR_LEN)        :: Label
-
-    IF(PRESENT(Label_O)) THEN
-      Label=TRIM(Label_O)
-    ELSE
-      Label=""
-    ENDIF
-
-    CALL Get(PBC%Dimen,     TRIM(Label)//'Dimension',  Tag_O=Tag_O)
-    CALL Get(PBC%PFFMaxEll, TRIM(Label)//'PFFMaxEll',  Tag_O=Tag_O)
-    CALL Get(PBC%PFFMaxLay, TRIM(Label)//'PFFMaxLay',  Tag_O=Tag_O)
-    CALL Get(PBC%PFFOvRide, TRIM(Label)//'PFFOvRide',  Tag_O=Tag_O)
-    CALL Get(PBC%AtomW,     TRIM(Label)//'AtomWrap',   Tag_O=Tag_O)
-    CALL Get(PBC%SuperCell, TRIM(Label)//'SuperCell',  Tag_O=Tag_O)
-    CALL Get(PBC%InVecForm, TRIM(Label)//'VectorForm', Tag_O=Tag_O)
-    CALL Get(PBC%InAtomCrd, TRIM(Label)//'AtomicCrd',  Tag_O=Tag_O)
-    CALL Get(PBC%Translate, TRIM(Label)//'Translate',  Tag_O=Tag_O)
-    CALL Get(PBC%CellVolume,TRIM(Label)//'CellVolume', Tag_O=Tag_O)
-    CALL Get(PBC%Epsilon,   TRIM(Label)//'Epsilon',    Tag_O=Tag_O)
-    CALL Get(PBC%DipoleFAC, TRIM(Label)//'DPoleFAC',   Tag_O=Tag_O)
-    CALL Get(PBC%QupoleFAC, TRIM(Label)//'QPoleFAC',   Tag_O=Tag_O)
-    CALL Get(PBC%AutoW,     TRIM(Label)//'AutoWrap',   Tag_O=Tag_O)
-    CALL Get(PBC%CellCenter,TRIM(Label)//'CellCenter', Tag_O=Tag_O)
-    CALL Get(PBC%TransVec,  TRIM(Label)//'TransVec',   Tag_O=Tag_O)
-    CALL Get(PBC%BoxShape,  TRIM(Label)//'BoxShape',   Tag_O=Tag_O)
-    CALL Get(PBC%InvBoxSh,  TRIM(Label)//'InvBoxSh',   Tag_O=Tag_O)
-    CALL Get(PBC%LatFrc,    TRIM(Label)//'LatFrc',     Tag_O=Tag_O)
-
-  END SUBROUTINE Get_PBCInfo
-  !-------------------------------------------------------------------------------
-  !-------------------------------------------------------------------------------
-  !             Put the Periodic Info
-
-  SUBROUTINE Put_PBCInfo(PBC,Label_O,Tag_O)
-    TYPE(PBCInfo),            INTENT(IN)  :: PBC
-    CHARACTER(LEN=*),OPTIONAL,INTENT(IN)  :: Tag_O
-    CHARACTER(LEN=*),OPTIONAL,INTENT(IN)  :: Label_O
-    CHARACTER(LEN=DEFAULT_CHR_LEN)        :: Label
-
-    IF(PRESENT(Label_O)) THEN
-      Label=TRIM(Label_O)
-    ELSE
-      Label=""
-    ENDIF
-
-    CALL Put(PBC%Dimen,     TRIM(Label)//'Dimension',  Tag_O=Tag_O)
-    CALL Put(PBC%PFFMaxEll, TRIM(Label)//'PFFMaxEll',  Tag_O=Tag_O)
-    CALL Put(PBC%PFFMaxLay, TRIM(Label)//'PFFMaxLay',  Tag_O=Tag_O)
-    CALL Put(PBC%PFFOvRide, TRIM(Label)//'PFFOvRide',  Tag_O=Tag_O)
-    CALL Put(PBC%AtomW,     TRIM(Label)//'AtomWrap',   Tag_O=Tag_O)
-    CALL Put(PBC%SuperCell, TRIM(Label)//'SuperCell',  Tag_O=Tag_O)
-    CALL Put(PBC%InVecForm, TRIM(Label)//'VectorForm', Tag_O=Tag_O)
-    CALL Put(PBC%InAtomCrd, TRIM(Label)//'AtomicCrd',  Tag_O=Tag_O)
-    CALL Put(PBC%Translate, TRIM(Label)//'Translate',  Tag_O=Tag_O)
-    CALL Put(PBC%CellVolume,TRIM(Label)//'CellVolume', Tag_O=Tag_O)
-    CALL Put(PBC%Epsilon,   TRIM(Label)//'Epsilon',    Tag_O=Tag_O)
-    CALL Put(PBC%DipoleFAC, TRIM(Label)//'DPoleFAC',   Tag_O=Tag_O)
-    CALL Put(PBC%QupoleFAC, TRIM(Label)//'QPoleFAC',   Tag_O=Tag_O)
-    CALL Put(PBC%AutoW,     TRIM(Label)//'AutoWrap',   Tag_O=Tag_O)
-    CALL Put(PBC%CellCenter,TRIM(Label)//'CellCenter', Tag_O=Tag_O)
-    CALL Put(PBC%TransVec,  TRIM(Label)//'TransVec',   Tag_O=Tag_O)
-    CALL Put(PBC%BoxShape,  TRIM(Label)//'BoxShape',   Tag_O=Tag_O)
-    CALL Put(PBC%InvBoxSh,  TRIM(Label)//'InvBoxSh',   Tag_O=Tag_O)
-    CALL Put(PBC%LatFrc,    TRIM(Label)//'LatFrc',     Tag_O=Tag_O)
-
-  END SUBROUTINE Put_PBCInfo
-  !-------------------------------------------------------------------------------
-  !     Get some coordinates
-  SUBROUTINE Get_CRDS(GM,Tag_O)
-    TYPE(CRDS)                           :: GM
-    CHARACTER(LEN=*),OPTIONAL,INTENT(IN) :: Tag_O
-
-    CALL MondoLog(DEBUG_MAXIMUM, "Get_CRDS", "getting coordinates")
-    IF(AllocQ(GM%Alloc)) CALL Delete(GM)
-    !-------------------------------------------------------------------------------
-    !        Items that should not change with geometry...
-    CALL Get(GM%NAtms,'natoms'       ,Tag_O=Tag_O)
-    CALL Get(GM%Confg,'configuration',Tag_O=Tag_O)
-    CALL Get(GM%NElec,'nel'          ,Tag_O=Tag_O)
-    CALL Get(GM%NAlph,'nelalpha'     ,Tag_O=Tag_O)
-    CALL Get(GM%NBeta,'nelbeta'      ,Tag_O=Tag_O)
-    CALL Get(GM%TotCh,'charge'       ,Tag_O=Tag_O)
-    CALL Get(GM%NKind,'nkind'        ,Tag_O=Tag_O)
-    CALL Get(GM%InAu, 'inau'         ,Tag_O=Tag_O)
-    CALL New(GM)
-    !-------------------------------------------------------------------------------
-    !        Items that can change with geometry ...
-    CALL Get(GM%ETotal,       'gm_etot',          Tag_O=Tag_O)
-    CALL Get(GM%ETotalPerSCF, "gm_etotalperscf",  Tag_O=Tag_O)
-    CALL Get(GM%Ordrd,        'reordered',        Tag_O=Tag_O)
-    CALL Get(GM%AtTyp,        'atomtype',         Tag_O=Tag_O)
-    CALL Get(GM%AtNum,        'atomicnumbers',    Tag_O=Tag_O)
-    CALL Get(GM%AtNam,        'atomname',         Tag_O=Tag_O)
-    CALL Get(GM%AtMMTyp,      'mmtype',           Tag_O=Tag_O)
-    CALL Get(GM%AtMss,        'atomicmass',       Tag_O=Tag_O)
-    CALL Get(GM%PBC,                              Tag_O=Tag_O)
-    CALL Get(GM%BndBox,       'boundingbox',      Tag_O=Tag_O)
-    CALL Get(GM%CConstrain,   'constraints',      Tag_O=Tag_O)
-    CALL Get(GM%DoFreq,       'freqonatoms',      Tag_O=Tag_O)
-    CALL Get(GM%Carts,        'cartesians',       Tag_O=Tag_O)
-    CALL Get(GM%BoxCarts,     'LatticeCoord',     Tag_O=Tag_O)
-    CALL Get(GM%Velocity,     'Velocity',         Tag_O=Tag_O)
-    CALL Get(GM%Gradients,    'Gradients',        Tag_O=Tag_O)
-    CALL Get(GM%Displ,        'Displ',            Tag_O=Tag_O)
-    IF(PRESENT(Tag_O))THEN
-      CALL Get(GM%PBCDispl,   'PBCDispl',         Tag_O=Tag_O)
-   ELSE
-      CALL Get(GM%PBCDispl,   'PBCDispl')
-    ENDIF
-    CALL Get(GM%LatticeOnly,  'LatticeOnly',      Tag_O=Tag_O)
-    CALL Get(GM%AltCount,     'AltCount',         Tag_O=Tag_O)
-    CALL MondoLog(DEBUG_MAXIMUM, "Get_CRDS", "done getting coordinates")
-  END SUBROUTINE Get_CRDS
-  !-------------------------------------------------------------------------------
-  !     Put a coordinate set
-
-  SUBROUTINE Put_CRDS(GM,Tag_O)
-    TYPE(CRDS),               INTENT(IN) :: GM
-    CHARACTER(LEN=*),OPTIONAL,INTENT(IN) :: Tag_O
-
-    !-------------------------------------------------------------------------------
-    !        Items that should not change with geometry...
-    CALL MondoLog(DEBUG_MAXIMUM, "Put_CRDS", "putting coordinates")
-    CALL Put(GM%NAtms,'natoms'       ,Tag_O=Tag_O)
-    CALL Put(GM%Confg,'configuration',Tag_O=Tag_O)
-    CALL Put(GM%NElec,'nel'          ,Tag_O=Tag_O)
-    CALL Put(GM%NAlph,'nelalpha'     ,Tag_O=Tag_O)
-    CALL Put(GM%NBeta,'nelbeta'      ,Tag_O=Tag_O)
-    CALL Put(GM%TotCh,'charge'       ,Tag_O=Tag_O)
-    CALL Put(GM%NKind,'nkind'        ,Tag_O=Tag_O)
-    CALL Put(GM%InAu, 'inau'         ,Tag_O=Tag_O)
-    !-------------------------------------------------------------------------------
-    !        Items that can change with geometry ...
-    CALL Put(GM%ETotal,       "gm_etot",          Tag_O=Tag_O)
-    CALL Put(GM%ETotalPerSCF, "gm_etotalperscf",  Tag_O=Tag_O)
-    CALL Put(GM%Ordrd,        "reordered",        Tag_O=Tag_O)
-    CALL Put(GM%AtTyp,        "atomtype",         Tag_O=Tag_O)
-    CALL Put(GM%AtNum,        "atomicnumbers",    Tag_O=Tag_O)
-    CALL Put(GM%AtNam,        "atomname",         Tag_O=Tag_O)
-    CALL Put(GM%AtMMTyp,      "mmtype",           Tag_O=Tag_O)
-    CALL Put(GM%AtMss,        "atomicmass",       Tag_O=Tag_O)
-    CALL Put(GM%PBC,                              Tag_O=Tag_O)
-    CALL Put(GM%BndBox,       "boundingbox",      Tag_O=Tag_O)
-    CALL Put(GM%CConstrain,   "constraints",      Tag_O=Tag_O)
-    CALL Put(GM%DoFreq,       "freqonatoms",      Tag_O=Tag_O)
-    CALL Put(GM%Carts,        "cartesians",       Tag_O=Tag_O)
-    CALL Put(GM%BoxCarts,     "LatticeCoord",     Tag_O=Tag_O)
-    CALL Put(GM%Velocity,     "Velocity",         Tag_O=Tag_O)
-    CALL Put(GM%Gradients,    "Gradients",        Tag_O=Tag_O)
-    CALL Put(GM%Displ,        "Displ",            Tag_O=Tag_O)
-    IF(PRESENT(Tag_O))THEN
-      CALL Put(GM%PBCDispl,   'PBCDispl',         Tag_O=Tag_O)
-    ELSE
-      CALL Put(GM%PBCDispl,   'PBCDispl')
-    ENDIF
-    CALL Put(GM%LatticeOnly,  'LatticeOnly',      Tag_O=Tag_O)
-    CALL Put(GM%AltCount,     'AltCount',         Tag_O=Tag_O)
-    CALL MondoLog(DEBUG_MAXIMUM, "Put_CRDS", "done putting coordinates")
-  END SUBROUTINE Put_CRDS
-  !-------------------------------------------------------------------------------
-  !     Get a BCSR matrix
-
-  SUBROUTINE Get_BCSR(A,Name,PFix_O,CheckPoint_O,Bcast_O)
-    TYPE(BCSR),               INTENT(INOUT) :: A
-    CHARACTER(LEN=*),         INTENT(IN)    :: Name
-    CHARACTER(LEN=*),OPTIONAL,INTENT(IN)    :: PFix_O
-    LOGICAL,         OPTIONAL,INTENT(IN)    :: CheckPoint_O
-    LOGICAL,         OPTIONAL,INTENT(IN)    :: Bcast_O
-    REAL(DOUBLE)                            :: Dummy
-    CHARACTER(LEN=DEFAULT_CHR_LEN)          :: FileName
-    INTEGER                                 :: I,NSMat,NAtms,NBlks,NNon0,IOS
-    LOGICAL                                 :: Exists,LimitsQ
-    LOGICAL                                 :: Bcast
-
-    CALL MondoLog(DEBUG_MAXIMUM, "Get_BCSR", "getting BCSR from "//TRIM(Name))
-    IF(PRESENT(Bcast_O)) THEN
-      Bcast = Bcast_O
-    ELSE
-      Bcast = .FALSE.
-    ENDIF
-#ifdef PARALLEL
-    IF(MyId==0)THEN
-#endif
-      IF(PRESENT(CheckPoint_O))THEN
-        IF(CheckPoint_O)THEN
-          NSMat=A%NSMat
-          NAtms=A%NAtms
-          NNon0=A%NNon0
-          NBlks=A%NBlks
-
-          CALL Get(NSMat,TRIM(Name)//'%NSMat')
-          CALL Get(NAtms,TRIM(Name)//'%NAtms')
-          CALL Get(NBlks,TRIM(Name)//'%NBlks')
-          CALL Get(NNon0,TRIM(Name)//'%NNon0')
-
-          IF(AllocQ(A%Alloc))THEN
-            LimitsQ=                            &
-                 (NAtms.GT.SIZE(A%RowPt%I)).OR. &
-                 (NBlks.GT.SIZE(A%ColPt%I)).OR. &
-                 (NBlks.GT.SIZE(A%BlkPt%I)).OR. &
-                 (NNon0.GT.SIZE(A%MTrix%D))
-
-            !LimitsQ=.NOT.                   &
-            !     (A%NAtms<=SIZE(A%RowPt%I)).AND. &
-            !     (A%NBlks<=SIZE(A%ColPt%I)).AND. &
-            !     (A%NBlks<=SIZE(A%BlkPt%I)).AND. &
-            !     (A%NNon0<=SIZE(A%MTrix%D))
-            IF(LimitsQ)THEN
-              CALL Delete(A)
-              CALL New(A,(/NAtms,NBlks,NNon0/),NSMat_O=NSMat)
-            ENDIF
-          ELSE
-            CALL New(A,(/NAtms,NBlks,NNon0/),NSMat_O=NSMat)
-          ENDIF
-
-          CALL Get(A%RowPt,TRIM(Name)//'%RowPt')
-          CALL Get(A%ColPt,TRIM(Name)//'%ColPt')
-          CALL Get(A%BlkPt,TRIM(Name)//'%BlkPt')
-          CALL Get(A%MTrix,TRIM(Name)//'%MTrix')
-#ifdef PARALLEL
-          IF(Bcast) THEN
-            CALL BcastBCSR(A)
-          ENDIF
-#endif
-          RETURN
-        ENDIF
-      ENDIF
-
-      IF(PRESENT(PFix_O))THEN
-        FileName=TRIM(Name)//TRIM(PFix_O)
-      ELSE
-        FileName=Name
-      ENDIF
-      INQUIRE(FILE=TRIM(FileName),EXIST=Exists)
-      IF(Exists)THEN
-#ifdef FORMATTED
-        OPEN(UNIT=Seq,FILE=FileName,STATUS='OLD', &
-             FORM='FORMATTED',ACCESS='SEQUENTIAL')
-#else
-        OPEN(UNIT=Seq,FILE=FileName,STATUS='OLD', &
-             FORM='UNFORMATTED',ACCESS='SEQUENTIAL')
-#endif
-      ELSE
-        CALL Halt('Get_BCSR could not find '//TRIM(FileName))
-      ENDIF
-
-#ifdef FORMATTED
-      READ(UNIT=Seq,FMT=55,Err=1,IOSTAT=IOS)NSMat,NAtms,NNon0,NBlks
-      INCLUDE 'Formats.Inc'
-#else
-      READ(UNIT=Seq,Err=1,IOSTAT=IOS)NSMat,NAtms,NNon0,NBlks
-#endif
-      IF(AllocQ(A%Alloc))THEN
-        IF(NSMat.GT.A%NSMat) THEN
-          CALL Delete(A)
-          CALL New(A,NSMat_O=NSMat)
-        ENDIF
-        LimitsQ=                            &
-             (NAtms.GT.SIZE(A%RowPt%I)).OR. &
-             (NBlks.GT.SIZE(A%ColPt%I)).OR. &
-             (NBlks.GT.SIZE(A%BlkPt%I)).OR. &
-             (NNon0.GT.SIZE(A%MTrix%D))
-        IF(LimitsQ)THEN
-          CALL MondoLog(DEBUG_MAXIMUM, "Get_BCSR", &
-            'reallocate the matrix A%NSMat.EQ.NSMat = ' &
-            //TRIM(LogicalToChar(A%NSMat.EQ.NSMat)))
-          CALL Delete(A)
-          CALL New(A,(/NAtoms,NBlks,NNon0/),NSMat_O=NSMat)
-        ELSE
-          A%NSMat=NSMat
-          A%NAtms=NAtms
-          A%NBlks=NBlks
-          A%NNon0=NNon0
-        ENDIF
-      ELSE
-        CALL New(A,(/NAtms,NBlks,NNon0/),NSMat_O=NSMat)
-      ENDIF
-
-#ifdef FORMATTED
-      READ(UNIT=Seq,FMT=55,Err=1,IOSTAT=IOS)(A%RowPt%I(I),I=1,NAtoms+1)
-      READ(UNIT=Seq,FMT=55,Err=1,IOSTAT=IOS)(A%ColPt%I(I),I=1,A%NBlks)
-      READ(UNIT=Seq,FMT=55,Err=1,IOSTAT=IOS)(A%BlkPt%I(I),I=1,A%NBlks)
-      READ(UNIT=Seq,FMT=66,Err=1,IOSTAT=IOS)(Dummy,i=1,A%NBlks)
-      READ(UNIT=Seq,FMT=66,Err=1,IOSTAT=IOS)(A%MTrix%D(I),I=1,A%NNon0)
-#else
-      READ(UNIT=Seq,Err=2,IOSTAT=IOS)(A%RowPt%I(I),I=1,NAtoms+1)
-      READ(UNIT=Seq,Err=3,IOSTAT=IOS)(A%ColPt%I(I),I=1,A%NBlks)
-      READ(UNIT=Seq,Err=4,IOSTAT=IOS)(A%BlkPt%I(I),I=1,A%NBlks)
-      READ(UNIT=Seq,Err=5,IOSTAT=IOS)(Dummy,i=1,A%NBlks)
-      READ(UNIT=Seq,Err=6,IOSTAT=IOS)(A%MTrix%D(I),I=1,A%NNon0)
-#endif
-
-      CLOSE(UNIT=Seq,STATUS='KEEP')
-#ifdef PARALLEL
-    ENDIF
-    IF(Bcast) THEN
-      CALL BcastBCSR(A)
-    ENDIF
-#endif
-
-    RETURN
-1   CALL Halt('IO Error '//TRIM(IntToChar(IOS))//' in Get_BCSR:1340')
-2   CALL Halt('IO Error '//TRIM(IntToChar(IOS))//' in Get_BCSR reading RowPt')
-3   CALL Halt('IO Error '//TRIM(IntToChar(IOS))//' in Get_BCSR reading ColPt')
-4   CALL Halt('IO Error '//TRIM(IntToChar(IOS))//' in Get_BCSR reading BlkPt')
-5   CALL Halt('IO Error '//TRIM(IntToChar(IOS))//' in Get_BCSR reading Dummy')
-6   CALL Halt('IO Error '//TRIM(IntToChar(IOS))//' in Get_BCSR reading MTrix')
-  END SUBROUTINE Get_BCSR
-
-
-  !-------------------------------------------------------------------------------
-#ifdef PARALLEL
-  SUBROUTINE BcastBCSR(A)
-    TYPE(BCSR) :: A
-    INTEGER :: IErr,NSMat,NAtms,NBlks,NNon0,i
-    LOGICAL :: LimitsQ
-    NSMat = A%NSMat
-    NAtms = A%NAtms
-    NBlks = A%NBlks
-    NNon0 = A%NNon0
-
-    CALL Bcast(NSMat)
-    CALL Bcast(NAtms)
-    CALL Bcast(NBlks)
-    CALL Bcast(NNon0)
-
-    IF(AllocQ(A%Alloc))THEN
-      LimitsQ=                            &
-           (NAtms.GT.SIZE(A%RowPt%I)).OR. &
-           (NBlks.GT.SIZE(A%ColPt%I)).OR. &
-           (NBlks.GT.SIZE(A%BlkPt%I)).OR. &
-           (NNon0.GT.SIZE(A%MTrix%D))
-      IF(LimitsQ.AND.MyID.EQ.0) CALL Halt('BcastBCSR: Something wrong there 1')
-      IF(LimitsQ)THEN
-        CALL Delete(A,OnAll_O=.TRUE.)
-        CALL New(A,(/NAtms,NBlks,NNon0/),NSMat_O=NSMat,OnAll_O=.TRUE.)
-      ENDIF
-    ELSE
-      IF(MyID.EQ.0) CALL Halt('BcastBCSR: Something wrong there 2')
-      CALL New(A,(/NAtms,NBlks,NNon0/),NSMat_O=NSMat,OnAll_O=.TRUE.)
-    ENDIF
-    CALL Bcast(A%RowPt,N_O=NAtoms+1)
-    CALL Bcast(A%ColPt,N_O=NBlks)
-    CALL Bcast(A%BlkPt,N_O=NBlks)
-    CALL Bcast(A%MTrix,N_O=NNon0)
-  END SUBROUTINE BcastBCSR
-#endif
-  !-------------------------------------------------------------------------------
-  !     Put a BCSR matrix
-
-  SUBROUTINE Put_BCSR(A,Name,PFix_O,CheckPoint_O)
-    TYPE(BCSR),               INTENT(IN) :: A
-    CHARACTER(LEN=*),OPTIONAL,INTENT(IN) :: PFix_O
-    CHARACTER(LEN=*),         INTENT(IN) :: Name
-    LOGICAL,         OPTIONAL,INTENT(IN) :: CheckPoint_O
-    CHARACTER(LEN=DEFAULT_CHR_LEN)       :: FileName
-    LOGICAL                              :: Exists
-    INTEGER                              :: I,IOS
-
-    CALL MondoLog(DEBUG_MAXIMUM, "Put_BCSR", "putting BCSR into "//TRIM(Name))
-
-#ifdef PARALLEL
-    IF(MyId==0)THEN
-#endif
-      IF(PRESENT(PFix_O))THEN
-        FileName=TRIM(Name)//TRIM(PFix_O)
-      ELSE
-        FileName=Name
-      ENDIF
-
-      IF(PRESENT(CheckPoint_O))THEN
-        IF(CheckPoint_O)THEN
-          !write(*,*) 'put',A%NSMat
-          CALL Put(A%NSMat,TRIM(Name)//'%NSMat')
-          !call get(A%NSMat,TRIM(Name)//'%NSMat')
-          !write(*,*) 'get',A%NSMat
-          CALL Put(A%NAtms,TRIM(Name)//'%NAtms')
-          CALL Put(A%NBlks,TRIM(Name)//'%NBlks')
-          CALL Put(A%NNon0,TRIM(Name)//'%NNon0')
-          CALL Put(A%RowPt,TRIM(Name)//'%RowPt',A%NAtms+1)
-#ifdef PARALLEL_CLONES
-          CALL Put(A%ColPt,TRIM(Name)//'%ColPt',A%NBlks)!,UnLimit_O=.TRUE.)
-          !CALL Put(A%BlkPt,TRIM(Name)//'%BlkPt',A%NBlks*A%NSMat)!,UnLimit_O=.TRUE.)
-          CALL Put(A%BlkPt,TRIM(Name)//'%BlkPt',A%NBlks)!,UnLimit_O=.TRUE.)
-          CALL Put(A%MTrix,TRIM(Name)//'%MTrix',A%NNon0)!,UnLimit_O=.TRUE.)
-#else
-          CALL Put(A%ColPt,TRIM(Name)//'%ColPt',A%NBlks,UnLimit_O=.TRUE.)
-          !CALL Put(A%BlkPt,TRIM(Name)//'%BlkPt',A%NBlks*A%NSMat,UnLimit_O=.TRUE.)
-          CALL Put(A%BlkPt,TRIM(Name)//'%BlkPt',A%NBlks,UnLimit_O=.TRUE.)
-          CALL Put(A%MTrix,TRIM(Name)//'%MTrix',A%NNon0,UnLimit_O=.TRUE.)
-#endif
-          RETURN
-        ENDIF
-      ENDIF
-
-      ! WRITE TO BINARY FILE
-      INQUIRE(FILE=FileName,EXIST=Exists)
-      IF(Exists)THEN
-#if FORMATTED
-        OPEN(UNIT=Seq,FILE=FileName,STATUS='REPLACE', &
-             FORM='FORMATTED',ACCESS='SEQUENTIAL')
-#else
-        OPEN(UNIT=Seq,FILE=FileName,STATUS='REPLACE', &
-             FORM='UNFORMATTED',ACCESS='SEQUENTIAL')
-#endif
-      ELSE
-#if FORMATTED
-        OPEN(UNIT=Seq,FILE=FileName,STATUS='NEW', &
-             FORM='FORMATTED',ACCESS='SEQUENTIAL')
-#else
-        OPEN(UNIT=Seq,FILE=FileName,STATUS='NEW', &
-             FORM='UNFORMATTED',ACCESS='SEQUENTIAL')
-#endif
-      ENDIF
-#ifdef FORMATTED
-      WRITE(UNIT=Seq,FMT=55,Err=1,IOSTAT=IOS)A%NSMat,NAtoms,A%NNon0,A%NBlks
-      WRITE(UNIT=Seq,FMT=55,Err=1,IOSTAT=IOS)(A%RowPt%I(i),i=1,NAtoms+1)
-      WRITE(UNIT=Seq,FMT=55,Err=1,IOSTAT=IOS)(A%ColPt%I(i),i=1,A%NBlks)
-      !WRITE(UNIT=Seq,FMT=55,Err=1,IOSTAT=IOS)(A%BlkPt%I(i),i=1,A%NBlks*A%NSMat)
-      WRITE(UNIT=Seq,FMT=55,Err=1,IOSTAT=IOS)(A%BlkPt%I(i),i=1,A%NBlks)
-      WRITE(UNIT=Seq,FMT=66,Err=1,IOSTAT=IOS)(BIG_DBL,i=1,A%NBlks)
-      WRITE(UNIT=Seq,FMT=66,Err=1,IOSTAT=IOS)(A%MTrix%D(i),i=1,A%NNon0)
-      INCLUDE 'Formats.Inc'
-#else
-      !write(*,*) 'put',A%NSMat
-      WRITE(UNIT=Seq,Err=1,IOSTAT=IOS)A%NSMat,NAtoms,A%NNon0,A%NBlks
-      WRITE(UNIT=Seq,Err=1,IOSTAT=IOS)(A%RowPt%I(i),i=1,NAtoms+1)
-      WRITE(UNIT=Seq,Err=1,IOSTAT=IOS)(A%ColPt%I(i),i=1,A%NBlks)
-      !WRITE(UNIT=Seq,Err=1,IOSTAT=IOS)(A%BlkPt%I(i),i=1,A%NBlks*A%NSMat)
-      WRITE(UNIT=Seq,Err=1,IOSTAT=IOS)(A%BlkPt%I(i),i=1,A%NBlks)
-      WRITE(UNIT=Seq,Err=1,IOSTAT=IOS)(BIG_DBL,i=1,A%NBlks)
-      WRITE(UNIT=Seq,Err=1,IOSTAT=IOS)(A%MTrix%D(i),i=1,A%NNon0)
-#endif
-      CLOSE(UNIT=Seq,STATUS='KEEP')
-#ifdef PARALLEL
-    ENDIF
-#endif
-
-    RETURN
-1   CALL Halt('IO Error '//TRIM(IntToChar(IOS))//' in Put_BCSR.')
-  END SUBROUTINE Put_BCSR
-#ifdef PARALLEL
-  !#ifdef MPIIO
-  !
-  !***MPI-IO***MPI-IO***MPI-IO***MPI-IO***MPI-IO***MPI-IO***MPI-IO***MPI-IO***
-  !***MPI-IO***MPI-IO***MPI-IO***MPI-IO***MPI-IO***MPI-IO***MPI-IO***MPI-IO***
-  !***MPI-IO***MPI-IO***MPI-IO***MPI-IO***MPI-IO***MPI-IO***MPI-IO***MPI-IO***
-  !
-  ! Get a DBCSR matrix
-  SUBROUTINE Get_DBCSR_MPIIO_N_1(A,Name,PFix_O)
-    TYPE(DBCSR),              INTENT(INOUT) :: A
-    CHARACTER(LEN=*),OPTIONAL,INTENT(IN)    :: PFix_O
-    CHARACTER(LEN=*),         INTENT(IN)    :: Name
-    CHARACTER(LEN=DEFAULT_CHR_LEN)          :: FileName
-    TYPE(INT_VECT)                          :: INTArr
-    INTEGER,DIMENSION(MPI_STATUS_SIZE)      :: Status
-    INTEGER,PARAMETER                       :: INTSIZE=4,DBLSIZE=8
-    INTEGER                                 :: IErr,Id,Header,Count,NPrcTmp,NInt,Dims(4)
-    INTEGER(KIND=MPI_OFFSET_KIND)           :: OffSet,LOffSet,ArrGOff(NPrc)
-    LOGICAL                                 :: Exists,LimitsQ
-    !-------------------------------------------------------------------------------
-    !
-    IF(PRESENT(PFix_O))THEN
-      FileName=TRIM(Name)//TRIM(PFix_O)
-    ELSE
-      FileName=Name
-    ENDIF
-    INQUIRE(FILE=TRIM(FileName),EXIST=Exists)
-    IF(.NOT.Exists) CALL Halt(' Get_DBCSR_MPI_IO could not find '//TRIM(FileName))
-    !
-    CALL MPI_FILE_OPEN(MONDO_COMM,FileName,MPI_MODE_RDONLY,MPI_INFO_NULL,Id,IErr)
-    !
-    ! Read NPrc to the file and bcast
-    IF(MyID.EQ.0) THEN
-      CALL MPI_FILE_READ_AT(Id,0_MPI_OFFSET_KIND,NPrcTmp,1,MPI_INTEGER,Status,IErr)
-    ENDIF
-    CALL MPI_BCAST(NPrcTmp,1,MPI_INTEGER,0,MONDO_COMM,IErr)
-    !
-    ! ADD SOMETHING HERE IF WE WANT RESTART WITH DIFF NPrc
-    IF(NPrcTmp.NE.NPrc) CALL Halt('Get_DBCSR_MPI_IO: current Nprc not consistent with the one in the file!')
-    !
-    ! Read the local offset
-    CALL MPI_FILE_READ_AT_ALL(Id,INT(INTSIZE,MPI_OFFSET_KIND),ArrGOff(1), &
-         &                NPrc*MPI_OFFSET_KIND,MPI_BYTE,Status,IErr)
-    !
-    ! Read the data
-    OffSet=ArrGOff(MyID+1)
-    CALL MPI_FILE_READ_AT_ALL(Id,OffSet,Dims(1),4,MPI_INTEGER,Status,IErr)
-    !
-    ! Check if right size
-    CALL CheckAlloc_DBCSR(A,Dims)
-    !
-    NInt=2*(A%NAtms+1)+2*A%NBlks
-    CALL New(INTArr,NInt)
-    !
-    ! Read the data
-    OffSet=OffSet+4*INTSIZE
-    CALL MPI_FILE_READ_AT_ALL(Id,OffSet,INTArr%I(1),NInt,MPI_INTEGER,Status,IErr)
-    !CALL MPI_GET_COUNT(Status,MPI_INTEGER,Count,IErr)
-    !write(*,'(A,I3,A,I6,A,I6)') 'process', MyID,' read 1',Count,' integers, expected ',NInt
-    OffSet=OffSet+NInt*INTSIZE
-    CALL MPI_FILE_READ_AT_ALL(Id,OffSet,A%MTrix%D(1),A%NNon0  ,MPI_DOUBLE_PRECISION,Status,IErr)
-    !CALL MPI_GET_COUNT(Status,MPI_DOUBLE_PRECISION,Count,IErr)
-    !write(*,'(A,I3,A,I6,A,I6)') 'process', MyID,' read 2',Count,' realss, expected ',A%NNon0
-    !
-    ! Unpack the data
-    CALL INT_VECT_EQ_INT_VECT(A%NAtms+1,A%RowPt%I(1),INTArr%I(                      1))
-    CALL INT_VECT_EQ_INT_VECT(A%NAtms+1,A%GRwPt%I(1),INTArr%I(  (A%NAtms+1)        +1))
-    CALL INT_VECT_EQ_INT_VECT(A%NBlks  ,A%ColPt%I(1),INTArr%I(2*(A%NAtms+1)        +1))
-    CALL INT_VECT_EQ_INT_VECT(A%NBlks  ,A%BlkPt%I(1),INTArr%I(2*(A%NAtms+1)+A%NBlks+1))
-    !
-    A%Node=MyId
-    !
-    CALL Delete(INTArr)
-    CALL MPI_FILE_CLOSE(Id,IErr)
-    !
-  END SUBROUTINE Get_DBCSR_MPIIO_N_1
-  !
-  ! Put a DBCSR matrix
-  SUBROUTINE Put_DBCSR_MPIIO_N_1(A,Name,PFix_O)
-    TYPE(DBCSR), INTENT(INOUT)           :: A
-    CHARACTER(LEN=*),OPTIONAL,INTENT(IN) :: PFix_O
-    CHARACTER(LEN=*),         INTENT(IN) :: Name
-    CHARACTER(LEN=DEFAULT_CHR_LEN)       :: FileName
-    TYPE(INT_VECT)                       :: INTArr
-    INTEGER,DIMENSION(MPI_STATUS_SIZE)   :: Status
-    INTEGER,PARAMETER                    :: INTSIZE=4,DBLSIZE=8
-    INTEGER                              :: IErr,Id,Dims(4),Count,Info,NInt
-    INTEGER(KIND=MPI_OFFSET_KIND)        :: OffSet,Header,ArrGOff(NPrc),LOffSet
-    !-------------------------------------------------------------------------------
-    !
-    IF(PRESENT(PFix_O))THEN
-      FileName=TRIM(Name)//TRIM(PFix_O)
-    ELSE
-      FileName=Name
-    ENDIF
-    !
-    CALL MPI_INFO_CREATE(Info,IErr)
-    CALL MPI_INFO_SET(Info,'serialize_open' ,'yes'    ,IErr)
-    CALL MPI_INFO_SET(Info,'striping_factor','2'      ,IErr) !2
-    CALL MPI_INFO_SET(Info,'striping_unit'  ,'8388608',IErr) !33554432 !8388608!1048576
-    CALL MPI_INFO_SET(Info,'start_iodevice' ,'1'      ,IErr) !3
-    !
-    CALL MPI_FILE_OPEN(MONDO_COMM,FileName,MPI_MODE_CREATE+MPI_MODE_WRONLY, &
-                                !&             MPI_INFO_NULL,Id,IErr)
-         &             Info,Id,IErr)
-    !
-    ! Compute header
-    Header=NPrc*MPI_OFFSET_KIND+INTSIZE
-    CALL GetOffSet_DBCSR(A,ArrGOff,Header)
-    !
-    IF(MyID.EQ.0) THEN
-      ! Write NPrc to the file
-      CALL MPI_FILE_WRITE_AT(Id,0_MPI_OFFSET_KIND,NPrc,1,MPI_INTEGER,Status,IErr)
-      ! Write the global offset
-      CALL MPI_FILE_WRITE_AT(Id,INT(INTSIZE,MPI_OFFSET_KIND),ArrGOff(1), &
-           &                 NPrc*MPI_OFFSET_KIND,MPI_BYTE,Status,IErr)
-    ENDIF
-    !
-    ! Pack the data
-    NInt=4+2*(A%NAtms+1)+2*A%NBlks
-    CALL New(INTArr,NInt)
-    INTArr%I(1)=A%NSMat
-    INTArr%I(2)=A%NAtms
-    INTArr%I(3)=A%NBlks
-    INTArr%I(4)=A%NNon0
-    CALL INT_VECT_EQ_INT_VECT(A%NAtms+1,INTArr%I(                      5),A%RowPt%I(1))
-    CALL INT_VECT_EQ_INT_VECT(A%NAtms+1,INTArr%I(  (A%NAtms+1)        +5),A%GRwPt%I(1))
-    CALL INT_VECT_EQ_INT_VECT(A%NBlks  ,INTArr%I(2*(A%NAtms+1)        +5),A%ColPt%I(1))
-    CALL INT_VECT_EQ_INT_VECT(A%NBlks  ,INTArr%I(2*(A%NAtms+1)+A%NBlks+5),A%BlkPt%I(1))
-    !
-    ! Write the data
-    OffSet=ArrGOff(MyID+1)
-    CALL MPI_FILE_WRITE_AT_ALL(Id,OffSet,INTArr%I(1),NInt,MPI_INTEGER,Status,IErr)
-    CALL MPI_GET_COUNT(Status,MPI_INTEGER,Count,IErr)
-    IF(Count.NE.NInt) THEN
-      CALL Halt('process '//TRIM(IntToChar(MyID))//' write '//TRIM(IntToChar(Count))// &
-           &    ' integers, expected '//TRIM(IntToChar(NInt)))
-    ENDIF
-    !
-    OffSet=OffSet+NInt*INTSIZE
-    CALL MPI_FILE_WRITE_AT_ALL(Id,OffSet,A%MTrix%D(1),A%NNon0,MPI_DOUBLE_PRECISION,Status,IErr)
-    CALL MPI_GET_COUNT(Status,MPI_DOUBLE_PRECISION,Count,IErr)
-    IF(Count.NE.A%NNon0) THEN
-      CALL Halt('process '//TRIM(IntToChar(MyID))//' write '//TRIM(IntToChar(Count))// &
-           &    ' reals, expected '//TRIM(IntToChar(A%NNon0)))
-    ENDIF
-    !
-    CALL Delete(INTArr)
-    CALL MPI_FILE_CLOSE(Id,IErr)
-    !
-  END SUBROUTINE Put_DBCSR_MPIIO_N_1
-
-  SUBROUTINE GetOffSet_DBCSR(A,ArrGOff,Header)
-    TYPE(DBCSR)                  :: A
-    INTEGER(KIND=MPI_OFFSET_KIND):: ArrGOff(NPrc),ArrLOff(NPrc)
-    INTEGER(KIND=MPI_OFFSET_KIND):: Header
-    INTEGER,PARAMETER            :: INTSIZE=4,DBLSIZE=8
-    INTEGER                      :: THeader,IErr
-    !
-    ArrGOff=0
-    ! Local
-    THeader=                   4 *INTSIZE ! A%NSMat,NAtoms,A%NBlks,A%NNon0
-    THeader=THeader+2*(A%NAtms+1)*INTSIZE ! A%RowPt%I,A%GRwPt%I
-    THeader=THeader+2*(A%NBlks  )*INTSIZE ! A%ColPt%I,A%BlkPt%I
-    THeader=THeader+  (A%NNon0  )*DBLSIZE ! A%MTrix%D
-    !B%GUpDate=A%GUpDate
-    !A%GClPt! ??
-    ArrGOff(MyID+1)=THeader
-    CALL MPI_ALLGATHER(ArrGOff(MyID+1),MPI_OFFSET_KIND,MPI_BYTE,ArrGOff(1), &
-         &             MPI_OFFSET_KIND,MPI_BYTE,MONDO_COMM,IErr)
-    CALL CalcGOffSet(ArrGOff,Header)
-  END SUBROUTINE GetOffSet_DBCSR
-
-  SUBROUTINE CalcGOffSet(ArrGOff,Header)
-    INTEGER(KIND=MPI_OFFSET_KIND):: ArrGOff(NPrc),ArrLOff(NPrc),Header
-    INTEGER                      :: I
-    ArrLOff=ArrGOff
-    ArrGOff(1)=Header
-    DO I=1,NPrc-1
-      ArrGOff(I+1)=ArrGOff(I)+ArrLOff(I)
-    ENDDO
-  END SUBROUTINE CalcGOffSet
-
-  SUBROUTINE CheckAlloc_DBCSR(A,Dims)
-    TYPE(DBCSR) :: A
-    INTEGER     :: Dims(4)
-    LOGICAL     :: LimitsQ
-    IF(AllocQ(A%Alloc))THEN
-      IF(Dims(1).GT.A%NSMat) THEN
-        CALL Delete(A)
-        CALL New(A,NSMat_O=Dims(1))
-      ENDIF
-      LimitsQ=                             &
-           (Dims(2).GT.SIZE(A%RowPt%I)).OR. &
-           (Dims(3).GT.SIZE(A%ColPt%I)).OR. &
-           (Dims(3).GT.SIZE(A%BlkPt%I)).OR. &
-           (Dims(4).GT.SIZE(A%MTrix%D))
-      IF(LimitsQ)THEN
-        write(*,*)'In CheckAlloc_DBCSR Reallocate the matrix A%NSMat.EQ.NSMat=',A%NSMat.EQ.Dims(1)
-        CALL Delete(A)
-        CALL New(A,(/Dims(2),Dims(3),Dims(4)/),NSMat_O=Dims(1))
-      ELSE
-        A%NSMat=Dims(1)
-        A%NAtms=Dims(2)
-        A%NBlks=Dims(3)
-        A%NNon0=Dims(4)
-      ENDIF
-    ELSE
-      CALL New(A,(/Dims(2),Dims(3),Dims(4)/),NSMat_O=Dims(1))
-      A%NSMat=Dims(1)
-      A%NAtms=Dims(2)
-      A%NBlks=Dims(3)
-      A%NNon0=Dims(4)
-    ENDIF
-  END SUBROUTINE CheckAlloc_DBCSR
-
-  SUBROUTINE Put_DBCSR_N_1(A,Name,PFix_O)
-    TYPE(DBCSR), INTENT(INOUT)           :: A
-    CHARACTER(LEN=*),OPTIONAL,INTENT(IN) :: PFix_O
-    CHARACTER(LEN=*),         INTENT(IN) :: Name
-    CHARACTER(LEN=DEFAULT_CHR_LEN)       :: FileName
-    TYPE(INT_VECT)                       :: INTArr
-    TYPE(DBL_VECT)                       :: DBLArr
-    INTEGER,PARAMETER                    :: INTSIZE=4,DBLSIZE=8
-    INTEGER                              :: IErr,IOS,Dims(4),Count,Info,I,IPrc,NInt,NDbl
-    INTEGER(KIND=MPI_OFFSET_KIND)        :: OffSet,Header,ArrGOff(NPrc),LOffSet
-    LOGICAL                              :: Exists
-    !-------------------------------------------------------------------------------
-    !
-    IF(PRESENT(PFix_O))THEN
-      FileName=TRIM(Name)//TRIM(PFix_O)
-    ELSE
-      FileName=Name
-    ENDIF
-    !
-    IF(MyID.EQ.0) THEN
-      INQUIRE(FILE=FileName,EXIST=Exists)
-      IF(Exists)THEN
-        OPEN(UNIT=Seq,FILE=FileName,STATUS='REPLACE', &
-             FORM='UNFORMATTED',ACCESS='SEQUENTIAL')
-      ELSE
-        OPEN(UNIT=Seq,FILE=FileName,STATUS='NEW', &
-             FORM='UNFORMATTED',ACCESS='SEQUENTIAL')
-      ENDIF
-
-      !Write NPrc
-      WRITE(UNIT=Seq,Err=1,IOSTAT=IOS)NPrc
-
-      !Write the ROOT bcsr matrix
-      WRITE(UNIT=Seq,Err=1,IOSTAT=IOS)A%NSMat,A%NAtms,A%NBlks,A%NNon0
-      WRITE(UNIT=Seq,Err=1,IOSTAT=IOS)(A%RowPt%I(I),I=1,A%NAtms+1)
-      WRITE(UNIT=Seq,Err=1,IOSTAT=IOS)(A%GRwPt%I(I),I=1,A%NAtms+1)
-      WRITE(UNIT=Seq,Err=1,IOSTAT=IOS)(A%ColPt%I(I),I=1,A%NBlks)
-      WRITE(UNIT=Seq,Err=1,IOSTAT=IOS)(A%BlkPt%I(I),I=1,A%NBlks)
-      WRITE(UNIT=Seq,Err=1,IOSTAT=IOS)(A%MTrix%D(I),I=1,A%NNon0)
-      CALL New(INTArr,2*(A%NAtms+1)+2*A%NBlks)
-      CALL New(DBLArr,A%NNon0)
-      !
-      DO IPrc=1,NPrc-1
-        CALL MPI_RECV(Dims(1),4,MPI_INTEGER,IPrc,101,MONDO_COMM,MPI_STATUS_IGNORE,IErr)
-        NInt=2*(Dims(2)+1)+2*Dims(3)
-        NDbl=Dims(4)
-        IF(SIZE(INTArr%I).LT.NInt) THEN
-          CALL Delete(INTArr)
-          CALL New(INTArr,NInt)
-        ENDIF
-        IF(SIZE(DBLArr%D).LT.NDbl) THEN
-          CALL Delete(DBLArr)
-          CALL New(DBLArr,NDbl)
-        ENDIF
-        CALL MPI_RECV(INTArr%I(1),NInt,MPI_INTEGER         ,IPrc,201,MONDO_COMM,MPI_STATUS_IGNORE,IErr)
-        CALL MPI_RECV(DBLArr%D(1),NDbl,MPI_DOUBLE_PRECISION,IPrc,301,MONDO_COMM,MPI_STATUS_IGNORE,IErr)
-        WRITE(UNIT=Seq,Err=1,IOSTAT=IOS)(Dims(I),I=1,4)
-        WRITE(UNIT=Seq,Err=1,IOSTAT=IOS)(INTArr%I(I),I=1,NInt)
-        WRITE(UNIT=Seq,Err=1,IOSTAT=IOS)(DBLArr%D(I),I=1,NDbl)
-      ENDDO
-      CALL Delete(INTArr)
-      CALL Delete(DBLArr)
-      CLOSE(UNIT=Seq,STATUS='KEEP')
-    ELSE
-      Dims(1)=A%NSMat;Dims(2)=A%NAtms;Dims(3)=A%NBlks;Dims(4)=A%NNon0
-      NInt=2*(Dims(2)+1)+2*Dims(3)
-      NDbl=Dims(4)
-      CALL New(INTArr,NInt)
-      !CALL INT_VECT_EQ_INT_VECT(A%NAtms+1,INTArr%I(                1),A%RowPt%I(1))
-      !CALL INT_VECT_EQ_INT_VECT(A%NBlks  ,INTArr%I(A%NAtms        +2),A%ColPt%I(1))
-      !CALL INT_VECT_EQ_INT_VECT(A%NBlks  ,INTArr%I(A%NAtms+A%NBlks+2),A%BlkPt%I(1))
-      CALL INT_VECT_EQ_INT_VECT(A%NAtms+1,INTArr%I(                      1),A%RowPt%I(1))
-      CALL INT_VECT_EQ_INT_VECT(A%NAtms+1,INTArr%I(  (A%NAtms+1)        +1),A%GRwPt%I(1))
-      CALL INT_VECT_EQ_INT_VECT(A%NBlks  ,INTArr%I(2*(A%NAtms+1)        +1),A%ColPt%I(1))
-      CALL INT_VECT_EQ_INT_VECT(A%NBlks  ,INTArr%I(2*(A%NAtms+1)+A%NBlks+1),A%BlkPt%I(1))
-      CALL MPI_SEND(     Dims(1),   4,MPI_INTEGER         ,0,101,MONDO_COMM,IErr)
-      CALL MPI_SEND( INTArr%I(1),NInt,MPI_INTEGER         ,0,201,MONDO_COMM,IErr)
-      CALL MPI_SEND(A%MTrix%D(1),NDbl,MPI_DOUBLE_PRECISION,0,301,MONDO_COMM,IErr)
-      CALL Delete(INTArr)
-    ENDIF
-
-    RETURN
-1   CALL Halt('IO Error '//TRIM(IntToChar(IOS))//' in Put_DBCSR_N_1.')
-  END SUBROUTINE Put_DBCSR_N_1
-
-  SUBROUTINE Get_DBCSR_N_1(A,Name,PFix_O)
-    TYPE(DBCSR),              INTENT(INOUT) :: A
-    CHARACTER(LEN=*),OPTIONAL,INTENT(IN)    :: PFix_O
-    CHARACTER(LEN=*),         INTENT(IN)    :: Name
-    CHARACTER(LEN=DEFAULT_CHR_LEN)          :: FileName
-    TYPE(INT_VECT)                          :: INTArr
-    TYPE(DBL_VECT)                          :: DBLArr
-    INTEGER,DIMENSION(MPI_STATUS_SIZE)      :: Status
-    INTEGER,PARAMETER                       :: INTSIZE=4,DBLSIZE=8
-    INTEGER                                 :: IErr,IOS,Id,NInt,NDbl,Count,I,IPrc,NPrcTmp,Dims(4)
-    LOGICAL                                 :: Exists
-    !-------------------------------------------------------------------------------
-    !
-    IF(PRESENT(PFix_O))THEN
-      FileName=TRIM(Name)//TRIM(PFix_O)
-    ELSE
-      FileName=Name
-    ENDIF
-    !
-    IF(MyID.EQ.0) THEN
-      INQUIRE(FILE=TRIM(FileName),EXIST=Exists)
-      IF(.NOT.Exists) CALL Halt(' Get_DBCSR_N_1 could not find '//TRIM(FileName))
-      !
-      !
-      OPEN(UNIT=Seq,FILE=FileName,STATUS='OLD', &
-           FORM='UNFORMATTED',ACCESS='SEQUENTIAL')
-      !
-      ! Read NPrc to the file and bcast
-      READ(UNIT=Seq,Err=1,IOSTAT=IOS)NPrcTmp
-      READ(UNIT=Seq,Err=1,IOSTAT=IOS)(Dims(I),I=1,4)
-      IF(NPrcTmp.NE.NPrc) CALL Halt('Get_DBCSR_N_1: current Nprc not consistent with the one in the file!')
-      !
-      ! Check if right size
-      CALL CheckAlloc_DBCSR(A,Dims)
-      !
-      ! Read the ROOT bcsr matrix
-      READ(UNIT=Seq,Err=1,IOSTAT=IOS)(A%RowPt%I(I),I=1,A%NAtms+1)
-      READ(UNIT=Seq,Err=1,IOSTAT=IOS)(A%GRwPt%I(I),I=1,A%NAtms+1)
-      READ(UNIT=Seq,Err=1,IOSTAT=IOS)(A%ColPt%I(I),I=1,A%NBlks)
-      READ(UNIT=Seq,Err=1,IOSTAT=IOS)(A%BlkPt%I(I),I=1,A%NBlks)
-      READ(UNIT=Seq,Err=1,IOSTAT=IOS)(A%MTrix%D(I),I=1,A%NNon0)
-      CALL New(INTArr,2*(A%NAtms+1)+2*A%NBlks)
-      CALL New(DBLArr,A%NNon0)
-      !
-      DO IPrc=1,NPrc-1
-        READ(UNIT=Seq,Err=1,IOSTAT=IOS)(Dims(I),I=1,4)
-        NInt=2*(Dims(2)+1)+2*Dims(3)
-        NDbl=Dims(4)
-        IF(SIZE(INTArr%I).LT.NInt) THEN
-          CALL Delete(INTArr)
-          CALL New(INTArr,NInt)
-        ENDIF
-        IF(SIZE(DBLArr%D).LT.NDbl) THEN
-          CALL Delete(DBLArr)
-          CALL New(DBLArr,NDbl)
-        ENDIF
-        READ(UNIT=Seq,Err=1,IOSTAT=IOS)(INTArr%I(I),I=1,NInt)
-        READ(UNIT=Seq,Err=1,IOSTAT=IOS)(DBLArr%D(I),I=1,NDbl)
-        !
-        CALL MPI_SEND(    Dims(1),   4,MPI_INTEGER         ,IPrc,101,MONDO_COMM,IErr)
-        CALL MPI_SEND(INTArr%I(1),NInt,MPI_INTEGER         ,IPrc,201,MONDO_COMM,IErr)
-        CALL MPI_SEND(DBLArr%D(1),NDbl,MPI_DOUBLE_PRECISION,IPrc,301,MONDO_COMM,IErr)
-      ENDDO
-      CALL Delete(INTArr)
-      CALL Delete(DBLArr)
-      CLOSE(UNIT=Seq,STATUS='KEEP')
-    ELSE
-      CALL MPI_RECV(Dims(1),4,MPI_INTEGER,0,101,MONDO_COMM,MPI_STATUS_IGNORE,IErr)
-      CALL CheckAlloc_DBCSR(A,Dims)
-      NInt=2*(Dims(2)+1)+2*Dims(3)
-      NDbl=Dims(4)
-      CALL New(INTArr,NInt)
-      CALL MPI_RECV( INTArr%I(1),NInt,MPI_INTEGER         ,0,201,MONDO_COMM,MPI_STATUS_IGNORE,IErr)
-      CALL MPI_RECV(A%MTrix%D(1),NDbl,MPI_DOUBLE_PRECISION,0,301,MONDO_COMM,MPI_STATUS_IGNORE,IErr)
-      CALL INT_VECT_EQ_INT_VECT(A%NAtms+1,A%RowPt%I(1),INTArr%I(                      1))
-      CALL INT_VECT_EQ_INT_VECT(A%NAtms+1,A%GRwPt%I(1),INTArr%I(  (A%NAtms+1)        +1))
-      CALL INT_VECT_EQ_INT_VECT(A%NBlks  ,A%ColPt%I(1),INTArr%I(2*(A%NAtms+1)        +1))
-      CALL INT_VECT_EQ_INT_VECT(A%NBlks  ,A%BlkPt%I(1),INTArr%I(2*(A%NAtms+1)+A%NBlks+1))
-      !CALL INT_VECT_EQ_INT_VECT(A%NAtms+1,A%RowPt%I(1),INTArr%I(                1))
-      !CALL INT_VECT_EQ_INT_VECT(A%NBlks  ,A%ColPt%I(1),INTArr%I(A%NAtms        +2))
-      !CALL INT_VECT_EQ_INT_VECT(A%NBlks  ,A%BlkPt%I(1),INTArr%I(A%NAtms+A%NBlks+2))
-      CALL Delete(INTArr)
-    ENDIF
-    A%Node=MyId
-    !
-    RETURN
-1   CALL Halt('IO Error '//TRIM(IntToChar(IOS))//' in Get_DBCSR_N_1.')
-  END SUBROUTINE Get_DBCSR_N_1
-
-
-  !***MPI-IO***MPI-IO***MPI-IO***MPI-IO***MPI-IO***MPI-IO***MPI-IO***MPI-IO***
-  !***MPI-IO***MPI-IO***MPI-IO***MPI-IO***MPI-IO***MPI-IO***MPI-IO***MPI-IO***
-  !***MPI-IO***MPI-IO***MPI-IO***MPI-IO***MPI-IO***MPI-IO***MPI-IO***MPI-IO***
-  !
-  !-------------------------------------------------------------------------------
-  !     Get a DBCSR matrix
-
-  SUBROUTINE Get_DBCSR(A,Name,PFix_O,CheckPoint_O)
-    TYPE(DBCSR),              INTENT(INOUT) :: A
-    LOGICAL,         OPTIONAL,INTENT(IN)    :: CheckPoint_O
-    CHARACTER(LEN=*),         INTENT(IN)    :: Name
-    CHARACTER(LEN=*),OPTIONAL,INTENT(IN)    :: PFix_O
-    TYPE(BCSR)                              :: B
-#ifdef PARALLEL
-    LOGICAL                                 :: InParTemp
-#endif
-    !-------------------------------------------------------------------------------
-#ifdef PARALLEL
-    IF(PRESENT(Checkpoint_O))THEN
-      InParTemp=InParallel
-      ! We must turn off the parallel broadcast at this point
-      ! so that we only gather from HDF to the ROOT node
-      InParallel=.FALSE.
-    ENDIF
-#endif
-    CALL Get_BCSR(B,Name,PFix_O,CheckPoint_O)
-#ifdef PARALLEL
-    IF(PRESENT(Checkpoint_O))THEN
-      InParallel=InParTemp
-    ENDIF
-#endif
-    CALL SetEq(A,B)
-    CALL Delete(B)
-    A%Node=MyId
-  END SUBROUTINE Get_DBCSR
-  !-------------------------------------------------------------------------------
-  !     Put a DBCSR matrix
-
-  SUBROUTINE Put_DBCSR(A,Name,PFix_O,CheckPoint_O)
-    TYPE(DBCSR), INTENT(INOUT)           :: A
-    LOGICAL,         OPTIONAL,INTENT(IN) :: CheckPoint_O
-    TYPE(BCSR)                           :: B
-    CHARACTER(LEN=*),         INTENT(IN) :: Name
-    CHARACTER(LEN=*),OPTIONAL,INTENT(IN) :: PFix_O
-    !-------------------------------------------------------------------------------
-    CALL SetEq(B,A)
-    CALL Put_BCSR(B,Name,PFix_O,CheckPoint_O)
-    CALL Delete(B)
-    !-------------------------------------------------------------------------------
-  END SUBROUTINE Put_DBCSR
-#endif
-  !-------------------------------------------------------------------------------
-  !     Put thresholds
-
-  SUBROUTINE Put_TOLS(NGLCT,Tag_O)
-    TYPE(TOLS),               INTENT(IN) :: NGLCT
-    CHARACTER(LEN=*),OPTIONAL,INTENT(IN) :: Tag_O
-    CHARACTER(LEN=DEFAULT_CHR_LEN)       :: Tag
-    CALL Put(NGLCT%Cube,'cubeneglect',Tag_O=Tag_O)
-    CALL Put(NGLCT%Trix,'trixneglect',Tag_O=Tag_O)
-    CALL Put(NGLCT%Dist,'distneglect',Tag_O=Tag_O)
-    CALL Put(NGLCT%TwoE,'twoeneglect',Tag_O=Tag_O)
-    CALL Put(NGLCT%ETol,'enregyneglect',Tag_O=Tag_O)
-    CALL Put(NGLCT%DTol,'densityneglect',Tag_O=Tag_O)
-  END SUBROUTINE Put_TOLS
-
-  !-------------------------------------------------------------------------------
-  !     Get thresholds
-
-  SUBROUTINE Get_TOLS(NGLCT,Tag_O)
-    IMPLICIT NONE
-    TYPE(TOLS)                           :: NGLCT
-    CHARACTER(LEN=*),OPTIONAL,INTENT(IN) :: Tag_O
-    CALL Get(NGLCT%Cube,'cubeneglect',Tag_O=Tag_O)
-    CALL Get(NGLCT%Trix,'trixneglect',Tag_O=Tag_O)
-    CALL Get(NGLCT%Dist,'distneglect',Tag_O=Tag_O)
-    CALL Get(NGLCT%TwoE,'twoeneglect',Tag_O=Tag_O)
-    CALL Get(NGLCT%ETol,'enregyneglect',Tag_O=Tag_O)
-    CALL Get(NGLCT%DTol,'densityneglect',Tag_O=Tag_O)
-  END SUBROUTINE Get_TOLS
-
-  !-------------------------------------------------------------------------------
-  !     Get arguments from the command line
-
-  SUBROUTINE Get_ARGMT(A)
-#ifdef NAG
-    USE F90_UNIX
-    IMPLICIT NONE
-#else
-    IMPLICIT NONE
-#endif
-
-#if ! defined (GFORTRAN)
-    INTEGER,EXTERNAL               :: IARGC
-#endif
-    TYPE(ARGMT)                    :: A
-    CHARACTER(LEN=DEFAULT_CHR_LEN) :: Tmp1,Tmp2
-    INTEGER                        :: I,NArg,NChar,NInts
-    INTEGER,PARAMETER              :: MaxArg=10
-#ifdef PARALLEL
-    IF(MyId==ROOT)THEN
-#endif
-      NArg=IARGC()
-      NChar=0
-      NInts=0
-      DO I=1,NArg
-        CALL GetArg(I,Tmp1)
-        CALL LowCase(Tmp1)
-        IF(SCAN(Tmp1,Lower)==0)THEN
-          NInts=NInts+1
-        ELSE
-          NChar=NChar+1
-        ENDIF
-      ENDDO
-#ifdef PARALLEL
-    ENDIF
-    IF(InParallel)THEN
-      CALL Bcast(NInts)
-      CALL Bcast(NChar)
-    ENDIF
-#endif
-    CALL New(A,(/NChar,NInts/))
-#ifdef PARALLEL
-    IF(MyId==ROOT)THEN
-#endif
-      NChar=0
-      NInts=0
-      DO I=1,NArg
-        CALL GetArg(I,Tmp1)
-        Tmp2=Tmp1
-        CALL LowCase(Tmp2)
-        IF(SCAN(Tmp2,Lower)==0)THEN
-          NInts=NInts+1
-          A%I%I(NInts)=CharToInt(TRIM(Tmp1))
-        ELSE
-          NChar=NChar+1
-          A%C%C(NChar)=TRIM(Tmp1)
-        ENDIF
-      ENDDO
-#ifdef PARALLEL
-    ENDIF
-    IF(InParallel)THEN
-      CALL Bcast(A%I)
-      CALL Bcast_CHR_VECT(A%C)
-    ENDIF
-#endif
-  END SUBROUTINE Get_ARGMT
-
-
-
-  SUBROUTINE Get_HGRho(A,Name,Args,SCFCycle,BCast_O)
-    TYPE(HGRho)                      :: A
-    TYPE(ARGMT)                      :: Args
-    INTEGER                          :: SCFCycle,IOS,I,NExpt,NDist,NCoef,NSDen
-    CHARACTER(LEN=*)                 :: Name
-    CHARACTER(LEN=DEFAULT_CHR_LEN)   :: FileName
-    LOGICAL                          :: Exists
-    LOGICAL,OPTIONAL,INTENT(IN)      :: Bcast_O
-    LOGICAL                          :: BcastQ
-
-#ifdef PARALLEL
-    IF(PRESENT(Bcast_O)) THEN
-      BcastQ = Bcast_O
-    ELSE
-      BcastQ = .FALSE.
-    ENDIF
-#endif
-
-#ifdef PARALLEL
-    IF(MyID == ROOT) THEN
-#endif
-      FileName=TrixFile(Name,Args,SCFCycle)
-      INQUIRE(FILE=FileName,EXIST=Exists)
-      IF(Exists) THEN
-        OPEN(UNIT=Seq,FILE=FileName,STATUS='OLD',FORM='UNFORMATTED',ACCESS='SEQUENTIAL')
-      ELSE
-        CALL Halt(' Get_HGRho could not find '//TRIM(FileName))
-      ENDIF
-
-      CALL MondoLog(DEBUG_MAXIMUM, "Get_HGRho", "getting rho from "//TRIM(FileName))
-
-      ! Allocate Memory
-      READ(UNIT=Seq,Err=100,IOSTAT=IOS) NSDen,NExpt,NDist,NCoef
-#ifdef PARALLEL
-    ENDIF
-    IF(BcastQ) THEN
-      CALL Bcast(NSDen)
-      CALL Bcast(NExpt)
-      CALL Bcast(NDist)
-      CALL Bcast(NCoef)
-      CALL Bcast(NSDen)
-    ENDIF
-#endif
-    CALL New_HGRho(A,(/NExpt,NDist,NCoef,NSDen/))
-
-    !CALL MondoLog(DEBUG_MAXIMUM, "Get_HGRho", &
-    !    "NSDen = "//TRIM(IntToChar(A%NSDen))//", " &
-    !  //"NExpt = "//TRIM(IntToChar(A%NExpt))//", " &
-    !  //"NDist = "//TRIM(IntToChar(A%NDist))//", " &
-    !  //"NCoef = "//TRIM(IntToChar(A%NCoef))//", " &
-    !  //"MyID = "//TRIM(IntToChar(MyID)))
-
-    ! Read In the Density
-#ifdef PARALLEL
-    IF(MyID == ROOT) THEN
-#endif
-      READ(UNIT=Seq,Err=100,IOSTAT=IOS)(A%NQ%I(I)    ,I=1,A%NExpt)
-      READ(UNIT=Seq,Err=100,IOSTAT=IOS)(A%OffQ%I(I)  ,I=1,A%NExpt)
-      READ(UNIT=Seq,Err=100,IOSTAT=IOS)(A%OffR%I(I)  ,I=1,A%NExpt)
-      READ(UNIT=Seq,Err=100,IOSTAT=IOS)(A%Lndx%I(I)  ,I=1,A%NExpt)
-      READ(UNIT=Seq,Err=100,IOSTAT=IOS)(A%Expt%D(I)  ,I=1,A%NExpt)
-      READ(UNIT=Seq,Err=100,IOSTAT=IOS)(A%Qx%D(I)    ,I=1,A%NDist)
-      READ(UNIT=Seq,Err=100,IOSTAT=IOS)(A%Qy%D(I)    ,I=1,A%NDist)
-      READ(UNIT=Seq,Err=100,IOSTAT=IOS)(A%Qz%D(I)    ,I=1,A%NDist)
-      READ(UNIT=Seq,Err=100,IOSTAT=IOS)(A%Co%D(I)    ,I=1,A%NCoef*A%NSDen)
-#ifdef PARALLEL
-    ENDIF
-    IF(BcastQ) THEN
-      Call Bcast(A%NQ,N_O=A%NExpt)
-      Call Bcast(A%OffQ,N_O=A%NExpt)
-      Call Bcast(A%OffR,N_O=A%NExpt)
-      Call Bcast(A%Lndx,N_O=A%NExpt)
-      Call Bcast(A%Expt,N_O=A%NExpt)
-      Call Bcast(A%Qx,N_O=A%NDist)
-      Call Bcast(A%Qy,N_O=A%NDist)
-      Call Bcast(A%Qz,N_O=A%NDist)
-      Call Bcast(A%Co,N_O=A%NCoef*A%NSDen)
-    ENDIF
-    IF(MyID == ROOT) THEN
-#endif
-
-      Close(UNIT=Seq,STATUS='KEEP')
-#ifdef PARALLEL
-    ENDIF
-#endif
-    RETURN
-100 CALL Halt('IO Error '//TRIM(IntToChar(IOS))//' in Get_HGRho.')
-  END SUBROUTINE Get_HGRho
-  !===============================================================================
-  ! Write  the density to disk
-  !===============================================================================
-  SUBROUTINE Put_HGRho(A,Name,Args,SCFCycle)
-    TYPE(HGRho)                      :: A
-    TYPE(ARGMT)                      :: Args
-    INTEGER                          :: I,SCFCycle,IOS
-    REAL(DOUBLE)                     :: Dummy
-    CHARACTER(LEN=*)                 :: Name
-    CHARACTER(LEN=DEFAULT_CHR_LEN)   :: FileName
-    LOGICAL                          :: Exists
-
-    FileName=TrixFile(Name,Args,SCFCycle)
-    INQUIRE(FILE=FileName,EXIST=Exists)
-    IF(Exists) THEN
-      OPEN(UNIT=Seq,FILE=FileName,STATUS='REPLACE',FORM='UNFORMATTED',ACCESS='SEQUENTIAL')
-    ELSE
-      OPEN(UNIT=Seq,FILE=FileName,STATUS='NEW',FORM='UNFORMATTED',ACCESS='SEQUENTIAL')
-    ENDIF
-
-    CALL MondoLog(DEBUG_MAXIMUM, "Put_HGRho", "putting rho to "//TRIM(FileName))
-
-    ! Write density to disk
-    !CALL MondoLog(DEBUG_MAXIMUM, "Put_HGRho", &
-    !    "NSDen = "//TRIM(IntToChar(A%NSDen))//", " &
-    !  //"NExpt = "//TRIM(IntToChar(A%NExpt))//", " &
-    !  //"NDist = "//TRIM(IntToChar(A%NDist))//", " &
-    !  //"NCoef = "//TRIM(IntToChar(A%NCoef))//", " &
-    !  //"MyID = "//TRIM(IntToChar(MyID)))
-
-    WRITE(UNIT=Seq,Err=100,IOSTAT=IOS) A%NSDen,A%NExpt,A%NDist,A%NCoef
-    WRITE(UNIT=Seq,Err=100,IOSTAT=IOS)(A%NQ%I(I)    ,I=1,A%NExpt)
-    WRITE(UNIT=Seq,Err=100,IOSTAT=IOS)(A%OffQ%I(I)  ,I=1,A%NExpt)
-    WRITE(UNIT=Seq,Err=100,IOSTAT=IOS)(A%OffR%I(I)  ,I=1,A%NExpt)
-    WRITE(UNIT=Seq,Err=100,IOSTAT=IOS)(A%Lndx%I(I)  ,I=1,A%NExpt)
-    WRITE(UNIT=Seq,Err=100,IOSTAT=IOS)(A%Expt%D(I)  ,I=1,A%NExpt)
-    WRITE(UNIT=Seq,Err=100,IOSTAT=IOS)(A%Qx%D(I)    ,I=1,A%NDist)
-    WRITE(UNIT=Seq,Err=100,IOSTAT=IOS)(A%Qy%D(I)    ,I=1,A%NDist)
-    WRITE(UNIT=Seq,Err=100,IOSTAT=IOS)(A%Qz%D(I)    ,I=1,A%NDist)
-    WRITE(UNIT=Seq,Err=100,IOSTAT=IOS)(A%Co%D(I)    ,I=1,A%NCoef*A%NSDen)
-
-    CLOSE(UNIT=Seq,STATUS='KEEP')
-    RETURN
-100 CALL Halt('IO Error '//TRIM(IntToChar(IOS))//' in Put_HGRho.')
-  END SUBROUTINE Put_HGRho
-
-  !===============================================================================
-  ! Get Cartesian multipoles
-  !===============================================================================
-  SUBROUTINE Get_CMPoles(A,Tag_O)
-    TYPE(CMPoles)                    :: A
-    CHARACTER(LEN=*),OPTIONAL        :: Tag_O
-
-    IF(.NOT.AllocQ(A%Alloc))CALL New_CMPoles(A)
-    ! Get will broadcast DPole and QPole automatically.
-    CALL Get(A%DPole,'dipole',Tag_O=Tag_O)
-    CALL Get(A%QPole,'quadrupole',Tag_O=Tag_O)
-  END SUBROUTINE Get_CMPoles
-  !===============================================================================
-  ! Put Cartesian multipoles
-  !===============================================================================
-  SUBROUTINE Put_CMPoles(A,Tag_O)
-    TYPE(CMPoles)                    :: A
-    CHARACTER(LEN=*),OPTIONAL        :: Tag_O
-    CALL Put(A%DPole,'dipole',Tag_O=Tag_O)
-    CALL Put(A%QPole,'quadrupole',Tag_O=Tag_O)
-  END SUBROUTINE Put_CMPoles
-
-  !-------------------------------------------------------------------------------
-  !     Open an ASCII file
-  !
-  SUBROUTINE OpenASCII(FileName,Unit,NewFile_O,OldFileQ_O,Rewind_O)
-    CHARACTER(LEN=*), INTENT(IN) :: FileName
-    INTEGER,          INTENT(IN) :: Unit
-    LOGICAL, OPTIONAL,INTENT(IN) :: NewFile_O,OldFileQ_O,Rewind_O
-    INTEGER                      :: IOS
-    LOGICAL                      :: Opened, Exists
-
-    !-------------------------------------------------------------------------------
-    !        Does the file exist?
-
-    INQUIRE(FILE=FileName,OPENED=Opened, &
-         EXIST=Exists,ERR=11,IOSTAT=IOS)
-    IF(PRESENT(OldFileQ_O))THEN
-      IF(OldFileQ_O.AND.(.NOT.Exists)) &
-           CALL HALT(' File '//TRIM(FileName)//' does not exist! ')
-    ENDIF
-    !-------------------------------------------------------------------------------
-    IF(PRESENT(NewFile_O))THEN
-      IF(NewFile_O.AND.Exists)THEN
-        ! Open replace if already exists
-        OPEN(UNIT=Unit,FILE=FileName, &
-             ACCESS='SEQUENTIAL', FORM='FORMATTED', &
-             ERR=11,IOSTAT=IOS,STATUS='REPLACE')
-      ELSEIF(NewFile_O)THEN
-        ! Open a new file
-        OPEN(UNIT=Unit,FILE=FileName, &
-             ACCESS='SEQUENTIAL',FORM='FORMATTED', &
-             ERR=11,IOSTAT=IOS,STATUS='NEW')
-      ELSEIF(Exists)THEN
-        ! Open an old file (NewFile_O=.FALSE.)
-        OPEN(UNIT=Unit,FILE=FileName, &
-             ACCESS='SEQUENTIAL', FORM='FORMATTED', &
-             POSITION='APPEND',ERR=11,IOSTAT=IOS,STATUS='OLD')
-      ELSE
-        CALL Halt(' Bad logic in OpenASCI' )
-      ENDIF
-    ELSEIF(PRESENT(Rewind_O))THEN
-      ! Open existing file and position at the top
-      IF(Rewind_O.AND.Exists)THEN
-        OPEN(UNIT=Unit,FILE=FileName, &
-             ACCESS='SEQUENTIAL', FORM='FORMATTED', &
-             POSITION='REWIND',ERR=11,IOSTAT=IOS,STATUS='OLD')
-      ELSEIF(Rewind_O)THEN
-        ! Just open a new file
-        OPEN(UNIT=Unit,FILE=FileName, &
-             ACCESS='SEQUENTIAL',FORM='FORMATTED', &
-             ERR=11,IOSTAT=IOS,STATUS='NEW')
-      ELSE
-        CALL Halt(' Bad logic in OpenASCI' )
-      ENDIF
-      !-------------------------------------------------------------------------------
-      !        Open existing file and position at the bottom (default)
-
-    ELSEIF(Exists.AND.(.NOT.Opened))THEN
-      OPEN(UNIT=Unit,FILE=FileName, &
-           ACCESS='SEQUENTIAL', FORM='FORMATTED', &
-           POSITION='APPEND',ERR=11,IOSTAT=IOS,STATUS='OLD')
-      !-------------------------------------------------------------------------------
-      !        Create a new file and open it
-
-    ELSEIF(Exists.AND.Opened)THEN
-      CALL Warn(' File '//TRIM(FileName)//' already open')
-    ELSE
-      OPEN(UNIT=Unit,FILE=FileName, &
-           ACCESS='SEQUENTIAL',FORM='FORMATTED', &
-           ERR=11,IOSTAT=IOS,STATUS='NEW')
-    ENDIF
-    RETURN
-11  CALL Halt(' OpenASCII ERROR: IOS='//TRIM(IntToChar(IOS))// &
-         ' on file '//TRIM(FileName)//'.')
-  END SUBROUTINE OpenASCII
-
-  !-------------------------------------------------------------------------------
-  SUBROUTINE Put_CHR_VECT(A,VarName,Tag_O)
-    INTEGER                              :: I,N,II,NN
-    TYPE(CHR_VECT) :: A
-    CHARACTER(LEN=*),         INTENT(IN) :: VarName
-    CHARACTER(LEN=*),OPTIONAL,INTENT(IN) :: Tag_O
-    TYPE(META_DATA)                      :: Meta
-
-#ifdef OLD_CHR_VECT
-    INTEGER,DIMENSION(DCL)   :: B  !=ICHAR(' ')
-#else
-    INTEGER,ALLOCATABLE :: B(:)
-    INTEGER :: RunInd,BufSize
-#endif
-
-#ifdef PARALLEL
-    IF(MyId==ROOT)THEN
-#endif
-
-#ifdef OLD_CHR_VECT
-      NN=SIZE(A%C)
-      DO II = 1, NN
-        N=LEN(A%C(II))
-        IF(N>DCL) CALL Halt('Static strings overrun in Put_CHR_VECT')
-        DO I=1,N
-          B(I)=ICHAR(A%C(II)(I:I))
-        ENDDO
-        Meta=SetMeta(NameTag(VarName,TRIM(IntToChar(II))// &
-             TRIM(Tag_O)),NATIVE_INT32,N,.FALSE.)
-        CALL OpenData(Meta,.TRUE.)
-        CALL WriteIntegerVector(Meta,B)
-        CALL CloseData(Meta)
-      ENDDO
-#else
-      NN = SIZE(A%C)
-      BufSize = 1
-      DO II = 1, NN
-        N = LEN(TRIM(A%C(II)))
-        IF(N>DCL) CALL Halt('Static strings overrun in Put_CHR_VECT')
-        BufSize = BufSize + N + 1
-      ENDDO
-
-      ALLOCATE(B(BufSize))
-      RunInd = 1
-      B(RunInd) = NN
-      RunInd = RunInd + 1
-      DO II = 1, NN
-        N = LEN(TRIM(A%C(II)))
-        DO I = 1, N
-          B(RunInd) = ICHAR(A%C(II)(I:I))
-          RunInd = RunInd + 1
-        ENDDO
-        B(RunInd) = -1000
-        RunInd = RunInd + 1
-      ENDDO
-      IF(BufSize /= RunInd - 1) STOP 'ERR: Index problem in Put_CHR_VECT !'
-      CALL Put(BufSize,NameTag(VarName,TRIM(IntToChar(0))//TRIM(Tag_O)))
-      IF(PRESENT(Tag_O)) THEN
-        !CALL MondoLog(DEBUG_MAXIMUM, "Put_CHR_VECT", "VarName = "//TRIM(VarName)//", Tag_O = "//TRIM(Tag_O))
-      ELSE
-        !CALL MondoLog(DEBUG_MAXIMUM, "Put_CHR_VECT", "VarName = "//TRIM(VarName)//", Tag_O not set")
-      ENDIF
-      Meta=SetMeta(NameTag(VarName,TRIM(IntToChar(1))// &
-           TRIM(Tag_O)),NATIVE_INT32,BufSize,.FALSE.)
-      CALL OpenData(Meta,.TRUE.)
-      CALL WriteIntegerVector(Meta,B)
-      CALL CloseData(Meta)
-      DEALLOCATE(B)
-#endif
-#ifdef PARALLEL
-    ENDIF
-#endif
-  END SUBROUTINE Put_CHR_VECT
-
-  !-------------------------------------------------------------------------------
-  SUBROUTINE Get_CHR_VECT(A,VarName,Tag_O)
-    INTEGER                                 :: I,N,II,NN
-    TYPE(CHR_VECT),           INTENT(INOUT) :: A
-    CHARACTER(LEN=*),         INTENT(IN)    :: VarName
-    CHARACTER(LEN=*),OPTIONAL,INTENT(IN)    :: Tag_O
-#ifdef OLD_CHR_VECT
-    INTEGER,DIMENSION(DEFAULT_CHR_LEN)      :: B !=ICHAR(' ')
-#else
-    INTEGER,ALLOCATABLE :: B(:)
-    INTEGER :: RunInd,StrInd,StrLen,BufSize
-    CHARACTER(LEN=DCL) :: TEMP
-#endif
-    TYPE(META_DATA)                         :: Meta
-
-#ifdef OLD_CHR_VECT
-#else
-    CALL Get(BufSize,NameTag(VarName,TRIM(IntToChar(0))//TRIM(Tag_O)))
-#endif
-
-#ifdef PARALLEL
-
-    IF(MyId==ROOT)THEN
-#endif
-
-#ifdef OLD_CHR_VECT
-      NN=SIZE(A%C)
-      DO II = 1, NN
-        N=LEN(A%C(II))
-        IF(N>DEFAULT_CHR_LEN) CALL Halt('Static strings overrun in Get_CHR_VECT')
-        Meta=SetMeta(NameTag(VarName,TRIM(IntToChar(II))//TRIM(Tag_O)),NATIVE_INT32,N,.FALSE.)
-
-        CALL OpenData(Meta)
-        CALL ReadIntegerVector(Meta,B(1))
-        CALL CloseData(Meta)
-        DO I=1,N
-          A%C(II)(I:I)=CHAR(B(I))
-        ENDDO
-      ENDDO
-#else
-      NN = SIZE(A%C)
-      IF(PRESENT(Tag_O)) THEN
-        !CALL MondoLog(DEBUG_MAXIMUM, "Get_CHR_VECT", "VarName = "//TRIM(VarName)//", Tag_O = "//TRIM(Tag_O))
-      ELSE
-        !CALL MondoLog(DEBUG_MAXIMUM, "Get_CHR_VECT", "VarName = "//TRIM(VarName)//", Tag_O not set")
-      ENDIF
-      Meta=SetMeta(NameTag(VarName,TRIM(IntToChar(1))//TRIM(Tag_O)),NATIVE_INT32,BufSize,.FALSE.)
-      CALL OpenData(Meta)
-      ALLOCATE(B(BufSize))
-      CALL ReadIntegerVector(Meta,B(1))
-      IF(NN /= B(1)) STOP 'ERR: SIZE problem in Get_CHR_VECT'
-      RunInd = 2
-      DO II = 1, NN
-        TEMP = ' '
-        StrInd = 1
-        DO
-          IF(B(RunInd) == -1000) THEN
-            RunInd = RunInd + 1
-            EXIT
-          ELSE
-            TEMP(StrInd:StrInd) = CHAR(B(RunInd))
-            StrInd = StrInd + 1
-            RunInd = RunInd+1
-          ENDIF
-        ENDDO
-        A%C(II) = TEMP
-      ENDDO
-      IF(BufSize /= RunInd -1 ) STOP 'ERR: Index problem in Get_CHR_VECT'
-      DEALLOCATE(B)
-#endif
-
-#ifdef PARALLEL
-    ENDIF
-    ! not supported yet. IF(InParallel)CALL Bcast(A)
-    !! STOP 'ERROR : Bcast in Get_Chr_vect (InOut.F90) not supported!'
-#endif
-  END SUBROUTINE Get_CHR_VECT
-  !-------------------------------------------------------------------------------
-  SUBROUTINE Put_CHR10_VECT(A,VarName,Tag_O)
-    INTEGER                               :: I,N,II,NN
-    TYPE(CHR10_VECT)                      :: A
-    CHARACTER(LEN=*),         INTENT(IN)  :: VarName
-    CHARACTER(LEN=*),OPTIONAL,INTENT(IN)  :: Tag_O
-    TYPE(META_DATA)                       :: Meta
-    INTEGER,ALLOCATABLE                   :: B(:)
-    INTEGER                               :: RunInd,BufSize
-#ifdef PARALLEL
-    IF(MyId==ROOT)THEN
-#endif
-      NN = SIZE(A%C)
-      BufSize = 1
-      DO II = 1, NN
-        N = LEN(TRIM(A%C(II)))
-        IF(N>DCL) CALL Halt('Static strings overrun in Put_CHR10_VECT')
-        BufSize = BufSize + N + 1
-      ENDDO
-
-      ALLOCATE(B(BufSize))
-      RunInd = 1
-      B(RunInd) = NN
-      RunInd = RunInd + 1
-      DO II = 1, NN
-        N = LEN(TRIM(A%C(II)))
-        DO I = 1, N
-          B(RunInd) = ICHAR(A%C(II)(I:I))
-          RunInd = RunInd + 1
-        ENDDO
-        B(RunInd) = -1000
-        RunInd = RunInd + 1
-      ENDDO
-      IF(BufSize /= RunInd - 1) STOP 'ERR: Index problem in Put_CHR10_VECT !'
-      IF(PRESENT(Tag_O)) THEN
-        !CALL MondoLog(DEBUG_MAXIMUM, "Put_CHR10_VECT", "VarName = "//TRIM(VarName)//", Tag_O = "//TRIM(Tag_O))
-      ELSE
-        !CALL MondoLog(DEBUG_MAXIMUM, "Put_CHR10_VECT", "VarName = "//TRIM(VarName)//", Tag_O not set")
-      ENDIF
-      IF(PRESENT(Tag_O))THEN
-        CALL Put(BufSize,NameTag(VarName//TRIM(IntToChar(0)), Tag_O))
-        Meta=SetMeta(NameTag(VarName//TRIM(IntToChar(1)), Tag_O),NATIVE_INT32,BufSize,.FALSE.)
-      ELSE
-        CALL Put(BufSize,NameTag(VarName//TRIM(IntToChar(0))))
-        Meta=SetMeta(NameTag(VarName//TRIM(IntToChar(1))),NATIVE_INT32,BufSize,.FALSE.)
-      ENDIF
-      CALL OpenData(Meta,.TRUE.)
-      CALL WriteIntegerVector(Meta,B)
-      CALL CloseData(Meta)
-      DEALLOCATE(B)
-#ifdef PARALLEL
-    ENDIF
-#endif
-  END SUBROUTINE Put_CHR10_VECT
-
-  !-------------------------------------------------------------------------------
-  SUBROUTINE Get_CHR10_VECT(A,VarName,Tag_O)
-    INTEGER                                 :: I,N,II,NN
-    TYPE(CHR10_VECT),           INTENT(INOUT) :: A
-    CHARACTER(LEN=*),         INTENT(IN)    :: VarName
-    CHARACTER(LEN=*),OPTIONAL,INTENT(IN)    :: Tag_O
-    INTEGER,ALLOCATABLE :: B(:)
-    INTEGER :: RunInd,StrInd,StrLen,BufSize
-    CHARACTER(LEN=DCL) :: TEMP
-    TYPE(META_DATA)                         :: Meta
-    IF(PRESENT(Tag_O))THEN
-      CALL Get(BufSize,NameTag(VarName//TRIM(IntToChar(0)), Tag_O))
-    ELSE
-      CALL Get(BufSize,NameTag(VarName//TRIM(IntToChar(0))))
-    ENDIF
-#ifdef PARALLEL
-
-    IF(MyId==ROOT)THEN
-#endif
-      NN = SIZE(A%C)
-      IF(PRESENT(Tag_O)) THEN
-        !CALL MondoLog(DEBUG_MAXIMUM, "Get_CHR10_VECT", "VarName = "//TRIM(VarName)//", Tag_O = "//TRIM(Tag_O))
-      ELSE
-        !CALL MondoLog(DEBUG_MAXIMUM, "Get_CHR10_VECT", "VarName = "//TRIM(VarName)//", Tag_O not set")
-      ENDIF
-      IF(PRESENT(Tag_O))THEN
-        Meta=SetMeta(NameTag(VarName//TRIM(IntToChar(1)), TRIM(Tag_O)),NATIVE_INT32,BufSize,.FALSE.)
-      ELSE
-        Meta=SetMeta(NameTag(VarName//TRIM(IntToChar(1))),NATIVE_INT32,BufSize,.FALSE.)
-      ENDIF
-      CALL OpenData(Meta)
-      ALLOCATE(B(BufSize))
-      CALL ReadIntegerVector(Meta,B(1))
-      IF(NN /= B(1)) STOP 'ERR: SIZE problem in Get_CHR10_VECT'
-      RunInd = 2
-      DO II = 1, NN
-        TEMP = ' '
-        StrInd = 1
-        DO
-          IF(B(RunInd) == -1000) THEN
-            RunInd = RunInd + 1
-            EXIT
-          ELSE
-            TEMP(StrInd:StrInd) = CHAR(B(RunInd))
-            StrInd = StrInd + 1
-            RunInd = RunInd+1
-          ENDIF
-        ENDDO
-        A%C(II) = TEMP
-      ENDDO
-      IF(BufSize /= RunInd -1 ) STOP 'ERR: Index problem in Get_CHR10_VECT'
-      DEALLOCATE(B)
-#ifdef PARALLEL
-    ENDIF
-    ! not supported yet. IF(InParallel)CALL Bcast(A)
-    !! STOP 'ERROR : Bcast in Get_Chr10_vect (InOut.F90) not supported!'
-#endif
-  END SUBROUTINE Get_CHR10_VECT
-  !-------------------------------------------------------------------------------
-  SUBROUTINE Put_LOG_VECT(A,VarName,Tag_O)
-    INTEGER                              :: I,N,II,NN
-    TYPE(LOG_VECT)                       :: A
-    CHARACTER(LEN=*),         INTENT(IN) :: VarName
-    CHARACTER(LEN=*),OPTIONAL,INTENT(IN) :: Tag_O
-    TYPE(INT_VECT)                       :: ILog
-    TYPE(META_DATA)                      :: Meta
-#ifdef PARALLEL
-    IF(MyId==ROOT)THEN
-#endif
-      !
-      NN=SIZE(A%L)
-      CALL New(ILog,NN)
-      DO I = 1, NN
-        ILog%I(I)=0
-        IF(A%L(I)) ILog%I(I)=1
-      ENDDO
-      IF(PRESENT(Tag_O)) THEN
-        !CALL MondoLog(DEBUG_MAXIMUM, "Put_LOG_VECT", "VarName = "//TRIM(VarName)//", Tag_O = "//TRIM(Tag_O))
-      ELSE
-        !CALL MondoLog(DEBUG_MAXIMUM, "Put_LOG_VECT", "VarName = "//TRIM(VarName)//", Tag_O not set")
-      ENDIF
-      Meta=SetMeta(NameTag(VarName,Tag_O),NATIVE_INT32,NN)
-      CALL OpenData(Meta,.TRUE.)
-      CALL WriteIntegerVector(Meta,ILog%I)
-      CALL CloseData(Meta)
-      CALL Delete(ILog)
-#ifdef PARALLEL
-    ENDIF
-#endif
-  END SUBROUTINE Put_LOG_VECT
-  !-------------------------------------------------------------------------------
-  SUBROUTINE Get_LOG_VECT(A,VarName,Tag_O)
-    INTEGER                              :: I,NN
-    TYPE(LOG_VECT)                       :: A
-    CHARACTER(LEN=*),         INTENT(IN) :: VarName
-    CHARACTER(LEN=*),OPTIONAL,INTENT(IN) :: Tag_O
-    TYPE(INT_VECT)                       :: ILog
-    TYPE(META_DATA)                      :: Meta
-#ifdef PARALLEL
-    IF(MyId==ROOT)THEN
-#endif
-      NN=SIZE(A%L)
-      CALL New(ILog,NN)
-      IF(PRESENT(Tag_O)) THEN
-        !CALL MondoLog(DEBUG_MAXIMUM, "Get_LOG_VECT", "VarName = "//TRIM(VarName)//", Tag_O = "//TRIM(Tag_O))
-      ELSE
-        !CALL MondoLog(DEBUG_MAXIMUM, "Get_LOG_VECT", "VarName = "//TRIM(VarName)//", Tag_O not set")
-      ENDIF
-      Meta=SetMeta(NameTag(VarName,Tag_O),NATIVE_INT32,SIZE(ILog%I,1),.FALSE.)
-      CALL OpenData(Meta)
-      CALL ReadIntegerVector(Meta,ILog%I)
-      CALL CloseData(Meta)
-      DO I = 1, NN
-        IF(ILog%I(I)==1) Then
-          A%L(I) = .TRUE.
-        ELSE
-          A%L(I) = .FALSE.
-        ENDIF
-      ENDDO
-      CALL Delete(ILog)
-#ifdef PARALLEL
-    ENDIF
-    IF(InParallel) CALL Bcast(A)
-#endif
-  END SUBROUTINE Get_LOG_VECT
-  !-------------------------------------------------------------------------------
-  SUBROUTINE Put_CellSet(CS,Name_O,Tag_O,Unlimit_O)
-    TYPE(CellSet)                  :: CS
-    CHARACTER(Len=*),Optional            :: Name_O
-    CHARACTER(LEN=*),OPTIONAL,INTENT(IN) :: Tag_O
-    LOGICAL,         OPTIONAL,INTENT(IN) :: UnLimit_O
-    !
-    IF(PRESENT(Name_O))THEN
-      CALL Put(CS%Radius   ,TRIM(Name_O)//'_cell_radius',Tag_O=Tag_O)
-      CALL Put(CS%NCells   ,TRIM(Name_O)//'_cell_number',Tag_O=Tag_O)
-      CALL Put(CS%CellCarts,TRIM(Name_O)//'_cell_vectors',Tag_O=Tag_O,Unlimit_O=Unlimit_O)
-    ELSE
-      CALL Put(CS%Radius   ,'cell_radius',Tag_O=Tag_O)
-      CALL Put(CS%NCells   ,'cell_number',Tag_O=Tag_O)
-      CALL Put(CS%CellCarts,'cell_vectors',Tag_O=Tag_O,Unlimit_O=Unlimit_O)
-    ENDIF
-  END SUBROUTINE Put_CellSet
-
->>>>>>> c7f5faff
   SUBROUTINE Get_CellSet(CS,Name_O,Tag_O)
     TYPE(CellSet)                  :: CS
     CHARACTER(Len=*),OPTIONAL      :: Name_O
@@ -5237,19 +2858,4 @@
     CALL Put(A%PBCValues,TRIM(Name)//'PBCValues',Tag_O=Tag_O)
     CALL Put(A%PBCGrads,TRIM(Name)//'PBCGrads',Tag_O=Tag_O)
   END SUBROUTINE Put_PBCFit
-<<<<<<< HEAD
 END MODULE
-=======
-
-  SUBROUTINE HDF5DeleteObject(ID, groupName, objectName)
-    INTEGER, INTENT(IN)           :: ID
-    CHARACTER(LEN=*), INTENT(IN)  :: groupName, objectName
-
-    CALL HDF5Delete(ID, &
-      LEN(TRIM(groupName)), Char2Ints(LEN(TRIM(groupName)), groupName), &
-      LEN(TRIM(objectName)), Char2Ints(LEN(TRIM(objectName)), objectName))
-
-  END SUBROUTINE HDF5DeleteObject
-
-END MODULE InOut
->>>>>>> c7f5faff
