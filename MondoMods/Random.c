--- conflicted
+++ resolved
@@ -1,15 +1,3 @@
-#include <stdlib.h>
-
-double random_(void) {
-  static long int i=0;
-  if(i == 0) {
-    i = (long int) time( NULL );
-    srand48(i);
-  }
-  return drand48();
-}
-
-
 /*
      This code is part of the MondoSCF suite of programs for linear scaling
      electronic structure theory and ab initio molecular dynamics.
@@ -34,13 +22,8 @@
      that you clearly mark derivative software.  In addition, you are encouraged
      to return derivative works to the MondoSCF group for review, and possible
      disemination in future releases.
-<<<<<<< HEAD
-
-=======
 */
-
 #include <stdio.h>
->>>>>>> c11e0a6f
 #include <stdlib.h>
 #include <time.h>
 #include "config.h"
@@ -65,17 +48,6 @@
     first_time = 0;
   }
 
-<<<<<<< HEAD
-#ifdef HAVE_SRAND48
-  return drand48();
-#else
-  return rand();
-#endif
+  return rand()/(double) RAND_MAX;
 }
 
-
-*/
-=======
-  return rand()/(double) RAND_MAX;
-}
->>>>>>> c11e0a6f
