AUTOMAKE_OPTIONS = dist-bzip2 no-dist-gzip

CPP = @CPP@
AM_CPPFLAGS = @AM_CPPFLAGS@

<<<<<<< HEAD
SUBDIRS = MondoMods FreeON SCFeqs OneE QCTC HiCu TwoE ONX 
=======
SUBDIRS = MondoMods FreeON SCFeqs OneE QCTC HiCu TwoE ONX examples TestSuite
>>>>>>> b0a00c8a

datadir = ${prefix}/BasisSets

data_DATA = $(BasisSets)

EXTRA_DIST = \
  $(data_DATA) \
  localversion

BasisSets = \
  BasisSets/3-21G-SPLIT.bas \
  BasisSets/3-21G.bas \
  BasisSets/3-21G.bas-SPLIT \
  BasisSets/3-21GSP-SPLIT.bas \
  BasisSets/3-21GSP.bas \
  BasisSets/3-21Gs-SPLIT.bas \
  BasisSets/3-21Gs.bas \
  BasisSets/4-22GSP-SPLIT.bas \
  BasisSets/4-22GSP.bas \
  BasisSets/4-31Gs-SPLIT.bas \
  BasisSets/4-31Gs.bas \
  BasisSets/6-311G-SPLIT.bas \
  BasisSets/6-311G.bas \
  BasisSets/6-311G3df,3pd-SPLIT.bas \
  BasisSets/6-311G3df,3pd.bas \
  BasisSets/6-311Gss-SPLIT.bas \
  BasisSets/6-311Gss.bas \
  BasisSets/6-311ppG3df,3pd-SPLIT.bas \
  BasisSets/6-311ppG3df,3pd.bas \
  BasisSets/6-31G-SPLIT.bas \
  BasisSets/6-31G.bas \
  BasisSets/6-31Gs-SPLIT.bas \
  BasisSets/6-31Gs.bas \
  BasisSets/6-31Gss-SPLIT.bas \
  BasisSets/6-31Gss.bas \
  BasisSets/6-31Gss.bas-SPLIT \
  BasisSets/6-31ppGss-SPLIT.bas \
  BasisSets/6-31ppGss.bas \
  BasisSets/Ahlrichs_TZV-SPLIT.bas \
  BasisSets/Ahlrichs_TZV.bas \
  BasisSets/Ahlrichs_VDZ-SPLIT.bas \
  BasisSets/Ahlrichs_VDZ.bas \
  BasisSets/Ahlrichs_VTZ-SPLIT.bas \
  BasisSets/Ahlrichs_VTZ.bas \
  BasisSets/Ahlrichs_pVDZ-SPLIT.bas \
  BasisSets/Ahlrichs_pVDZ.bas \
  BasisSets/CRENBL_ECP-SPLIT.bas \
  BasisSets/CRENBL_ECP.bas \
  BasisSets/CRENBS_ECP-SPLIT.bas \
  BasisSets/CRENBS_ECP.bas \
  BasisSets/C_C98-SPLIT.bas \
  BasisSets/C_C98.bas \
  BasisSets/Crystal98-SPLIT.bas \
  BasisSets/Crystal98.bas \
  BasisSets/DunningHay_SV-SPLIT.bas \
  BasisSets/DunningHay_SV.bas \
  BasisSets/DunningHay_SVP-SPLIT.bas \
  BasisSets/DunningHay_SVP.bas \
  BasisSets/Dunning_DZ-SPLIT.bas \
  BasisSets/Dunning_DZ.bas \
  BasisSets/Dunning_DZP-SPLIT.bas \
  BasisSets/Dunning_DZP.bas \
  BasisSets/Dunning_TZ-SPLIT.bas \
  BasisSets/Dunning_TZ.bas \
  BasisSets/EvenTmp_PBC-SPLIT.bas \
  BasisSets/EvenTmp_PBC.bas \
  BasisSets/Ghost-SPLIT.bas \
  BasisSets/Ghost.bas \
  BasisSets/LANL2_DZ_ECP-SPLIT.bas \
  BasisSets/LANL2_DZ_ECP.bas \
  BasisSets/MIDI-SPLIT.bas \
  BasisSets/MIDI.bas \
  BasisSets/MINI-SPLIT.bas \
  BasisSets/MINI.bas \
  BasisSets/MgO_C98-SPLIT.bas \
  BasisSets/MgO_C98.bas \
  BasisSets/README \
  BasisSets/SBKJC_VDZ_ECP-SPLIT.bas \
  BasisSets/SBKJC_VDZ_ECP.bas \
  BasisSets/STO-2G-SPLIT.bas \
  BasisSets/STO-2G.bas \
  BasisSets/STO-2G.bas-SPLIT \
  BasisSets/STO-3G-SPLIT.bas \
  BasisSets/STO-3G.bas \
  BasisSets/STO-3G.bas-SPLIT \
  BasisSets/STO-6G-SPLIT.bas \
  BasisSets/STO-6G.bas \
  BasisSets/SrTiOAllE-SPLIT.bas \
  BasisSets/SrTiOAllE.bas \
  BasisSets/Stuttgart_RLC_ECP-SPLIT.bas \
  BasisSets/Stuttgart_RLC_ECP.bas \
  BasisSets/Stuttgart_RSC97_ECP-SPLIT.bas \
  BasisSets/Stuttgart_RSC97_ECP.bas \
  BasisSets/TiO2_C98-SPLIT.bas \
  BasisSets/TiO2_C98.bas \
  BasisSets/User1.bas \
  BasisSets/User2.bas \
  BasisSets/User4.bas \
  BasisSets/User5.bas \
  BasisSets/WTBS-SPLIT.bas \
  BasisSets/WTBS.bas \
  BasisSets/splitbas

CLEANFILES = *~

DISTCLEANFILES = MondoConfig.h MondoLocalVersion.h

CONFIG_STATUS_DEPENDENCIES = $(top_srcdir)/localversion

DISTCHECK_CONFIGURE_FLAGS = --disable-optimizations

# Fix localversion.
.PHONY : always-fix
$(top_srcdir)/localversion : always-fix
	@echo "checking localversion"; \
	  branch=`git branch 2>&1 | egrep '^\*' | awk '{print $$2}'`; \
	  localversion=`git log --pretty=oneline -1 2>&1 | awk '{print $$1}'`; \
	  if test -n "$${branch}" -a -n "$${localversion}"; then \
	    echo "branch=$${branch}" > localversion.temp; \
	    echo "localversion=$${localversion}" >> localversion.temp; \
	    if test -f ${top_srcdir}/localversion; then \
	      if test -z "`diff ${top_srcdir}/localversion localversion.temp`"; then \
	        echo "localversion did not change"; \
	        rm localversion.temp; \
	      else \
	        echo "localversion updated"; \
	        diff -u ${top_srcdir}/localversion localversion.temp; \
	        mv -f localversion.temp ${top_srcdir}/localversion; \
	      fi; \
	    else \
	      echo "localversion did not exist"; \
	      mv -f localversion.temp ${top_srcdir}/localversion; \
	    fi; \
	    echo "localversion at $${branch}:$${localversion}"; \
	  fi

# Clean out everything except for things that are excrutiatingly long to
# rebuild.
quickclean :
	$(MAKE) -C FreeON clean
	$(MAKE) -C SCFeqs clean
	$(MAKE) -C OneE clean
	$(MAKE) -C HiCu clean
	$(MAKE) -C ONX clean

# Cryptographically sign the dist.
dist-sign : localversion dist
	rm -f $(distdir).tar.bz2.sig
	gpg -b $(distdir).tar.bz2

# Upload dist file to Savannah.
dist-upload : dist-sign
	if test -e freeon-latest.tar.bz2; then \
	  echo "freeon-latest.tar.bz2 already exists"; \
	else \
	  echo "sending dist to savannah"; \
	  ln -s $(distdir).tar.bz2 freeon-latest.tar.bz2; \
	  rsync -lv --progress $(distdir).tar.bz2 freeon-latest.tar.bz2 $(distdir).tar.bz2.sig nicolasbock@dl.sv.nongnu.org:/releases/freeon/; \
	  rm -f freeon-latest.tar.bz2; \
	fi<|MERGE_RESOLUTION|>--- conflicted
+++ resolved
@@ -3,11 +3,7 @@
 CPP = @CPP@
 AM_CPPFLAGS = @AM_CPPFLAGS@
 
-<<<<<<< HEAD
-SUBDIRS = MondoMods FreeON SCFeqs OneE QCTC HiCu TwoE ONX 
-=======
-SUBDIRS = MondoMods FreeON SCFeqs OneE QCTC HiCu TwoE ONX examples TestSuite
->>>>>>> b0a00c8a
+SUBDIRS = MondoMods FreeON SCFeqs OneE QCTC HiCu TwoE ONX Validate
 
 datadir = ${prefix}/BasisSets
 
