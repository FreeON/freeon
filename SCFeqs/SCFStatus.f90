--- conflicted
+++ resolved
@@ -188,58 +188,10 @@
   IF(NClones>1)THEN
      SCFTag='['//TRIM(SCFCycl)//','//TRIM(CurBase)//','//TRIM(CurGeom)//','//TRIM(CurClone)//']'
   ELSE
-<<<<<<< HEAD
-    CurClone="--"
-=======
      SCFTag='['//TRIM(SCFCycl)//','//TRIM(CurBase)//','//TRIM(CurGeom)//']'
->>>>>>> accd2ec9
   ENDIF
   !
   SCFMessage=""
-<<<<<<< HEAD
-
-  IF(PrintFlags%Key==DEBUG_MAXIMUM)THEN
-     CALL MondoLog(DEBUG_MAXIMUM,Prog,'+=+=+=+=+=+=+=+=+=+=+=+=+=+=+=+=+=+=+=+=+=+=+=+=+=+=+=+=+')
-     
-     IF(NClones>1)THEN
-        CALL MondoLog(DEBUG_MAXIMUM,Prog, 'SCFCycle #'//TRIM(SCFCycl)//', Basis #'//TRIM(CurBase)//', Geometry #'//TRIM(CurGeom)//', Clone #'//TRIM(CurClone))
-     ELSE
-        CALL MondoLog(DEBUG_MAXIMUM,Prog, 'SCFCycle #'//TRIM(SCFCycl)//', Basis #'//TRIM(CurBase)//', Geometry #'//TRIM(CurGeom))
-     ENDIF
-     IF(Gap/=Zero) &
-     CALL MondoLog(DEBUG_MAXIMUM,Prog,'Gap  = '//TRIM(DblToShrtChar(-Gap)))
-     IF(P%NSMat/=1.AND.Args%I%I(1)/=0) & 
-     CALL MondoLog(DEBUG_MAXIMUM,Prog,'<S^2>= '//TRIM(FltToShrtChar(S2)))
-     IF(DIISErr/=Zero)  &
-     CALL MondoLog(DEBUG_MAXIMUM,Prog,'DIIS  = '//TRIM(DblToShrtChar(DIISErr)))
-     CALL MondoLog(DEBUG_MAXIMUM,Prog,'DelD  = '//TRIM(DblToShrtChar(DMax)))
-     CALL MondoLog(DEBUG_MAXIMUM,Prog,'<T>   = '//TRIM(DblToMedmChar(KinE)))
-     CALL MondoLog(DEBUG_MAXIMUM,Prog,'<V>   = '//TRIM(DblToMedmChar( E_es_tot)))
-     IF(ExchE/=Zero)    &
-     CALL MondoLog(DEBUG_MAXIMUM,Prog,'<HF>  = '//TRIM(DblToMedmChar(ExchE)))
-     IF(Exc/=Zero)      &
-     CALL MondoLog(DEBUG_MAXIMUM,Prog,'<DFT> = '//TRIM(DblToMedmChar(Exc)))
-     CALL MondoLog(DEBUG_MAXIMUM,Prog,'<SCF> = '//TRIM(FltToChar(Etot)))
-     CALL MondoLog(DEBUG_MAXIMUM,Prog,'+=+=+=+=+=+=+=+=+=+=+=+=+=+=+=+=+=+=+=+=+=+=+=+=+=+=+=+=+')
-    !     Add in MM energies
-  ELSEIF(PrintFlags%Key>=DEBUG_NONE)THEN
-    IF(NClones>1)THEN
-      SCFTag='['//TRIM(SCFCycl)//','//TRIM(CurBase)//','//TRIM(CurGeom)//','//TRIM(CurClone)//']'
-    ELSE
-      SCFTag='['//TRIM(SCFCycl)//','//TRIM(CurBase)//','//TRIM(CurGeom)//']'
-    ENDIF
-
-    IF(SCFActn=='BasisSetSwitch')THEN
-      SCFMessage=' Basis set switch, MxD = '//TRIM(DblToShrtChar(DMax))
-    ELSE
-      SCFMessage='<SCF> = '//TRIM(FltToChar(Etot))//', dD = '//TRIM(DblToShrtChar(DMax))
-    ENDIF
-    !     Add in DIIS error
-    IF(DIISErr/=Zero)                                                     &
-         SCFMessage=TRIM(SCFMessage)                                        &
-         //', DIIS = '//TRIM(DblToShrtChar(DIISErr))
-    CALL MondoLog(DEBUG_NONE,Prog,SCFMessage,SCFTag)
-=======
   IF(Gap/=Zero)SCFMessage=TRIM(SCFMessage)//'Gap  = '//TRIM(DblToShrtChar(-Gap))
   IF(P%NSMat/=1.AND.Args%I%I(1)/=0)SCFMessage=TRIM(SCFMessage)//' <S^2>= '//TRIM(FltToShrtChar(S2))
   IF(TRIM(SCFMessage)/="") &
@@ -254,7 +206,6 @@
      SCFMessage=' Basis set switch, MxD = '//TRIM(DblToShrtChar(DMax))
   ELSE
      SCFMessage='<SCF> = '//TRIM(FltToChar(Etot))//', dD = '//TRIM(DblToShrtChar(DMax))
->>>>>>> accd2ec9
   ENDIF
   ! Add in DIIS error
   IF(DIISErr/=Zero)SCFMessage=TRIM(SCFMessage)//', DIIS = '//TRIM(DblToShrtChar(DIISErr))
