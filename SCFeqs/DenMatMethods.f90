!------------------------------------------------------------------------------
!    This code is part of the MondoSCF suite of programs for linear scaling
!    electronic structure theory and ab initio molecular dynamics.
!
!    Copyright (2004). The Regents of the University of California. This
!    material was produced under U.S. Government contract W-7405-ENG-36
!    for Los Alamos National Laboratory, which is operated by the University
!    of California for the U.S. Department of Energy. The U.S. Government has
!    rights to use, reproduce, and distribute this software.  NEITHER THE
!    GOVERNMENT NOR THE UNIVERSITY MAKES ANY WARRANTY, EXPRESS OR IMPLIED,
!    OR ASSUMES ANY LIABILITY FOR THE USE OF THIS SOFTWARE.
!
!    This program is free software; you can redistribute it and/or modify
!    it under the terms of the GNU General Public License as published by the
!    Free Software Foundation; either version 2 of the License, or (at your
!    option) any later version. Accordingly, this program is distributed in
!    the hope that it will be useful, but WITHOUT ANY WARRANTY; without even
!    the implied warranty of MERCHANTABILITY or FITNESS FOR A PARTICULAR
!    PURPOSE. See the GNU General Public License at www.gnu.org for details.
!
!    While you may do as you like with this software, the GNU license requires
!    that you clearly mark derivative software.  In addition, you are encouraged
!    to return derivative works to the MondoSCF group for review, and possible
!    disemination in future releases.
!------------------------------------------------------------------------------
MODULE DenMatMethods
  USE DerivedTypes
  USE GlobalScalars
  USE GlobalCharacters
  USE GlobalObjects
  USE InOut
  USE PrettyPrint
  USE MemMan
  USE Parse
  USE Macros
  USE LinAlg
  USE MondoLogger

  IMPLICIT NONE

  INTERFACE NormTrace
    MODULE PROCEDURE NormTrace_BCSR
#ifdef PARALLEL
    MODULE PROCEDURE NormTrace_DBCSR
#endif
  END INTERFACE

  INTERFACE FockGuess
    MODULE PROCEDURE FockGuess_BCSR
#ifdef PARALLEL
    MODULE PROCEDURE FockGuess_DBCSR
#endif
  END INTERFACE

  INTERFACE CnvrgChck
#ifdef PARALLEL
    MODULE PROCEDURE CnvrgChck_DBCSR
#endif
    MODULE PROCEDURE CnvrgChck_BCSR
  END INTERFACE

  INTERFACE PutXForm
#ifdef PARALLEL
    MODULE PROCEDURE PutXForm_DBCSR
#endif
    MODULE PROCEDURE PutXForm_BCSR
  END INTERFACE

  REAL(DOUBLE)            :: TrP,TrP2,TrP3,TrP4
  REAL(DOUBLE)            :: CurThresh
CONTAINS
  !-------------------------------------------------------------------------------

  !-------------------------------------------------------------------------------
  SUBROUTINE SussTrix(TrixName,Prog)
    CHARACTER(LEN=*) :: TrixName,Prog
    CHARACTER(LEN=DEFAULT_CHR_LEN) :: Mssg
    REAL(DOUBLE)     :: Trix
    !-------------------------------------------------------------------------------
    ! Check for thresholds overide
    !WRITE(*,*) "[SussTrix] reading new threshold for keyword "//TRIM(TrixName)
    CALL OpenASCII(InpFile,Inp)
    IF(OptDblQ(Inp,TrixName,Trix))THEN
      !WRITE(*,*) "[SussTrix] found "//TRIM(TrixName)//" keyword"
      Thresholds%Trix=Trix
      Mssg=TRIM(ProcessName(Prog))//' Trix = '  &
           //TRIM(DblToShrtChar(Thresholds%Trix))
      CALL MondoLog(DEBUG_NONE, "DenMatMethods:SussTrix", TRIM(Mssg))
    ENDIF
    CLOSE(Inp)
    CALL SetVarThresh()
  END SUBROUTINE SussTrix
  !-------------------------------------------------------------------------------

#ifdef PARALLEL
  !-------------------------------------------------------------------------------
  SUBROUTINE PutXForm_DBCSR(Prog,Args,P,Z,Tmp1)
    TYPE(DBCSR)      :: P,Z,Tmp1
    CHARACTER(LEN=*) :: Prog
    TYPE(ARGMT)      :: Args
    LOGICAL          :: Present,DensityArchive
    !-------------------------------------------------------------------------------
    ! IO for the orthogonal P
    CALL Put(P,TrixFile('OrthoD',Args,1))
    CALL PChkSum(P,'OrthoP['//TRIM(NxtCycl)//']',Prog)
    CALL PPrint( P,'OrthoP['//TRIM(NxtCycl)//']')
    CALL Plot(   P,'OrthoP_'//TRIM(NxtCycl))
    ! Convert to AO representation
    INQUIRE(FILE=TrixFile('X',Args),EXIST=Present)
    IF(Present)THEN
      CALL Get(Z,TrixFile('X',Args))   ! Z=S^(-1/2)
      CALL Multiply(Z,P,Tmp1)
      CALL Multiply(Tmp1,Z,P)
    ELSE
      CALL Get(Z,TrixFile('Z',Args))   ! Z=S^(-L)
      CALL Multiply(Z,P,Tmp1)
      CALL Get(Z,TrixFile('ZT',Args))
      CALL Multiply(Tmp1,Z,P)
    ENDIF
    CALL Filter(Tmp1,P)     ! Thresholding
    ! Archive the AO-DM ?
    CALL Get(DensityArchive,'ArchiveDensity')
    IF(DensityArchive) &
         CALL Put(Tmp1,'CurrentDM',CheckPoint_O=.TRUE.)
    CALL Put(Tmp1,TrixFile('D',Args,1))
    CALL Put(Zero,'homolumogap')
    CALL PChkSum(Tmp1,'P['//TRIM(NxtCycl)//']',Prog)
    ! CALL PPrint(Tmp1,'P['//TRIM(NxtCycl)//']',Unit_O=6)
    CALL Plot(Tmp1,'P_'//TRIM(NxtCycl))
  END SUBROUTINE PutXForm_DBCSR
#endif
  !-------------------------------------------------------------------------------
  SUBROUTINE PutXForm_BCSR(Prog,Args,P,Z,Tmp1)
    TYPE(BCSR)       :: P,Z,Tmp1
    CHARACTER(LEN=*) :: Prog
    TYPE(ARGMT)      :: Args
    LOGICAL          :: Present,DensityArchive
    !-------------------------------------------------------------------------------
    ! IO for the orthogonal P
    CALL Put(P,TrixFile('OrthoD',Args,1))
    CALL PChkSum(P,'OrthoP['//TRIM(NxtCycl)//']',Prog)
    CALL PPrint( P,'OrthoP['//TRIM(NxtCycl)//']')
    CALL Plot(   P,'OrthoP_'//TRIM(NxtCycl))
    ! Convert to AO representation
    INQUIRE(FILE=TrixFile('X',Args),EXIST=Present)
    IF(Present)THEN
      CALL Get(Z,TrixFile('X',Args))   ! Z=S^(-1/2)
      CALL Multiply(Z,P,Tmp1)
      CALL Multiply(Tmp1,Z,P)
    ELSE
      CALL Get(Z,TrixFile('Z',Args))   ! Z=S^(-L)
      CALL Multiply(Z,P,Tmp1)
      CALL Get(Z,TrixFile('ZT',Args))
      CALL Multiply(Tmp1,Z,P)
    ENDIF
    CALL Filter(Tmp1,P)     ! Thresholding
    ! Archive the AO-DM ?
    CALL Get(DensityArchive,'ArchiveDensity')
    IF(DensityArchive) &
         CALL Put(Tmp1,'CurrentDM',CheckPoint_O=.TRUE.)
    CALL Put(Tmp1,TrixFile('D',Args,1))
    CALL Put(Zero,'homolumogap')
    ! CALL PPrint(Tmp1,'P['//TRIM(NxtCycl)//']',Unit_O=6)
    CALL PChkSum(Tmp1,'P['//TRIM(NxtCycl)//']',Prog)
    CALL PPrint(Tmp1,'P['//TRIM(NxtCycl)//']')
    CALL Plot(Tmp1,'P_'//TRIM(NxtCycl))
  END SUBROUTINE PutXForm_BCSR
  !-------------------------------------------------------------------------------

  !-------------------------------------------------------------------------------
  SUBROUTINE SetVarThresh(MM_O)
    INTEGER,OPTIONAL  :: MM_O
    INTEGER           :: MM
    REAL(DOUBLE),SAVE :: OldThresh=0D0
    RETURN
    IF(PRESENT(MM_O))THEN
      MM=MM_O
    ELSE
      MM=0
    ENDIF
    IF(OldThresh==0D0) OldThresh=Thresholds%Trix
    Thresholds%Trix=MIN(0.05D0*1.093D0**MM,One)*OldThresh
    CurThresh=OldThresh
    CALL MondoLog(DEBUG_NONE, "SetVarThresh", "current threshold = "//TRIM(FltToChar(CurThresh)))
  END SUBROUTINE SetVarThresh
  !-------------------------------------------------------------------------------

#ifdef PARALLEL
  !-------------------------------------------------------------------------------
  FUNCTION CnvrgChck_DBCSR(Prog,NPur,Ne,MM,F,P,POld,Tmp1,Tmp2)
    LOGICAL              :: CnvrgChck_DBCSR
    TYPE(DBCSR)          :: F,P,POld,Tmp1,Tmp2
    REAL(DOUBLE)         :: Ne,Energy,AbsErrP,FNormErrP,TwoNP,N2F,  &
         AbsErrE,RelErrE,AveErrE,MaxCommErr,FNormCommErr,PNon0,TraceP

    REAL(DOUBLE),DIMENSION(2) :: CErr
    REAL(DOUBLE),SAVE    :: OldE,OldAEP
    INTEGER              :: MM,NPur
    CHARACTER(LEN=*)     :: Prog
    CHARACTER(LEN=2*DEFAULT_CHR_LEN) :: Mssg,CnvrgCmmnt
#ifdef PRINT_PURE_EVALS
    INTERFACE DSYEV
      SUBROUTINE DSYEV(JOBZ,UPLO,N,A,LDA,W,WORK,LWORK,INFO)
        USE GlobalScalars
        CHARACTER(LEN=1), INTENT(IN)    :: JOBZ, UPLO
        INTEGER,          INTENT(IN)    :: LDA,  LWORK, N
        INTEGER,          INTENT(OUT)   :: INFO
        REAL(DOUBLE),     INTENT(INOUT) :: A(LDA,*)
        REAL(DOUBLE),     INTENT(OUT)   :: W(*)
        REAL(DOUBLE),     INTENT(OUT)   :: WORK(*)
      END SUBROUTINE DSYEV
    END INTERFACE
    TYPE(DBL_RNK2)                 :: dP
    TYPE(DBL_VECT)                 :: EigenV,Work
    TYPE(INT_VECT)                 :: IWork
    INTEGER                        :: LWORK,LIWORK,Info

    CALL New(dP,(/NBasF,NBasF/))
    CALL SetEq(dP,P)
    CALL New(EigenV,NBasF)
    CALL SetEq(EigenV,Zero)
    LWORK=MAX(1,3*NBasF+10)
    CALL New(Work,LWork)
    CALL DSYEV('V','U',NBasF,dP%D,NBasF,EigenV%D,Work%D,LWORK,Info)
    IF(Info/=SUCCEED)CALL Halt('DSYEV flaked in FockGuess. INFO='//TRIM(IntToChar(Info)))
    PrintFlags%Fmt=DEBUG_MMASTYLE
    CALL Print_DBL_VECT(EigenV,'Values['//TRIM(IntToChar(NPur))//']',Unit_O=6)
    PrintFlags%Fmt=DEBUG_DBLSTYLE
    CALL Delete(EigenV)
    CALL Delete(Work)
    CALL Delete(dP)
#endif

    IF(NPur==0)THEN
      OldE=BIG_DBL
      OldAEP=BIG_DBL
    ENDIF
    PNon0=DBLE(Reduce(P%NNon0))
    PNon0=100.D0*PNon0/DBLE(NBasF*NBasF)
    ! Density matrix errors
    CALL Multiply(Pold,-One)
    CALL Add(Pold,P,Tmp1)
    AbsErrP=ABS(Max(Tmp1)+1.D-20)
    FNormErrP=FNorm(Tmp1)
    ! Energy errors

    CALL Multiply(P,F,Tmp1)
    Energy=Trace(Tmp1)

    AbsErrE=ABS(OldE-Energy)
    RelErrE=AbsErrE/ABS(Energy)
    ! Convergence check
    CnvrgChck_DBCSR=.FALSE.
    ! Absolute convergence test
    IF(RelErrE<Thresholds%ETol*1D-2.AND. &
         AbsErrP<Thresholds%DTol*1D-1)THEN
      CnvrgChck_DBCSR=.TRUE.
      CnvrgCmmnt='Met dE/dP goals'
    ENDIF
    ! Test in the asymptotic regime for stall out
    IF(RelErrE<1D2*Thresholds%Trix**2)THEN
      !    IF(RelErrE<Thresholds%ETol)THEN
      ! Check for increasing /P
      IF(AbsErrP>OldAEP)THEN
        CnvrgChck_DBCSR=.TRUE.
        CnvrgCmmnt='Hit dP increase'
      ENDIF
      ! Check for an increasing energy
      IF(Energy>OldE)THEN
        CnvrgChck_DBCSR=.TRUE.
        CnvrgCmmnt='Hit dE increase'
      ENDIF
    ENDIF


    CALL BCast(CnvrgChck_DBCSR)

    !     IF(NPur<35)CnvrgChck_DBCSR=.FALSE.
    !     CALL OpenASCII('CommErr_'//TRIM(DblToShrtChar(Thresholds%Trix))//'.dat',77)
    !     CALL OpenASCII('CommErr_'//TRIM(DblToShrtChar(CurThresh))//'.dat',77)
    !     CErr=CommutatorErrors(F,P)
    !     WRITE(77,22)NPur,Thresholds%Trix,AbsErrP,FNormErrP,CErr(1),CErr(2), &
    !                 100.D0*DBLE(P%NNon0)/DBLE(NBasF*NBasF)
    !     22 FORMAT(I3,8(1x,F20.14))
    !     CLOSE(77)

    ! Updtate previous cycle values
    OldE=Energy
    OldAEP=AbsErrP
    ! Print convergence stats
    Mssg=ProcessName(Prog,'Pure '//TRIM(IntToChar(NPur)))      &
         //'dE='//TRIM(DblToShrtChar(RelErrE))                 &
         //', dP='//TRIM(DblToShrtChar(AbsErrP))               &
         //', %Non0='//TRIM(DblToShrtChar(PNon0))

    IF(MyId==ROOT)THEN

      CALL MondoLog(DEBUG_MAXIMUM, "DenMatMethods", TRIM(Mssg))

    ENDIF

    ! Set thresholding for next cycle
    CALL SetVarThresh(MM)
    ! Look for convergence
    IF(.NOT.CnvrgChck_DBCSR)THEN
      CALL SetEq(Pold,P)
      RETURN
    ENDIF
    ! Normalize Trace
    CALL NormTrace(P,Tmp2,Tmp1,Ne,1)
    MM=MM+1
#ifdef COMPUTE_COMMUTATOR
    ! Commutator [F,P]
    N2F=FNorm(F)
    CALL Multiply(F,P,Tmp1)
    CALL Multiply(P,F,POld)
    CALL Multiply(POld,-One)
    CALL Add(Tmp1,POld,F)
    MM=MM+2
    FNormCommErr=FNorm(F)
    MaxCommErr=Max(F)
#endif
    ! Print summary stats
    TraceP = Trace(P)

    IF(MyId==ROOT)THEN

      IF(PrintFlags%Key>DEBUG_MINIMUM)THEN
        CALL OpenASCII(OutFile,Out)
        CALL PrintProtectL(Out)
        Mssg=ProcessName(Prog,CnvrgCmmnt) &
             //'Tr{FP}='//TRIM(DblToChar(Energy)) &
             //', dNel = '//TRIM(DblToShrtChar(Two*ABS(TraceP-Ne)))
        IF(PrintFlags%Key==DEBUG_MAXIMUM)THEN
          WRITE(*,*)TRIM(Mssg)
        ENDIF
        WRITE(Out,*)TRIM(Mssg)

        Mssg=ProcessName(Prog)//TRIM(IntToChar(NPur))//' purification steps, ' &
             //TRIM(IntToChar(MM))//' matrix multiplies'
        IF(PrintFlags%Key==DEBUG_MAXIMUM)THEN
          WRITE(*,*)TRIM(Mssg)
        ENDIF
        WRITE(Out,*)TRIM(Mssg)
        Mssg=ProcessName(Prog)//'Fractional occupation = '              &
             //TRIM(DblToShrtChar(Half*DBLE(NEl)/DBLE(NBasF)))          &
             //', ThrX='//TRIM(DblToShrtChar(Thresholds%Trix))          &
             //', %Non0s = '//TRIM(DblToShrtChar(PNon0))
        IF(PrintFlags%Key==DEBUG_MAXIMUM)THEN
          WRITE(*,*)TRIM(Mssg)
        ENDIF
        WRITE(Out,*)TRIM(Mssg)
        Mssg=ProcessName(Prog,'Max abs errors') &
             //'dE='//TRIM(DblToShrtChar(AbsErrE))//', '                 &
             //'dP='//TRIM(DblToShrtChar(AbsErrP))
#ifdef COMPUTE_COMMUTATORS
        Mssg=TRIM(Mssg)//', '//'[F,P]='//TRIM(DblToShrtChar(MaxCommErr))
#endif
        IF(PrintFlags%Key==DEBUG_MAXIMUM)THEN
          WRITE(*,*)TRIM(Mssg)
        ENDIF
        WRITE(Out,*)TRIM(Mssg)
        Mssg=ProcessName(Prog) &
             //'Rel dE='//TRIM(DblToShrtChar(RelErrE))//', '                &
             //'||dP||_F='//TRIM(DblToShrtChar(FNormErrP))
#ifdef COMPUTE_COMMUTATORS
        Mssg=TRIM(Mssg)//', '//'||[F,P]||_F='//TRIM(DblToShrtChar(FNormCommErr))
#endif
        IF(PrintFlags%Key==DEBUG_MAXIMUM)THEN
          WRITE(*,*)TRIM(Mssg)
        ENDIF
        WRITE(Out,*)TRIM(Mssg)
        CALL PrintProtectR(Out)
        CLOSE(UNIT=Out,STATUS='KEEP')
      ENDIF

    ENDIF

  END FUNCTION CnvrgChck_DBCSR
#endif

  !-------------------------------------------------------------------------------
  FUNCTION CnvrgChck_BCSR(Prog,NPur,Ne,MM,F,P,POld,Tmp1,Tmp2)

    LOGICAL,SAVE         :: CnvrgChck_RelErrE=.FALSE.
    LOGICAL,SAVE         :: CnvrgChck_AbsErrP=.FALSE.
    LOGICAL              :: CnvrgChck_BCSR

    TYPE(BCSR)           :: F,P,POld,Tmp1,Tmp2
    REAL(DOUBLE)         :: Ne,Energy,AbsErrP,FNormErrP,TwoNP,N2F,  &
         AbsErrE,RelErrE,AveErrE,MaxCommErr,FNormCommErr,PNon0,TraceP

    REAL(DOUBLE),DIMENSION(2) :: CErr
    REAL(DOUBLE),SAVE    :: OldE,OldAEP
    INTEGER              :: MM,NPur
    CHARACTER(LEN=*)     :: Prog
    CHARACTER(LEN=DEFAULT_CHR_LEN) :: Mssg,CnvrgCmmnt
#ifdef PRINT_PURE_EVALS
    INTERFACE DSYEV
      SUBROUTINE DSYEV(JOBZ,UPLO,N,A,LDA,W,WORK,LWORK,INFO)
        USE GlobalScalars
        CHARACTER(LEN=1), INTENT(IN)    :: JOBZ, UPLO
        INTEGER,          INTENT(IN)    :: LDA,  LWORK, N
        INTEGER,          INTENT(OUT)   :: INFO
        REAL(DOUBLE),     INTENT(INOUT) :: A(LDA,*)
        REAL(DOUBLE),     INTENT(OUT)   :: W(*)
        REAL(DOUBLE),     INTENT(OUT)   :: WORK(*)
      END SUBROUTINE DSYEV
    END INTERFACE
    TYPE(DBL_RNK2)                 :: dP
    TYPE(DBL_VECT)                 :: EigenV,Work
    TYPE(INT_VECT)                 :: IWork
    INTEGER                        :: LWORK,LIWORK,Info

    CALL New(dP,(/NBasF,NBasF/))
    CALL SetEq(dP,P)
    CALL New(EigenV,NBasF)
    CALL SetEq(EigenV,Zero)
    LWORK=MAX(1,3*NBasF+10)
    CALL New(Work,LWork)
    CALL DSYEV('V','U',NBasF,dP%D,NBasF,EigenV%D,Work%D,LWORK,Info)
    IF(Info/=SUCCEED)CALL Halt('DSYEV flaked in FockGuess. INFO='//TRIM(IntToChar(Info)))
    PrintFlags%Fmt=DEBUG_MMASTYLE
    CALL Print_DBL_VECT(EigenV,'Values['//TRIM(IntToChar(NPur))//']',Unit_O=6)
    PrintFlags%Fmt=DEBUG_DBLSTYLE
    CALL Delete(EigenV)
    CALL Delete(Work)
    CALL Delete(dP)
#endif
    !
    !Default 
    CnvrgChck_BCSR=.FALSE.
    ! 
    ! Early return
    IF(NPur==0)THEN
      OldE=BIG_DBL
      OldAEP=BIG_DBL
    ELSEIF(MOD(NPur,2)==0)THEN
       CnvrgChck_BCSR=.FALSE.
       RETURN
    ENDIF
    ! Density matrix errors
    CALL Multiply(Pold,-One)
    CALL Add(Pold,P,Tmp1)
    AbsErrP=ABS(Max(Tmp1)+1.D-20)
    FNormErrP=FNorm(Tmp1)
    ! Energy errors
    Energy=Trace(P,F)
    AbsErrE=ABS(OldE-Energy)
    RelErrE=AbsErrE/ABS(Energy)
<<<<<<< HEAD
    ! Convergence check
    CnvrgChck_BCSR=.FALSE.
    ! Absolute convergence test

!    WRITE(*,44)RelErrE,Thresholds%ETol*1D-2, AbsErrP,Thresholds%DTol*1D-1
44  FORMAT(4(D12.6,", "))

    IF(RelErrE<Thresholds%ETol*1D-2)THEN
       CnvrgChck_RelErrE=.TRUE.
    ENDIF

    IF(AbsErrP<Thresholds%DTol*1D-1)THEN
       CnvrgChck_AbsErrP=.TRUE.
    ENDIF

    IF(CnvrgChck_RelErrE.AND.CnvrgChck_AbsErrP)THEN
       CnvrgChck_BCSR=.TRUE.
       CnvrgCmmnt='Met dE/dP goals'
    ELSE
       ! Test in the asymptotic regime for stall out
       IF(RelErrE<Thresholds%ETol)THEN
          ! Check for increasing /P
=======
    ! Absolute convergence test (Only for NPur>10)
    IF(NPur>10)THEN
       IF(RelErrE<Thresholds%ETol*1D-2)THEN
          CnvrgChck_RelErrE=.TRUE.
       ENDIF
       IF(AbsErrP<Thresholds%DTol*1D-1)THEN
          CnvrgChck_AbsErrP=.TRUE.
       ENDIF
       IF(CnvrgChck_RelErrE.AND.CnvrgChck_AbsErrP)THEN
          CnvrgChck_BCSR=.TRUE.
          CnvrgCmmnt='Met dE/dP goals'
       ELSE
          ! Test in the asymptotic regime for stall out
          IF(RelErrE<Thresholds%ETol)THEN
             ! Check for increasing /P
>>>>>>> 59340561
!!$       IF(AbsErrP>OldAEP)THEN
!!$          CnvrgChck_BCSR=.TRUE.
!!$          CnvrgCmmnt='Hit dP increase'
!!$       ENDIF
<<<<<<< HEAD
          ! Check for an increasing energy
          IF(Energy>OldE)THEN
             CnvrgChck_BCSR=.TRUE.
             CnvrgCmmnt='Hit dE increase'
=======

             ! Check for an increasing energy
             IF(Energy>OldE)THEN
                CnvrgChck_BCSR=.TRUE.
                CnvrgCmmnt='Hit dE increase'
             ENDIF
>>>>>>> 59340561
          ENDIF
       ENDIF
    ENDIF

    ! Updtate previous cycle values
    OldE=Energy
    OldAEP=AbsErrP
    !
    ! Print convergence stats
    PNon0=100.D0*DBLE(P%NNon0)/DBLE(NBasF*NBasF)

!!    CALL PChkSum(P,'OrthoP['//TRIM(IntToChar(NPur))//']','sp2',Unit_O=6)
    Mssg='dE='//TRIM(DblToShrtChar(RelErrE))                   &
         //', dP='//TRIM(DblToShrtChar(AbsErrP))               &
         //', %Non0='//TRIM(DblToShrtChar(PNon0))              &
         //', Tr[FP]='//TRIM(DblToChar(Energy)) 
<<<<<<< HEAD

    IF(PrintFlags%Key==DEBUG_MAXIMUM)THEN
      CALL OpenASCII(OutFile,Out)
      CALL PrintProtectL(Out)
      WRITE(*,*)TRIM(Mssg)
      WRITE(Out,*)TRIM(Mssg)
      CALL PrintProtectR(Out)
      CLOSE(UNIT=Out,STATUS='KEEP')
    ENDIF

=======
    
    CALL MondoLog(DEBUG_MAXIMUM,Prog,TRIM(Mssg),'Pure '//TRIM(IntToChar(NPur)))

!!$    IF(PrintFlags%Key==DEBUG_MAXIMUM)THEN
!!$      CALL OpenASCII(OutFile,Out)
!!$      CALL PrintProtectL(Out)
!!$      WRITE(*,DEFAULT_CHR_FMT)TRIM(Mssg)
!!$      WRITE(Out,DEFAULT_CHR_FMT)TRIM(Mssg)
!!$      CALL PrintProtectR(Out)
!!$      CLOSE(UNIT=Out,STATUS='KEEP')
!!$    ENDIF
!!$
>>>>>>> 59340561

    ! Set thresholding for next cycle
    CALL SetVarThresh(MM)
    ! Look for convergence
    IF(.NOT.CnvrgChck_BCSR)THEN
      CALL SetEq(Pold,P)
      RETURN
    ENDIF

    ! Causes total instability in MD:
    ! Avoid: CALL NormTrace(P,Tmp2,Tmp1,Ne,1)
    MM=MM+1
#ifdef COMPUTE_COMMUTATOR
    ! Commutator [F,P]
    N2F=FNorm(F)
    CALL Multiply(F,P,Tmp1)
    CALL Multiply(P,F,POld)
    CALL Multiply(POld,-One)
    CALL Add(Tmp1,POld,F)
    MM=MM+2
    FNormCommErr=FNorm(F)
    MaxCommErr=Max(F)
#endif
    ! Print summary stats
    TraceP = Trace(P)
    IF(PrintFlags%Key>DEBUG_MINIMUM)THEN
      CALL OpenASCII(OutFile,Out)
      CALL PrintProtectL(Out)
      Mssg=ProcessName(Prog,CnvrgCmmnt) &
           //'Tr{FP}='//TRIM(DblToChar(Energy)) &
           //', dNel = '//TRIM(DblToShrtChar(Two*ABS(TraceP-Ne)))
      IF(PrintFlags%Key==DEBUG_MAXIMUM)THEN
        WRITE(*,*)TRIM(Mssg)
      ENDIF
      WRITE(Out,*)TRIM(Mssg)

      Mssg=ProcessName(Prog)//TRIM(IntToChar(NPur))//' purification steps, ' &
           //TRIM(IntToChar(MM))//' matrix multiplies'
      IF(PrintFlags%Key==DEBUG_MAXIMUM)THEN
        WRITE(*,*)TRIM(Mssg)
      ENDIF
      WRITE(Out,*)TRIM(Mssg)
      Mssg=ProcessName(Prog)//'Fractional occupation = '              &
           //TRIM(DblToShrtChar(Half*DBLE(NEl)/DBLE(NBasF)))          &
           //', ThrX='//TRIM(DblToShrtChar(Thresholds%Trix))          &
           //', %Non0s = '//TRIM(DblToShrtChar(PNon0))
      IF(PrintFlags%Key==DEBUG_MAXIMUM)THEN
        WRITE(*,*)TRIM(Mssg)
      ENDIF
      WRITE(Out,*)TRIM(Mssg)
      Mssg=ProcessName(Prog,'Max abs errors') &
           //'dE='//TRIM(DblToShrtChar(AbsErrE))//', '                 &
           //'dP='//TRIM(DblToShrtChar(AbsErrP))
#ifdef COMPUTE_COMMUTATORS
      Mssg=TRIM(Mssg)//', '//'[F,P]='//TRIM(DblToShrtChar(MaxCommErr))
#endif
      IF(PrintFlags%Key==DEBUG_MAXIMUM)THEN
        WRITE(*,*)TRIM(Mssg)
      ENDIF
      WRITE(Out,*)TRIM(Mssg)
      Mssg=ProcessName(Prog) &
           //'Rel dE='//TRIM(DblToShrtChar(RelErrE))//', '                &
           //'||dP||_F='//TRIM(DblToShrtChar(FNormErrP))
#ifdef COMPUTE_COMMUTATORS
      Mssg=TRIM(Mssg)//', '//'||[F,P]||_F='//TRIM(DblToShrtChar(FNormCommErr))
#endif
      IF(PrintFlags%Key==DEBUG_MAXIMUM)THEN
        WRITE(*,*)TRIM(Mssg)
      ENDIF
      WRITE(Out,*)TRIM(Mssg)
      CALL PrintProtectR(Out)
      CLOSE(UNIT=Out,STATUS='KEEP')
    ENDIF
  END FUNCTION CnvrgChck_BCSR

  FUNCTION CommutatorErrors(F,P) RESULT(CErrs)
    REAL,DIMENSION(2) :: CErrs
    TYPE(BCSR)        :: F,P,T1,T2,T3
    CALL New(T1)
    CALL New(T2)
    CALL New(T3)
    CALL Multiply(F,P,T1)
    CALL Multiply(P,F,T2)
    CALL Multiply(T2,-One)
    CALL Add(T1,T2,T3)
    CErrs(1)=MAX(T3)
    CErrs(2)=FNorm(T3)
    CALL Delete(T1)
    CALL Delete(T2)
    CALL Delete(T3)
  END FUNCTION CommutatorErrors
  !-------------------------------------------------------------------------------


  !-------------------------------------------------------------------------------
  SUBROUTINE SP2(P,P2,Tmp1,Norm,MMMs)
#ifdef PARALLEL
    TYPE(DBCSR)  :: P,P2,Tmp1
#else
    TYPE(BCSR)   :: P,P2,Tmp1
#endif
    REAL(DOUBLE) :: Norm, CR1, CR2
    INTEGER      :: MMMs
    !-------------------------------------------------------------------------------
    CALL Multiply(P,P,P2)             ! The only multiplication is a square
    MMMs=MMMs+1
    TrP=Trace(P)
    TrP2=Trace(P2)
    CR1 = ABS(TrP2-Norm)              ! CR1 = Occupation error criteria
    CR2 = ABS(2.D0*TrP - TrP2 - Norm) ! CR2 = Occupation error criteria
    IF (CR1 < CR2) THEN               ! Too many states
      CALL Filter(P,P2)               ! P = P^2
    ELSE                              ! Too few states
      CALL Multiply(P,Two)
      CALL Multiply(P2,-One)
      CALL Add(P,P2,Tmp1)             ! P = 2P-P^2
      CALL Filter(P,Tmp1)
    ENDIF
  END SUBROUTINE SP2
  !-------------------------------------------------------------------------------
  !
  !-------------------------------------------------------------------------------
  SUBROUTINE AOSP2(P,S,T1,T2,Action)
#ifdef PARALLEL
    TYPE(DBCSR)   :: P,S,T1,T2
#else
    TYPE(BCSR)    :: P,S,T1,T2
#endif
    LOGICAL       :: Action
    !-------------------------------------------------------------------------------
    CALL Multiply(S,P ,T1)            ! T1=S.P
    CALL Multiply(P,T1,T2)            ! T2=P.S.P
    TrP  = Trace(T1)
    TrP2 = Trace(T2)
    IF(Action) THEN
      CALL Filter(P,T2)              ! P = P.S.P
      !         CALL SetEq(P,T2)
    ELSE
      CALL Multiply(P,Two)
      CALL Multiply(T2,-One)
      CALL Add(P,T2,T1)              ! P = 2P-P.S.P
      CALL Filter(P,T1)
      !         CALL SetEq(P,T1)
    ENDIF
  END SUBROUTINE AOSP2
  !-------------------------------------------------------------------------------
  !
  !-------------------------------------------------------------------------------
  SUBROUTINE AOMcW(P,S,T1,T2,T3)
#ifdef PARALLEL
    TYPE(DBCSR)   :: P,S,T1,T2,T3
#else
    TYPE(BCSR)    :: P,S,T1,T2,T3
#endif
    CALL Multiply(S,P ,T1)            ! T1=S.P
    TrP  = Trace(T1)
    CALL Multiply(T1,T1,T2)           ! T2=S.P.S.P
    CALL Multiply(P,T1,T3)
    TrP2 = Trace(T2)
    CALL Filter(T1,T3)                ! T1=P.S.P.
    CALL Multiply(P,T2,T3)
    CALL Filter(T2,T3)                ! T2=P.S.P.S.P
    !
    CALL Multiply(T1,Three)           ! T1=3*P.S.P.
    CALL Multiply(T2,-Two)            ! T2=-2*P.S.P.S.P
    !
    CALL Add(T1,T2,T3)
    CALL Filter(P,T3)
    !
  END SUBROUTINE AOMcW
  !-------------------------------------------------------------------------------

  !-------------------------------------------------------------------------------
  SUBROUTINE SP4(P,P2,Tmp1,Tmp2,Norm,MMMs)
    TYPE(BCSR)                     :: P,P2,Tmp1,Tmp2
    REAL(DOUBLE)                   :: CR,Norm,Gt,Gn,G,Thresh_old
    INTEGER                        :: MMMs
    REAL(DOUBLE)                   :: EPS = 1.D-12
    !-------------------------------------------------------------------------------
    CALL Multiply(P,P,P2)
    MMMs = MMMs+1
    TrP  = Trace(P)
    TrP2 = Trace(P2)
    TrP3 = Trace(P,P2)
    TrP4 = Trace(P2,P2)
    Gt   = (Norm-Four*TrP3+3*TrP4)
    Gn   = (TrP2-Two*TrP3+TrP4)
    CR   = TrP - Norm                   ! Trace correction measure
    IF(ABS(Gn).LT.EPS)THEN              ! Close to idempotency
      G=Three                           ! To avoid numerical errors
    ELSE
      G=Gt/Gn                           ! Boundary measure
    ENDIF
    IF((G>Zero).AND.(G<Six))THEN        ! Check the bounds
      IF (CR  > Zero) THEN              ! Too many states
        CALL Filter(Tmp2,P2)
        CALL Multiply(P,4.d0)
        CALL Multiply(P2,-3.d0)
        CALL Add(P,P2,Tmp1)
        CALL Filter(P,Tmp1)
        CALL Multiply(Tmp2,P,Tmp1)      ! P = P^2*(4P-3P^2)
        MMMs = MMMs+1
      ELSE                              ! Too few states
        CALL Filter(Tmp2,P2)
        CALL Multiply(P ,-8.d0)
        CALL Multiply(P2, 3.d0)
        CALL Add(P,P2,Tmp1)
        CALL Add(Tmp1,Six)
        CALL Filter(P,Tmp1)
        CALL Multiply(Tmp2,P,Tmp1)     ! P = P^2*(6I-8P+3P^2)
        MMMs = MMMs+1
      ENDIF
      CALL Filter(P,Tmp1)

    ELSE
      IF(G<0) THEN                      ! Too many states
        CALL Filter(P,P2)               ! P = P^2
      ELSE                              ! Too few states
        CALL Multiply(P ,Two)
        CALL Multiply(P2,-One)
        CALL Add(P ,P2,Tmp1)            ! P = 2P-P^2
        CALL Filter(P,Tmp1)
      ENDIF
    ENDIF
  END SUBROUTINE SP4
  !-------------------------------------------------------------------------------

  !-------------------------------------------------------------------------------
  SUBROUTINE TS4(P,P2,Tmp1,Tmp2,Norm,MMMs)
#ifdef PARALLEL
    TYPE(DBCSR)                    :: P,P2,Tmp1,Tmp2
#else
    TYPE(BCSR)                     :: P,P2,Tmp1,Tmp2
#endif
    REAL(DOUBLE)                   :: CR,Norm,Gt,Gn,G,Coeff
    INTEGER                        :: MMMs
    REAL(DOUBLE)                   :: EPS = 1.D-12
    !-------------------------------------------------------------------------------
    CALL Multiply(P,P,P2)
    MMMs = MMMs+1
    TrP  = Trace(P)
    TrP2 = Trace(P2)
#ifdef PARALLEL
    CALL Multiply(P,P2,Tmp1)
    TrP3 = Trace(Tmp1)
    CALL Multiply(P2,P2,Tmp1)
    TrP4 = Trace(Tmp1)
#else
    TrP3 = Trace(P,P2)
    TrP4 = Trace(P2,P2)
#endif
    Gt   = (Norm-Four*TrP3+3*TrP4)
    Gn   = (TrP2-Two*TrP3+TrP4)
    CR   = TrP - Norm
    IF(ABS(Gn).LT.EPS)THEN                ! Close to idempotency
      G=Three                 ! To avoid numerical errors
    ELSE
      G=Gt/Gn                               ! Boundary measure
    ENDIF
    IF ((G>Zero).AND.(G<Six))THEN        ! Check the bounds
      CALL Filter(Tmp2,P2)
      Coeff = Four-Two*G
      CALL Multiply(P,Coeff)
      Coeff = G-Three
      CALL Multiply(P2,Coeff)
      CALL Add(P,P2,Tmp1)
      CALL Add(Tmp1,G)
      CALL Filter(P,Tmp1)
      CALL Multiply(Tmp2,P,Tmp1)         ! P^2*(G+(4-2*G)*P+(G-3)*P^2)
      CALL Filter(P,Tmp1)
      MMMs = MMMs+1
    ELSE
      IF (G < 0) THEN                      ! Too many states
        CALL Filter(P,P2)                 ! P = P^2
      ELSE                                 ! Too few states
        CALL Multiply(P ,Two)
        CALL Multiply(P2,-One)
        CALL Add(P,P2,Tmp1)             ! P = 2P-P^2
        CALL Filter(P,Tmp1)
      ENDIF
    ENDIF
  END SUBROUTINE TS4
  !-------------------------------------------------------------------------------

  !-------------------------------------------------------------------------------
  SUBROUTINE PM1(P,P2,P3,Tmp1,Tmp2,Norm,MMMs)
    TYPE(BCSR)                     :: P,P2,P3,Tmp1,Tmp2
    REAL(DOUBLE)                   :: CR,Norm,Coeff
    INTEGER                        :: MMMs
    REAL(DOUBLE)                   :: EPS = 1.D-8
    !-------------------------------------------------------------------------------
    CALL Multiply(P,P,P2)
    MMMs=MMMs+1
    CALL Filter(Tmp1,P2)
    CALL Multiply(P,Tmp1,P3)
    MMMs=MMMs+1
    TrP=Trace(P)
    TrP2=Trace(P2)
    TrP3=Trace(P3)
    IF(ABS(TrP-TrP2)<EPS)THEN                ! Close to idempotency
      CALL Multiply(P2, Three)
      CALL Multiply(P3,-Two)
      CALL Add(P2,P3,Tmp1)                   ! T = 3P^2-2P^2 (McWeeny close to convergence)
    ELSE
      CR = (TrP2 - TrP3)/(TrP-TrP2)
      IF (CR <= Half) THEN
        Coeff = (One-Two*CR)/(One-CR)
        CALL Multiply(P,Coeff)
        Coeff = (One+CR)/(One-CR)
        CALL Multiply(P2,Coeff)
        Coeff = -One/(One-CR)
        CALL Multiply(P3,Coeff)
        CALL Add(P,P2,Tmp2)
        CALL Add(Tmp2,P3,Tmp1)             ! T = [(1-2CR)*P+(1+CR)*P^2-P^3]/(1-CR)
      ELSE
        Coeff = (One+CR)/CR
        CALL Multiply(P2,Coeff)
        Coeff = -One/CR
        CALL Multiply(P3,Coeff)
        CALL Add(P2,P3,Tmp1)               ! T = [(1+CR)*P^2-P^3]/CR
      ENDIF
    ENDIF
    CALL Filter(P,Tmp1)
  END SUBROUTINE PM1

  SUBROUTINE PM2(P,P2,P3,Tmp1,MMMs)
    TYPE(BCSR)    :: P,P2,P3,Tmp1
    REAL(DOUBLE)  :: c,u,v,w,TrP1
    INTEGER       :: MMMs
    LOGICAL,SAVE  :: FixedUVW=.FALSE.
    !-------------------------------------------------------------------------------
    CALL Multiply(P,P,Tmp1)
    MMMs=MMMs+1
    CALL Filter(P2,Tmp1)
    CALL Multiply(P2,P,Tmp1)
    MMMs=MMMs+1
    CALL Filter(P3,Tmp1)
    TrP1=Trace(P)
    TrP2=Trace(P2)
    TrP3=Trace(P3)
    c=(TrP2-TrP3)/(TrP1-TrP2+1D-30)
    WRITE(*,*)' C = ',C
    IF(ABS(c-Half)<1.D-5.OR.FixedUVW)THEN
      c=Half
      u=Zero
      v=Three
      w=-Two
      FixedUVW=.TRUE.
    ELSEIF(c<=Half)THEN
      u=(One-Two*c)/(One-c+1D-30)
      v=(One+c)/(One-c+1D-30)
      w=-One/(One-c+1D-30)
    ELSE
      u=Zero
      v=(One+c)/(c+1D-30)
      w=-One/(c+1D-30)
    ENDIF
    !     Assemble purified P
    CALL Multiply(P ,u)
    CALL Multiply(P2,v)
    CALL Multiply(P3,w)
    CALL Add(P,P2,Tmp1)
    CALL Add(Tmp1,P3,P2) !     P[J+1] = u*P[J] + v*P[J].P[J] + w*P[J].P[J].P[J]
    CALL Filter(P,P2)    !     P=Filter[P[N+1,I+1]]
  END SUBROUTINE PM2
  !-------------------------------------------------------------------------------


#ifdef PARALLEL
  !-------------------------------------------------------------------------------
  SUBROUTINE FockGuess_DBCSR(F,P,Norm,Order)
    TYPE(DBCSR)                    :: P
    TYPE(BCSR)                     :: F
    REAL(DOUBLE)                   :: Fmin,Fmax,DF,Coeff,Mu,Lmbd1,  &
         Lmbd2,Norm
    INTEGER                        :: Order
#ifdef PRINT_GUESS_EVALS
    INTERFACE DSYEV
      SUBROUTINE DSYEV(JOBZ,UPLO,N,A,LDA,W,WORK,LWORK,INFO)
        USE GlobalScalars
        CHARACTER(LEN=1), INTENT(IN)    :: JOBZ, UPLO
        INTEGER,          INTENT(IN)    :: LDA,  LWORK, N
        INTEGER,          INTENT(OUT)   :: INFO
        REAL(DOUBLE),     INTENT(INOUT) :: A(LDA,*)
        REAL(DOUBLE),     INTENT(OUT)   :: W(*)
        REAL(DOUBLE),     INTENT(OUT)   :: WORK(*)
      END SUBROUTINE DSYEV
    END INTERFACE
    TYPE(DBL_RNK2)                 :: dP
    TYPE(DBL_VECT)                 :: EigenV,Work
    TYPE(INT_VECT)                 :: IWork
    INTEGER                        :: LWORK,LIWORK,Info
#endif
    !-------------------------------------------------------------------------------
    !     Estimate spectral bounds
    IF(MyId==ROOT) &
         CALL SpectralBounds(F,Fmin,Fmax)

    CALL BCast(FMin)
    CALL BCast(FMax)

    !     Set up the Density Matrix
    IF(Order==1) THEN
      Call SetEq(P,F)
      DF = (Fmax - Fmin)
      CALL Add(P,-Fmax)
      Coeff = -One/DF
      CALL Multiply(P,Coeff)          ! P = (I*F_max-F)/DF
#ifdef PRINT_GUESS_EVALS
      CALL New(dP,(/NBasF,NBasF/))
      CALL SetEq(dP,P)
      CALL New(EigenV,NBasF)
      CALL SetEq(EigenV,Zero)
      LWORK=MAX(1,3*NBasF+10)
      CALL New(Work,LWork)
      CALL DSYEV('V','U',NBasF,dP%D,NBasF,EigenV%D,Work%D,LWORK,Info)
      IF(Info/=SUCCEED)CALL Halt('DSYEV flaked in FockGuess. INFO='//TRIM(IntToChar(Info)))
      CALL Print_DBL_VECT(EigenV,'Guess1Values',Unit_O=6)
      CALL Delete(EigenV)
      CALL Delete(Work)
      CALL Delete(dP)
#endif
    ELSEIF(Order==2) THEN
      Mu    = Trace(F)/DBLE(NBasF)
      Lmbd1 = Norm/(Fmax-Mu)
      Lmbd2 = (DBLE(NBasF)-Norm)/(Mu-Fmin)
      IF(Lmbd1 < Lmbd2) THEN
        CALL SetEq(P,F)
        CALL Add(P,-Mu)
        Coeff = -Lmbd1/DBLE(NBasF)
        CALL Multiply(P,Coeff)
        Coeff = Norm/DBLE(NBasF)
        CALL Add(P,Coeff)
      ELSE
        CALL SetEq(P,F)
        CALL Add(P,-Mu)
        Coeff = -Lmbd2/DBLE(NBasF)
        CALL Multiply(P,Coeff)
        Coeff = Norm/DBLE(NBasF)
        CALL Add(P,Coeff)
      ENDIF
#ifdef PRINT_GUESS_EVALS
      CALL New(dP,(/NBasF,NBasF/))
      CALL SetEq(dP,P)
      CALL New(EigenV,NBasF)
      CALL SetEq(EigenV,Zero)
      LWORK=MAX(1,3*NBasF+10)
      CALL New(Work,LWork)
      CALL DSYEV('V','U',NBasF,dP%D,NBasF,EigenV%D,Work%D,LWORK,Info)
      IF(Info/=SUCCEED)CALL Halt('DSYEV flaked in FockGuess. INFO='//TRIM(IntToChar(Info)))
      CALL Print_DBL_VECT(EigenV,'Guess2Values',Unit_O=6)
      CALL Delete(EigenV)
      CALL Delete(Work)
      CALL Delete(dP)
#endif
    ELSE
      CALL MondoHalt(99,'Wrong Order in FockGuess')
    ENDIF
  END SUBROUTINE FockGuess_DBCSR
#endif

  !-------------------------------------------------------------------------------
  SUBROUTINE FockGuess_BCSR(F,P,Norm,Order)
    TYPE(BCSR)                     :: F,P
    REAL(DOUBLE)                   :: Fmin,Fmax,DF,Coeff,Mu,Lmbd1,  &
         Lmbd2,Norm
    INTEGER                        :: Order
#ifdef PRINT_GUESS_EVALS
    INTERFACE DSYEV
      SUBROUTINE DSYEV(JOBZ,UPLO,N,A,LDA,W,WORK,LWORK,INFO)
        USE GlobalScalars
        CHARACTER(LEN=1), INTENT(IN)    :: JOBZ, UPLO
        INTEGER,          INTENT(IN)    :: LDA,  LWORK, N
        INTEGER,          INTENT(OUT)   :: INFO
        REAL(DOUBLE),     INTENT(INOUT) :: A(LDA,*)
        REAL(DOUBLE),     INTENT(OUT)   :: W(*)
        REAL(DOUBLE),     INTENT(OUT)   :: WORK(*)
      END SUBROUTINE DSYEV
    END INTERFACE
    TYPE(DBL_RNK2)                 :: dP
    TYPE(DBL_VECT)                 :: EigenV,Work
    TYPE(INT_VECT)                 :: IWork
    INTEGER                        :: LWORK,LIWORK,Info
#endif
    !-------------------------------------------------------------------------------
    !     Estimate spectral bounds
    CALL SpectralBounds(F,Fmin,Fmax)

    !     Set up the Density Matrix
    IF(Order==1) THEN
      Call SetEq(P,F)
      DF = (Fmax - Fmin)
      CALL Add(P,-Fmax)
      Coeff = -One/DF
      CALL Multiply(P,Coeff)          ! P = (I*F_max-F)/DF
#ifdef PRINT_GUESS_EVALS
      CALL New(dP,(/NBasF,NBasF/))
      CALL SetEq(dP,P)
      CALL New(EigenV,NBasF)
      CALL SetEq(EigenV,Zero)
      LWORK=MAX(1,3*NBasF+10)
      CALL New(Work,LWork)
      CALL DSYEV('V','U',NBasF,dP%D,NBasF,EigenV%D,Work%D,LWORK,Info)
      IF(Info/=SUCCEED)CALL Halt('DSYEV flaked in FockGuess. INFO='//TRIM(IntToChar(Info)))
      CALL Print_DBL_VECT(EigenV,'Guess1Values',Unit_O=6)
      CALL Delete(EigenV)
      CALL Delete(Work)
      CALL Delete(dP)
#endif
    ELSEIF(Order==2) THEN
      Mu    = Trace(F)/DBLE(NBasF)
      Lmbd1 = Norm/(Fmax-Mu)
      Lmbd2 = (DBLE(NBasF)-Norm)/(Mu-Fmin)
      IF(Lmbd1 < Lmbd2) THEN
        CALL SetEq(P,F)
        CALL Add(P,-Mu)
        Coeff = -Lmbd1/DBLE(NBasF)
        CALL Multiply(P,Coeff)
        Coeff = Norm/DBLE(NBasF)
        CALL Add(P,Coeff)
      ELSE
        CALL SetEq(P,F)
        CALL Add(P,-Mu)
        Coeff = -Lmbd2/DBLE(NBasF)
        CALL Multiply(P,Coeff)
        Coeff = Norm/DBLE(NBasF)
        CALL Add(P,Coeff)
      ENDIF
#ifdef PRINT_GUESS_EVALS
      CALL New(dP,(/NBasF,NBasF/))
      CALL SetEq(dP,P)
      CALL New(EigenV,NBasF)
      CALL SetEq(EigenV,Zero)
      LWORK=MAX(1,3*NBasF+10)
      CALL New(Work,LWork)
      CALL DSYEV('V','U',NBasF,dP%D,NBasF,EigenV%D,Work%D,LWORK,Info)
      IF(Info/=SUCCEED)CALL Halt('DSYEV flaked in FockGuess. INFO='//TRIM(IntToChar(Info)))
      CALL Print_DBL_VECT(EigenV,'Guess2Values',Unit_O=6)
      CALL Delete(EigenV)
      CALL Delete(Work)
      CALL Delete(dP)
#endif
    ELSE
      CALL MondoHalt(99,'Wrong Order in FockGuess')
    ENDIF
  END SUBROUTINE FockGuess_BCSR
  !-------------------------------------------------------------------------------
  ! Calculate the Spectral Bounds via Lancho's
  !-------------------------------------------------------------------------------
  SUBROUTINE EigenBounds(F,F_min,F_max)
    TYPE(BCSR)       :: F
    INTEGER          :: I,J
    REAL(DOUBLE)     :: F_min,F_max,A11,A12,A22,Error,Eig0,Eig1
    TYPE(DBL_VECT)   :: V1,V2
    !
    CALL New(V1,NBasF)
    CALL New(V2,NBasF)
    !
    Eig1 = Zero
    V1%D = One
    DO I=1,5000
      CALL Multiply(F,V1,V2)
      A11 = Zero
      A12 = Zero
      A22 = Zero
      DO J=1,NBasF
        A11 = A11 + V1%D(J)*V1%D(J)
        A12 = A12 + V1%D(J)*V2%D(J)
        A22 = A22 + V2%D(J)*V2%D(J)
      ENDDO
      !
      Eig0  = A12/A11
      Error = ABS(Eig0-Eig1)/ABS(Eig0)
      IF(Error < 1.D-8) EXIT
      !
      A22   = One/SQRT(A22)
      DO J=1,NBasF
        V1%D(J) = V2%D(J)*A22
      ENDDO
    ENDDO
    !
    F_max = Eig0
    CALL Add(F,-F_max)
    !
    Eig1 = Zero
    V1%D = One
    DO I=1,5000
      CALL Multiply(F,V1,V2)
      A11 = Zero
      A12 = Zero
      A22 = Zero
      DO J=1,NBasF
        A11 = A11 + V1%D(J)*V1%D(J)
        A12 = A12 + V1%D(J)*V2%D(J)
        A22 = A22 + V2%D(J)*V2%D(J)
      ENDDO
      !
      Eig0  = A12/A11
      Error = ABS(Eig0-Eig1)/ABS(Eig0)
      IF(Error < 1.D-8) EXIT
      !
      A22 = One/SQRT(A22)
      DO J=1,NBasF
        V1%D(J) = V2%D(J)*A22
      ENDDO
    ENDDO
    F_min = A12/A11+F_max
    CALL Add(F,F_max)
    IF(F_min > F_max) THEN
      A11   = F_max
      F_max = F_min
      F_min = A11
    ENDIF
    CALL Delete(V1)
    CALL Delete(V2)
    !
  END SUBROUTINE EigenBounds
  !-------------------------------------------------------------------------------
  ! Estimate spectral bounds via Gersgorin approximation, [F_min-F_max].
  !-------------------------------------------------------------------------------
  !   S(R) = Sum_R,C { ABS(F(R,C) }
  !   F_max = Max_R { F(R,R) + S(R) - ABS(F(R,R)) }
  !   F_min = Min_R { F(R,R) - S(R) + ABS(F(R,R)) }
  !-------------------------------------------------------------------------------
  SUBROUTINE SpectralBounds(F,F_min,F_max)
    TYPE(BCSR)       :: F
    INTEGER          :: I,R,J,M,Col,Blk,N,C,Check
    REAL(DOUBLE)     :: F_min,F_max,Tmp_max,Tmp_min,Diag,Sum
#ifdef EXACT_EIGEN_VALUES
    INTERFACE DSYEV
      SUBROUTINE DSYEV(JOBZ,UPLO,N,A,LDA,W,WORK,LWORK,INFO)
        USE GlobalScalars
        CHARACTER(LEN=1), INTENT(IN)    :: JOBZ, UPLO
        INTEGER,          INTENT(IN)    :: LDA,  LWORK, N
        INTEGER,          INTENT(OUT)   :: INFO
        REAL(DOUBLE),     INTENT(INOUT) :: A(LDA,*)
        REAL(DOUBLE),     INTENT(OUT)   :: W(*)
        REAL(DOUBLE),     INTENT(OUT)   :: WORK(*)
      END SUBROUTINE DSYEV
    END INTERFACE
    TYPE(DBL_RNK2)                 :: dF
    TYPE(DBL_VECT)                 :: EigenV,Work
    TYPE(INT_VECT)                 :: IWork
    INTEGER                        :: LWORK,LIWORK,Info
    !-------------------------------------------------------------------------------
    CALL New(dF,(/NBasF,NBasF/))
    CALL SetEq(dF,F)
    CALL New(EigenV,NBasF)
    CALL SetEq(EigenV,Zero)
    LWORK=MAX(1,3*NBasF+10)
    CALL New(Work,LWork)
    CALL DSYEV('V','U',NBasF,dF%D,NBasF,EigenV%D,Work%D,LWORK,Info)
    IF(Info/=SUCCEED)CALL Halt('DSYEV flaked in RHEqs. INFO='//TRIM(IntToChar(Info)))
    CALL PPrint(EigenV,'FockValues',Unit_O=6)
    F_Min=EigenV%D(1)
    F_Max=EigenV%D(NBasF)
    CALL Delete(EigenV)
    CALL Delete(Work)
    CALL Delete(dF)
#else
    F_min =  1.0D10
    F_max = -1.0D10
    DO I = 1,F%NAtms                                   ! Step over row blocks
      M = BSiz%I(I)
      DO R = 0,M-1                                    ! Step over rows in each block
        Sum = Zero
        Check = 0
        DO J = F%RowPt%I(I),F%RowPt%I(I+1)-1         ! Step over column blocks
          Col = F%ColPt%I(J)
          Blk = F%BlkPt%I(J)
          N = BSiz%I(Col)
          DO C = 0,N-1                              ! Step over colums in each block
            Sum = Sum + ABS(F%MTrix%D(Blk+C*M+R))  ! Assume col by col storage?
            IF(I.EQ.Col) THEN
              IF(R.EQ.C) THEN
                Diag = F%MTrix%D(Blk+C*M+R)      ! Diagonal elements
                Check = 1
              ENDIF
            ENDIF
          ENDDO
        ENDDO
        IF (Check.EQ.0) THEN                         ! In case there wasn't a diagonal element
          Diag = Zero
        ENDIF
        Tmp_max = Diag + Sum - ABS(Diag)             ! Upper bound of Grsg. circle
        Tmp_min = Diag - Sum + ABS(Diag)             ! Lower bound of Grsg. circle
        IF(F_max .LE.Tmp_max) THEN                   ! Check for the highest bound
          F_max = Tmp_max
        ENDIF
        IF (F_min.GE.Tmp_min) THEN                   ! Check for the lowest bound
          F_min = Tmp_min
        ENDIF
      ENDDO
    ENDDO
#endif
  END SUBROUTINE SpectralBounds
  !-------------------------------------------------------------------------------

#ifdef PARALLEL
  !-------------------------------------------------------------------------------
  SUBROUTINE NormTrace_DBCSR(P,P2,Tmp1,Norm,Order)
    TYPE(DBCSR)    :: P,P2,Tmp1
    REAL(DOUBLE)  :: Norm,CR,C1,C2
    INTEGER       :: Order
    !-------------------------------------------------------------------------------
    IF(Order==0) THEN
      TrP  = Trace(P)
      CR   = Norm/TrP
      CALL Multiply(P,CR)
    ELSEIF(Order==1) THEN
      CALL Multiply(P,P,P2)
      TrP  = Trace(P)
      TrP2 = Trace(P2)
      CR   = TrP - TrP2
      IF(CR==Zero) RETURN
      C1   = (Norm - TrP2)/CR
      C2   = (TrP- Norm)/CR
      CALL Multiply(P  ,C1)
      CALL Multiply(P2 ,C2)
      CALL Add(P,P2,Tmp1)
      CALL Filter(P,Tmp1)
    ELSE
      CALL MondoHalt(99,'Wrong Order in NormTrace')
    ENDIF
  END SUBROUTINE NormTrace_DBCSR
  !-------------------------------------------------------------------------------
#endif

  !-------------------------------------------------------------------------------
  SUBROUTINE NormTrace_BCSR(P,P2,Tmp1,Norm,Order)
    TYPE(BCSR)    :: P,P2,Tmp1
    REAL(DOUBLE)  :: Norm,CR,C1,C2
    INTEGER       :: Order
    !-------------------------------------------------------------------------------
    IF(Order==0) THEN
      TrP  = Trace(P)
      CR   = Norm/TrP
      CALL Multiply(P,CR)
    ELSEIF(Order==1) THEN
      CALL Multiply(P,P,P2)
      TrP  = Trace(P)
      TrP2 = Trace(P2)
      CR   = TrP - TrP2
      IF(CR==Zero) RETURN
      C1   = (Norm - TrP2)/CR
      C2   = (TrP- Norm)/CR
      CALL Multiply(P  ,C1)
      CALL Multiply(P2 ,C2)
      CALL Add(P,P2,Tmp1)
      CALL Filter(P,Tmp1)
    ELSE
      CALL MondoHalt(99,'Wrong Order in NormTrace')
    ENDIF
  END SUBROUTINE NormTrace_BCSR
  !-------------------------------------------------------------------------------

  !-------------------------------------------------------------------------------
  SUBROUTINE CalculateDegen(Norm,Degen,Occpan)
    REAL(DOUBLE)                 :: Norm,Degen,Occpan

    Degen     = ((Norm-TrP2)**3)/((TrP2-TrP3)*(Norm-Two*TrP2+TrP3))
    Occpan    = Two*(TrP2-TrP3)/(Norm-TrP2)

  END SUBROUTINE CalculateDegen
  !-------------------------------------------------------------------------------

  !-------------------------------------------------------------------------
  ! Polynominal Projection Algorithmn for MD
  !-------------------------------------------------------------------------
  SUBROUTINE DMPProj(iGEO,Order,P0,Tmp1,Tmp2)
    INTEGER                       :: iGEO,Order
#ifdef PARALLEL
    TYPE(DBCSR)                   :: P0,Tmp1,Tmp2
#else
    TYPE(BCSR)                    :: P0,Tmp1,Tmp2
#endif
    CHARACTER(LEN=DEFAULT_CHR_LEN):: FileName

    CALL MondoLog(DEBUG_NONE, "DMPProj", "Order = "//TRIM(IntToChar(Order)))
    IF(Order==1) THEN
      CALL SetEq(Tmp1,P0)
      CALL Multiply(Tmp1, 2.0D0)

      FileName = TRIM(SCRName)//'_G#'//TRIM(IntToChar(iGEO-2))  &
           //'_C#'//TRIM(IntToChar(MyClone))//'.Dsave'
      CALL Get(Tmp2,FileName)
      CALL Multiply(Tmp2,-1.0D0)
      CALL Add(Tmp1,Tmp2,P0)
    ELSEIF(Order==2) THEN
      CALL SetEq(Tmp1,P0)
      CALL Multiply(Tmp1, 3.0D0)
      !
      FileName = TRIM(SCRName)//'_G#'//TRIM(IntToChar(iGEO-2))  &
           //'_C#'//TRIM(IntToChar(MyClone))//'.Dsave'
      CALL Get(Tmp2,FileName)
      CALL Multiply(Tmp2,-3.0D0)
      CALL Add(Tmp1,Tmp2,P0)
      CALL SetEq(Tmp1,P0)
      !
      FileName = TRIM(SCRName)//'_G#'//TRIM(IntToChar(iGEO-3))  &
           //'_C#'//TRIM(IntToChar(MyClone))//'.Dsave'
      CALL Get(Tmp2,FileName)
      CALL Multiply(Tmp2, 1.0D0)
      CALL Add(Tmp1,Tmp2,P0)
    ELSEIF(Order==3) THEN
      CALL SetEq(Tmp1,P0)
      CALL Multiply(Tmp1, 4.0D0)
      !
      FileName = TRIM(SCRName)//'_G#'//TRIM(IntToChar(iGEO-2))  &
           //'_C#'//TRIM(IntToChar(MyClone))//'.Dsave'
      CALL Get(Tmp2,FileName)
      CALL Multiply(Tmp2,-6.0D0)
      CALL Add(Tmp1,Tmp2,P0)
      CALL SetEq(Tmp1,P0)
      !
      FileName = TRIM(SCRName)//'_G#'//TRIM(IntToChar(iGEO-3))  &
           //'_C#'//TRIM(IntToChar(MyClone))//'.Dsave'
      CALL Get(Tmp2,FileName)
      CALL Multiply(Tmp2, 4.0D0)
      CALL Add(Tmp1,Tmp2,P0)
      CALL SetEq(Tmp1,P0)
      !
      FileName = TRIM(SCRName)//'_G#'//TRIM(IntToChar(iGEO-4))  &
           //'_C#'//TRIM(IntToChar(MyClone))//'.Dsave'
      CALL Get(Tmp2,FileName)
      CALL Multiply(Tmp2,-1.0D0)
      CALL Add(Tmp1,Tmp2,P0)
    ELSEIF(Order==4) THEN
      CALL SetEq(Tmp1,P0)
      CALL Multiply(Tmp1, 5.0D0)
      !
      FileName = TRIM(SCRName)//'_G#'//TRIM(IntToChar(iGEO-2))  &
           //'_C#'//TRIM(IntToChar(MyClone))//'.Dsave'
      CALL Get(Tmp2,FileName)
      CALL Multiply(Tmp2,-10.0D0)
      CALL Add(Tmp1,Tmp2,P0)
      CALL SetEq(Tmp1,P0)
      !
      FileName = TRIM(SCRName)//'_G#'//TRIM(IntToChar(iGEO-3))  &
           //'_C#'//TRIM(IntToChar(MyClone))//'.Dsave'
      CALL Get(Tmp2,FileName)
      CALL Multiply(Tmp2, 10.0D0)
      CALL Add(Tmp1,Tmp2,P0)
      CALL SetEq(Tmp1,P0)
      !
      FileName = TRIM(SCRName)//'_G#'//TRIM(IntToChar(iGEO-4))  &
           //'_C#'//TRIM(IntToChar(MyClone))//'.Dsave'
      CALL Get(Tmp2,FileName)
      CALL Multiply(Tmp2,-5.0D0)
      CALL Add(Tmp1,Tmp2,P0)
      CALL SetEq(Tmp1,P0)
      !
      FileName = TRIM(SCRName)//'_G#'//TRIM(IntToChar(iGEO-5))  &
           //'_C#'//TRIM(IntToChar(MyClone))//'.Dsave'
      CALL Get(Tmp2,FileName)
      CALL Multiply(Tmp2, 1.0D0)
      CALL Add(Tmp1,Tmp2,P0)
      CALL SetEq(Tmp1,P0)

    ELSE
      CALL MondoLog(DEBUG_NONE, "DMPProj", "unknown order "//TRIM(IntToChar(Order)))
    ENDIF
  END SUBROUTINE DMPProj
  !-------------------------------------------------------------------------------
#ifdef BROKEN_GAP
  SUBROUTINE CalculateGap(F,P,Norm,lumo_occ,Gap)
    TYPE(BCSR)                   :: F,P
    REAL(DOUBLE)                 :: Norm,Gap,lumo_occ
    REAL(DOUBLE)                 :: TrFP,TrFP2,TrFP3

    CALL Multiply(P,P,P2)
    CALL Multiply(P,P2,P3)
    TrFP  = Trace(F,P)
    TrFP2 = Trace(F,P2)
    TrFP3 = Trace(F,P3)
    !
    lumo_occ = Half + Half*Sqrt(ABS(One-Two*Norm+Two*TrP2))

    Gap      = -(TrFP - Three*TrFP2 + Two*TrFP2)/(lumo_occ*(lumo_occ-One)*(Two*lumo_occ-One))

  END SUBROUTINE CalculateGap
#endif
  SUBROUTINE MDiag_DSYEVD(A,N,EigVal,OffSet)
    TYPE(DBL_RNK2)   :: A
    INTEGER          :: N
    TYPE(DBL_VECT)   :: EigVal
    TYPE(DBL_VECT)   :: Work
    TYPE(INT_VECT)   :: IWork
    INTEGER          :: K,LWORK,Info,LIWORK,LgN,OffSet
    DO K=4,10000
      IF(2**K>=N)THEN
        LgN=K
        EXIT
      ENDIF
    ENDDO
    LWORK=2*(1+5*N+2*N*LgN+3*N**2)
    LIWORK=2*(2+5*N)
    CALL New(Work,LWork)
    CALL New(IWork,LIWork)
    CALL DSYEVD('V','U',N,A%D(1,1+OffSet),N,EigVal%D(1+OffSet),Work%D(1),LWORK, &
                IWork%I(1),LIWORK,Info)
    IF(Info/=SUCCEED)CALL Halt('DSYEVD flaked in RHEqs. INFO='//TRIM(IntToChar(Info)))
    CALL Delete(IWork)
    CALL Delete(Work)
  END SUBROUTINE MDiag_DSYEVD
  SUBROUTINE MDiag_DSYEVX(A,N,NEig,EigVal,OffSet)
    TYPE(DBL_RNK2)   :: A
    INTEGER          :: N,NEig
    TYPE(DBL_VECT)   :: EigVal
    TYPE(DBL_VECT)   :: Work
    TYPE(DBL_RNK2)   :: Z
    TYPE(INT_VECT)   :: IWork,IFail
    INTEGER          :: LDWORK,LIWORK,Info,NFnd,NB,OffSet
    REAL(DOUBLE)     :: AbsTol
    REAL(DOUBLE),EXTERNAL:: DLAMCH
    INTEGER,EXTERNAL::ILAENV
    NB = MAX(ILAENV(1,"DSYTRD","U",n,-1,-1,-1),ILAENV(1,"DORMTR","U",n,-1,-1,-1))
    LDWORK=MAX((NB+3)*N,8*N)+N
    LIWORK=5*N
    CALL New(Work,LDWORK)
    CALL New(IWork,LIWORK)
    CALL New(IFail,NEig)
    CALL New(Z,(/N,NEig/))
    AbsTol=2D0*dlamch('S')
    CALL DSYEVX('V','I','U',N,A%D(1,1+OffSet),N,0D0,0D0,1,NEig,AbsTol,NFnd,EigVal%D(1+OffSet),&
                Z%D(1,1),N,Work%D(1),LDWORK,IWork%I(1),IFail%I(1),Info)
    IF(Info/=SUCCEED)CALL Halt('DSYEVX flaked in RHEqs. INFO='//TRIM(IntToChar(Info)))
    CALL DCOPY(N*NEig,Z%D(1,1),1,A%D(1,1+OffSet),1)
    CALL Delete(Z)
    CALL Delete(Work)
    CALL Delete(IWork)
    CALL Delete(IFail)
  END SUBROUTINE MDiag_DSYEVX
  !SUBROUTINE MDiag_DSYEVR(A,N,NEig,EigVal,OffSet)
  !  TYPE(DBL_RNK2)   :: A
  !  INTEGER          :: N,NEig,OffSet
  !  TYPE(DBL_VECT)   :: EigVal
  !  TYPE(DBL_VECT)   :: Work
  !  TYPE(DBL_RNK2)   :: Z
  !  TYPE(INT_VECT)   :: IWork,ISuppZ
  !  INTEGER          :: LDWORK,LIWORK,Info,NFnd,NB
  !  REAL(DOUBLE)     :: AbsTol
  !  REAL(DOUBLE),EXTERNAL:: DLAMCH
  !  INTEGER,EXTERNAL::ILAENV
  !  NB = MAX(ILAENV(1,"DSYTRD","U",n,-1,-1,-1),ILAENV(1,"DORMTR","U",n,-1,-1,-1))
  !  LDWORK=MAX((NB+6)*N,26*N)+N
  !  LIWORK=10*N
  !  CALL New(Work,LDWORK)
  !  CALL New(IWork,LIWORK)
  !  CALL New(ISuppZ,2*NEig)
  !  CALL New(Z,(/N,NEig/))
  !  AbsTol=2D0*dlamch('S')
  !  CALL DSYEVR('V','I','U',N,A%D(1,1+OffSet),N,0D0,0D0,1,NEig,AbsTol,NFnd,EigVal%D(1+OffSet),&
  !              Z%D(1,1),N,ISuppZ%I(1),Work%D(1),LDWORK,IWork%I(1),LIWORK,Info)
  !  IF(Info/=SUCCEED)CALL Halt('DSYEVR flaked in RHEqs. INFO='//TRIM(IntToChar(Info)))
  !  CALL DCOPY(N*NEig,Z%D(1,1),1,A%D(1,1+OffSet),1)
  !  CALL Delete(Z)
  !  CALL Delete(Work)
  !  CALL Delete(IWork)
  !  CALL Delete(ISuppZ)
  !END SUBROUTINE MDiag_DSYEVR
END MODULE DenMatMethods<|MERGE_RESOLUTION|>--- conflicted
+++ resolved
@@ -448,30 +448,6 @@
     Energy=Trace(P,F)
     AbsErrE=ABS(OldE-Energy)
     RelErrE=AbsErrE/ABS(Energy)
-<<<<<<< HEAD
-    ! Convergence check
-    CnvrgChck_BCSR=.FALSE.
-    ! Absolute convergence test
-
-!    WRITE(*,44)RelErrE,Thresholds%ETol*1D-2, AbsErrP,Thresholds%DTol*1D-1
-44  FORMAT(4(D12.6,", "))
-
-    IF(RelErrE<Thresholds%ETol*1D-2)THEN
-       CnvrgChck_RelErrE=.TRUE.
-    ENDIF
-
-    IF(AbsErrP<Thresholds%DTol*1D-1)THEN
-       CnvrgChck_AbsErrP=.TRUE.
-    ENDIF
-
-    IF(CnvrgChck_RelErrE.AND.CnvrgChck_AbsErrP)THEN
-       CnvrgChck_BCSR=.TRUE.
-       CnvrgCmmnt='Met dE/dP goals'
-    ELSE
-       ! Test in the asymptotic regime for stall out
-       IF(RelErrE<Thresholds%ETol)THEN
-          ! Check for increasing /P
-=======
     ! Absolute convergence test (Only for NPur>10)
     IF(NPur>10)THEN
        IF(RelErrE<Thresholds%ETol*1D-2)THEN
@@ -487,24 +463,16 @@
           ! Test in the asymptotic regime for stall out
           IF(RelErrE<Thresholds%ETol)THEN
              ! Check for increasing /P
->>>>>>> 59340561
 !!$       IF(AbsErrP>OldAEP)THEN
 !!$          CnvrgChck_BCSR=.TRUE.
 !!$          CnvrgCmmnt='Hit dP increase'
 !!$       ENDIF
-<<<<<<< HEAD
-          ! Check for an increasing energy
-          IF(Energy>OldE)THEN
-             CnvrgChck_BCSR=.TRUE.
-             CnvrgCmmnt='Hit dE increase'
-=======
 
              ! Check for an increasing energy
              IF(Energy>OldE)THEN
                 CnvrgChck_BCSR=.TRUE.
                 CnvrgCmmnt='Hit dE increase'
              ENDIF
->>>>>>> 59340561
           ENDIF
        ENDIF
     ENDIF
@@ -521,18 +489,6 @@
          //', dP='//TRIM(DblToShrtChar(AbsErrP))               &
          //', %Non0='//TRIM(DblToShrtChar(PNon0))              &
          //', Tr[FP]='//TRIM(DblToChar(Energy)) 
-<<<<<<< HEAD
-
-    IF(PrintFlags%Key==DEBUG_MAXIMUM)THEN
-      CALL OpenASCII(OutFile,Out)
-      CALL PrintProtectL(Out)
-      WRITE(*,*)TRIM(Mssg)
-      WRITE(Out,*)TRIM(Mssg)
-      CALL PrintProtectR(Out)
-      CLOSE(UNIT=Out,STATUS='KEEP')
-    ENDIF
-
-=======
     
     CALL MondoLog(DEBUG_MAXIMUM,Prog,TRIM(Mssg),'Pure '//TRIM(IntToChar(NPur)))
 
@@ -545,7 +501,6 @@
 !!$      CLOSE(UNIT=Out,STATUS='KEEP')
 !!$    ENDIF
 !!$
->>>>>>> 59340561
 
     ! Set thresholding for next cycle
     CALL SetVarThresh(MM)
