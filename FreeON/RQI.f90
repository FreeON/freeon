#define KWERQY
!------------------------------------------------------------------------------
!    This code is part of the MondoSCF suite of programs for linear scaling
!    electronic structure theory and ab initio molecular dynamics.
!
!    Copyright (2004). The Regents of the University of California. This
!    material was produced under U.S. Government contract W-7405-ENG-36
!    for Los Alamos National Laboratory, which is operated by the University
!    of California for the U.S. Department of Energy. The U.S. Government has

!    rights to use, reproduce, and distribute this software.  NEITHER THE
!    GOVERNMENT NOR THE UNIVERSITY MAKES ANY WARRANTY, EXPRESS OR IMPLIED,
!    OR ASSUMES ANY LIABILITY FOR THE USE OF THIS SOFTWARE.
!
!    This program is free software; you can redistribute it and/or modify
!    it under the terms of the GNU General Public License as published by the
!    Free Software Foundation; either version 2 of the License, or (at your
!    option) any later version. Accordingly, this program is distributed in
!    the hope that it will be useful, but WITHOUT ANY WARRANTY; without even
!    the implied warranty of MERCHANTABILITY or FITNESS FOR A PARTICULAR
!    PURPOSE. See the GNU General Public License at www.gnu.org for details.
!
!    While you may do as you like with this software, the GNU license requires
!    that you clearly mark derivative software.  In addition, you are encouraged
!    to return derivative works to the MondoSCF group for review, and possible
!    disemination in future releases.
!------------------------------------------------------------------------------
MODULE RayleighQuotientIteration
  USE InOut
  USE Macros
  USE MemMan
  USE Overlay
  USE Indexing
  USE AtomPairs
  USE PunchHDF
  USE PrettyPrint
  USE GlobalCharacters
  USE GlobalScalars
  USE ControlStructures
  USE OptionKeys
  USE Response
  !  USE McMurchie
  USE MondoLogger
  !!  USE CWrappers
  IMPLICIT NONE
  TYPE(TIME)   :: TimeTotal,TimeONX,TimeQCTC,TimeBCSR, &
       TimeGRAD,TimeSRCH,TimeLON2,TimeRECO,TimeSPLT
  LOGICAL      :: DoKoopmans=.FALSE.
  REAL(DOUBLE) :: OneERPAScaling

  CHARACTER(LEN=DEFAULT_CHR_LEN) :: KoopmansName
  ! STO-2G/RPA/p20
  REAL(DOUBLE) :: E_RPA=0.3476049424338692D+01 !Tight
  !   REAL(DOUBLE) :: E_RPA=0.3476176935406602D+01 !VeryTight
  !                Ev = 0.3476176141052899D+01 !TwoE*1D2


  ! 6-31G**/RPA/p5
  ! QUIRQI                 ::  Ev = 0.4958423523032192D+01, ErrRel = 0.55D+03
  !  REAL(DOUBLE) :: E_RPA=0.3235800692514660D+01

  ! 3-21G/RPA/p5
  ! QUIRQI                 ::  Ev = 0.4958423523032192D+01, ErrRel = 0.55D+03
  !    REAL(DOUBLE) :: E_RPA=0.3399129180718000D+01


  !   REAL(DOUBLE) ::  E_RPA=0.406088110418702D0*27.21139613182D0

  TYPE PQName
     CHARACTER(LEN=DEFAULT_CHR_LEN) :: AO
     CHARACTER(LEN=DEFAULT_CHR_LEN) :: Ortho
     CHARACTER(LEN=DEFAULT_CHR_LEN) :: PosP
     CHARACTER(LEN=DEFAULT_CHR_LEN) :: MomQ
     CHARACTER(LEN=DEFAULT_CHR_LEN) :: PosP_Old
     CHARACTER(LEN=DEFAULT_CHR_LEN) :: MomQ_Old
     CHARACTER(LEN=DEFAULT_CHR_LEN) :: Act2
  END TYPE PQName
  !
  TYPE QUIRQIKontrol
     CHARACTER(LEN=2) :: chBas
     TYPE(TOLS)   :: Current
     TYPE(TOLS)   :: Ultimate
     INTEGER,DIMENSION(3) :: Status
     LOGICAL      :: CholFact
     REAL(DOUBLE) :: Threshold
     REAL(DOUBLE) :: Konvergence
     REAL(DOUBLE) :: UltimateThreshold
     CHARACTER(LEN=DEFAULT_CHR_LEN) :: P
     CHARACTER(LEN=DEFAULT_CHR_LEN) :: J
     CHARACTER(LEN=DEFAULT_CHR_LEN) :: K
     CHARACTER(LEN=DEFAULT_CHR_LEN) :: F
     CHARACTER(LEN=DEFAULT_CHR_LEN) :: Z
     CHARACTER(LEN=DEFAULT_CHR_LEN) :: ZT
     CHARACTER(LEN=DEFAULT_CHR_LEN) :: ASCII_Xk
     TYPE(PQName)                   :: Xk
     TYPE(PQName)                   :: Gk
     TYPE(PQName)                   :: Pk
     TYPE(PQName)                   :: LXk
     TYPE(PQName)                   :: LPk
  END TYPE QUIRQIKontrol
  !
CONTAINS

  SUBROUTINE TDSCF(C)
    IMPLICIT NONE
    TYPE(Controls)     :: C
    TYPE(QUIRQIKontrol):: QN
    IF(.NOT. C%POpt%Resp%TD_SCF) RETURN
    CALL SetFrontEndMacros(C%Nams,C%Geos,C%Sets,C%Opts,QN)
    CALL xQUIRQI(C,C%Nams,C%Opts,C%Stat,C%MPIs,C%Geos,C%Sets%BSets(1,C%Sets%NBSets),QN)
    !    WRITE(*,*)'=================== QQQQQQQQQQ ==============='
    !    CALL QUIRQI(NBasF,4,C%Nams,C%Opts,C%Stat,C%MPIs,C%Geos,C%Sets%BSets(1,C%Sets%NBSets))
    !    WRITE(*,*)'=================== QQQQQQQQQQ ==============='

    !    CALL sQUIRQI(C%Nams,C%Opts,C%Stat,C%MPIs,C%Geos,C%Sets%BSets(1,C%Sets%NBSets),QN)
    !    CALL RQI(NBasF,4,C%Nams,C%Opts,C%Stat,C%MPIs,C%Geos,C%Sets%BSets(1,C%Sets%NBSets))
  END SUBROUTINE TDSCF
  !===============================================================================
  !   Subroutine to load the global macro parameters used mostly in the backend
  !   into the front end, so that we can do kluge work. Assumes that we are
  !   at the end of our basis set list, first clone etc. NOT APPROPRIATE for
  !   general work.
  !===============================================================================

  SUBROUTINE SetFrontEndMacros(N,G,B,O,QN)
    TYPE(FileNames)    :: N
    TYPE(BasisSets)  :: B
    TYPE(Geometries) :: G
    TYPE(Options)    :: O
    TYPE(QUIRQIKontrol):: QN
    INTEGER          :: II
    !

    PrintFlags%Mat=DEBUG_MATRICES
    !   PrintFlags%Key=DEBUG_MAXIMUM
    !   PrintFlags%Chk=DEBUG_CHKSUMS

    MyClone=1
    NBasF=B%BSets(1,B%NBSets)%NBasF
    NAToms=G%Clone(1)%NAtms
    MaxAtms=B%MxAts(B%NBSets)
    MaxBlks=B%MxBlk(B%NBSets)
    MaxNon0=B%MxN0s(B%NBSets)
    CALL New(BSiz,NAtoms)
    CALL New(OffS,NAtoms)
    BSiz%I=B%BSiz(1,B%NBSets)%I
    OffS%I=B%OffS(1,B%NBSets)%I
    MaxBlkSize=0
    DO II=1,G%Clone(1)%NAtms
       MaxBlkSize=MAX(MaxBlkSize,BSiz%I(II))
    ENDDO
!!$
    QN%chBas=IntToChar(B%NBSets)
    HDFFileID=OpenHDF(N%HFile)
    HDF_CurrentID=HDFFileID
    HDF_CurrentID=OpenHDFGroup(HDFFileID,"Clone #"//TRIM(IntToChar(1)))
    CALL Get(QN%Current,QN%chBas)
    CALL Get(QN%Ultimate,QN%chBas)
    CALL CloseHDFGroup(HDF_CurrentID)
    CALL CloseHDF(HDFFileID)

    QN%Threshold=O%Thresholds(B%NBSets)%Trix*1D2
    QN%Konvergence=O%Thresholds(B%NBSets)%ETol*1D2

    !
  END SUBROUTINE SetFrontEndMacros
  ! ===================================================================================
  ! QUASI-INDEPENDENT RAYLEIGHT QUOTIENT ITERATION (QUIRQI)
  ! EOM FORMULATION OF TD-SCF IS NEARLY HERMETIAN, COUPLED ONLY THROUGH
  ! THE ORTHOGONALITY RELATIONSHIP BETWEEN EOM VARIABLES P AND Q (NOT PROJECTORS,
  ! BUT COMPONENTS OF THE TRANSITION DENSITY MATRIX).  NEW IDEA IS TO SOLVE THE
  ! TD-SCF IN EOM REPRESENTATION ASSUMING P AND Q ARE NEARLY INDEPENDENT.  WEAK
  ! COUPLING GIVES RISE TO NONLINEARITY, SOLVED BY USE OF DUAL TRACK POLAK-RIBIERE
  ! NLCG AND EXACT, ANALYTIC LINE SEARCH.
  ! ===================================================================================

  SUBROUTINE PolarizationGuess(C,qn)
    IMPLICIT NONE
    TYPE(Controls)                 :: C
    TYPE(QUIRQIKontrol)            :: QN
    CHARACTER(LEN=DEFAULT_CHR_LEN) :: Guess
    REAL(DOUBLE)                   :: Norm
    TYPE(BCSR)                     :: sP,sT1,sT2,sT3
    INTEGER,DIMENSION(3)           :: Status
    !
    C%POpt%Resp%StcAlpha=.TRUE.
    C%POpt%Resp%StcBeta=.FALSE.
    C%POpt%Resp%StcGamma=.FALSE.
    !
    C%POpt%Resp%AlphaAxis=.FALSE.
    IF(TRIM(C%Opts%RQIGuess)=='PolarX')THEN
       C%POpt%Resp%AlphaAxis(1)=.TRUE.
    ELSEIF(TRIM(C%Opts%RQIGuess)=='PolarY')THEN
       C%POpt%Resp%AlphaAxis(2)=.TRUE.
    ELSEIF(TRIM(C%Opts%RQIGuess)=='PolarZ')THEN
       C%POpt%Resp%AlphaAxis(3)=.TRUE.
    ELSE
       CALL MondoHalt(PRSE_ERROR,' Bad logic in CPSCF guess ')
    ENDIF
    !
    HDFFileID=OpenHDF(C%Nams%HFile)
    HDF_CurrentID=HDFFileID
    HDF_CurrentID=OpenHDFGroup(HDFFileID,"Clone #"//TRIM(IntToChar(1)))
    QN%Current%TwoE=1D-6
    QN%Current%Trix=1D-5
    QN%Current%Dist=1D-9
    CALL Put(QN%Current,QN%chBas)
    CALL CloseHDFGroup(HDF_CurrentID)
    CALL CloseHDF(HDFFileID)
    !
    ! Archive SCF state
    Status(:)=C%Stat%Current%I
    ! Solve the CPSCF
    CALL CPSCF(C)
    !
    HDFFileID=OpenHDF(C%Nams%HFile)
    HDF_CurrentID=HDFFileID
    HDF_CurrentID=OpenHDFGroup(HDFFileID,"Clone #"//TRIM(IntToChar(1)))
    CALL Put(QN%Ultimate,QN%chBas)
    CALL CloseHDFGroup(HDF_CurrentID)
    CALL CloseHDF(HDFFileID)
    ! Rename the response
    IF(TRIM(C%Opts%RQIGuess)=='PolarX')THEN
       Guess=TrixFile("OrthoDPrimeX",PWD_O=C%Nams%M_SCRATCH,Name_O=C%Nams%SCF_NAME,Stats_O=C%Stat%Current%I,OffSet_O=0)
    ELSEIF(TRIM(C%Opts%RQIGuess)=='PolarY')THEN
       Guess=TrixFile("OrthoDPrimeY",PWD_O=C%Nams%M_SCRATCH,Name_O=C%Nams%SCF_NAME,Stats_O=C%Stat%Current%I,OffSet_O=0)
    ELSEIF(TRIM(C%Opts%RQIGuess)=='PolarZ')THEN
       Guess=TrixFile("OrthoDPrimeZ",PWD_O=C%Nams%M_SCRATCH,Name_O=C%Nams%SCF_NAME,Stats_O=C%Stat%Current%I,OffSet_O=0)
    ENDIF
    CALL FileCopy(Guess,QN%Xk%Ortho)
    ! Reset to reflect SCF, not CPSCF reality.
    C%Stat%Current%I=Status
    ! Normalize
    CALL Get(sT1,QN%Xk%Ortho)
    Norm=SQRT(Two*ABS(Trace(sT1,sT1)))
    CALL Multiply(sT1,One/Norm)
    CALL Put(sT1,QN%Xk%Ortho)
    CALL Delete(sT1)
    ! Split, replicate and recombine
    CALL SplitPQ(QN,QN%Xk,.TRUE.)
    CALL Get(sT1,QN%Xk%PosP)
    CALL Multiply(sT1,-One)
    CALL Put(sT1,QN%Xk%MomQ)
    CALL Recomb(QN,QN%Xk)
    CALL Delete(sT1)
    !
  END SUBROUTINE PolarizationGuess

  SUBROUTINE xQUIRQI(C,Nam,O,S,MPI,G,B,QN)
    TYPE(Controls)     :: C
    TYPE(QUIRQIKontrol):: QN
    INTEGER            :: I,J,K
    TYPE(FileNames)    :: Nam,RQINams
    TYPE(State)        :: S,RQIStat
    TYPE(Parallel)     :: MPI
    TYPE(Options)      :: O
    TYPE(Geometries)   :: G
    TYPE(BSET)         :: B
    LOGICAL            :: DoTDA
    REAL(DOUBLE)       :: Ek_P,Ek_Q,Ek,ErrAbs,EkOld0,EkOld1,ErrRel,Delta,BetaP,BetaQ, &
         XkPcntP,XkPcntQ,XkPcnt,PkPcnt,LXkPcnt,LPkPcnt,MaxG,MaxGP,MaxGQ,KTau,XTau,GTau,SqrRel,MinRel
    TYPE(BCSR)         :: sX
    TYPE(DBL_RNK2)     :: dX
    CHARACTER(LEN=DCL) :: Iteration,Statistics1,Statistics2,Statistics3
    REAL(DOUBLE),DIMENSION(0:O%MaxRQI) :: EConverge

!    TYPE(DBL_VECT)    :: EigenEs
!    TYPE(DBL_RNK2)    :: X,P,Q,T1,T2,T3
    !
    DoTDA=.TRUE.
    DoTDA=.FALSE.
    !
    CALL SetQName(Nam,S,QN,RQIStat)
    !
    IF(TRIM(O%RQIGuess)=='Koopmans')THEN
       QN%Threshold=1D-8
       CALL Koopmans(QN)
    ELSE
       CALL PolarizationGuess(C,qn)
    ENDIF
    !
    CALL Elapsed_TIME(TimeTotal,Init_O='Init')
    CALL Elapsed_TIME(TimeONX,Init_O='Init')
    CALL Elapsed_TIME(TimeQCTC,Init_O='Init')
    CALL Elapsed_TIME(TimeGRAD,Init_O='Init')
    CALL Elapsed_TIME(TimeSRCH,Init_O='Init')
    CALL Elapsed_TIME(TimeLON2,Init_O='Init')
    CALL Elapsed_TIME(TimeRECO,Init_O='Init')
    CALL Elapsed_TIME(TimeSPLT,Init_O='Init')
    CALL Elapsed_TIME(TimeTotal,Init_O='Start')
    !
    EkOld0=1D2
    EkOld1=1D2
    XkPcnt=Zero
    PkPcnt=Zero
    XTau=1D-5
    KTau=1D-6
    GTau=1D-5
    !
    CALL LOn2AO(Nam,MPI,S,QN,RQIStat,QN%Xk,QN%LXk)
    CALL SNihilate(QN,QN%LXk,DoTDA)
    CALL OrthoPrune(QN,QN%LXk%Ortho,.FALSE.,XTau,XkPcnt)
    CALL SplitPQ(QN,QN%LXk,PQThreshold_O=XTau)
    CALL OrthoPrune(QN,QN%LXk%PosP ,.FALSE.,XTau,XkPcnt)
    CALL OrthoPrune(QN,QN%LXk%MomQ ,.FALSE.,XTau,XkPcnt)
    !
    DO K=0,O%MaxRQI-1
       ! - - - - - - - - - - - - - - - - - - - - -
       CALL GradGrad(QN,Ek_P,Ek_Q,MaxGP,MaxGQ)
<<<<<<< HEAD
=======
       MaxG=MAX(MaxGP,MAXGQ)
>>>>>>> 3f3b0d13
       CALL Recomb(QN,QN%Gk)
       CALL SNihilate(QN,QN%Gk,DoTDA)
       CALL SplitPQ(QN,QN%Gk,Switch_O=.TRUE.,PQThreshold_O=GTau)
       !
       Ek=Half*(Ek_P+Ek_Q)
       EConverge(K)=Ek
       IF(MOD(K,2)==0)THEN
          EkOld0=MIN(EkOld0,Ek)
          ErrAbs=EkOld1-Ek
       ELSE
          EkOld1=MIN(EkOld1,Ek)
          ErrAbs=EkOld0-Ek
       ENDIF
       !
       ErrRel=ErrAbs/Ek
       IF( (ErrRel<Zero                       & ! Variational criteria violated
            .OR.( ErrRel<5D-4.AND.MaxG<1D-3 ) & ! Accuracy criteria met
            ).AND.K>20                        & ! but only if we are in assymptotic region
         )EXIT
       !
       MinRel=MIN(MinRel,SQRT(ABS(ErrRel)))

       !       XTau=MAX(MIN(XTau,MinRel),QN%Threshold)
       GTau=MIN(GTau,1D-1*MAX(MaxGP,MaxGQ))
       !
       CALL Elapsed_TIME(TimeTOTAL,Init_O='Accum')
       CALL QUIRQIPrint(QN,K,Ek,Ek_P,Ek_Q,ErrRel,XTau,QN%Current%TwoE,MaxG,XkPcnt,PkPcnt,EConverge,Nam,.FALSE.)
       XkPcnt=Zero
       PkPcnt=Zero
       !
       IF(K==0)THEN
          CALL Recomb(QN,QN%Gk)
          CALL FileCopy(QN%Gk%Ortho,QN%Pk%Ortho)
       ENDIF
       ! - - - - - - - - - - - - - - - - - - - - -
       ! Polak Ribierre step to generate P
       ! - - - - - - - - - - - - - - - - - - - - -
       CALL PRStep(QN,K)
       !
       IF(K>0)THEN
          CALL Recomb(QN,QN%Pk)
       ENDIF
       CALL OrthoPrune(QN,QN%Pk%PosP ,.FALSE.,GTau,PkPcnt)
       CALL OrthoPrune(QN,QN%Pk%MomQ ,.FALSE.,GTau,PkPcnt)
       CALL OrthoPrune(QN,QN%Pk%Ortho,.FALSE.,GTau,PkPcnt)
       !
       CALL SNihilate(QN,QN%Pk,DoTDA)

       CALL LOn2AO(Nam,MPI,S,QN,RQIStat,QN%Pk,QN%LPk,KTau_O=KTau)
       CALL SNihilate(QN,QN%LPk,DoTDA)
       CALL OrthoPrune(QN,QN%LPk%Ortho,.FALSE.,GTau,PkPcnt)
       CALL SplitPQ(QN,QN%LPk,PQThreshold_O=GTau)
       CALL OrthoPrune(QN,QN%LPk%PosP,.FALSE.,GTau,PkPcnt)
       CALL OrthoPrune(QN,QN%LPk%MomQ,.FALSE.,GTau,PkPcnt)
       ! - - - - - - - - - - - - - - - - - - - - -
       ! Line search
       ! - - - - - - - - - - - - - - - - - - - - -
       IF(.NOT. &
            LinSrch(QN)    )EXIT
       CALL Recomb(QN,QN%Xk)
       CALL OrthoPrune(QN,QN%Xk%PosP ,.FALSE.,XTau,XkPcnt)
       CALL OrthoPrune(QN,QN%Xk%MomQ ,.FALSE.,XTau,XkPcnt)
       CALL OrthoPrune(QN,QN%Xk%Ortho,.FALSE.,XTau,XkPcnt)
       !
       CALL SNihilate(QN,QN%Xk,DoTDA)

       CALL LOn2AO(Nam,MPI,S,QN,RQIStat,QN%Xk,QN%LXk,KTau_O=KTau)
       CALL SNihilate(QN,QN%LXk,DoTDA)
       CALL OrthoPrune(QN,QN%LXk%Ortho,.FALSE.,XTau,XkPcnt)
       CALL SplitPQ(QN,QN%LXk,PQThreshold_O=XTau)
       CALL OrthoPrune(QN,QN%LXk%PosP ,.FALSE.,XTau,XkPcnt)
       CALL OrthoPrune(QN,QN%LXk%MomQ ,.FALSE.,XTau,XkPcnt)
       !
    ENDDO
    !
    EConverge(K)=E_RPA
<<<<<<< HEAD
    CALL QUIRQIPrint(QN,K,Ek,Ek_P,Ek_Q,ErrRel,QN%Current%TwoE,XTau,GTau,XkPcnt,PkPcnt,EConverge,Nam,.TRUE.)
=======
    CALL QUIRQIPrint(QN,K,Ek,Ek_P,Ek_Q,ErrRel,XTau,QN%Current%TwoE,MaxG,XkPcnt,PkPcnt,EConverge,Nam,.TRUE.)


>>>>>>> 3f3b0d13
    CALL Get(sX,QN%Xk%Ortho)
    CALL SetEq(dX,sX)

!    CALL OpenASCII(QN%ASCII_Xk,77)
!    WRITE(77,*)' Atoms = ',NAtoms
!    WRITE(77,*)' Basis Functions = ',NBasF
!    Close(77)
!    CALL PPrint(BSiz,'Block Size ',FileName_O=QN%ASCII_Xk,Unit_O=77)
!    CALL PPrint(OffS,'Block Offset',FileName_O=QN%ASCII_Xk,Unit_O=77)
    CALL OpenASCII(QN%ASCII_Xk,77)
    DO I=1,NBasF
       DO J=1,NBasF
          WRITE(77,*)I,J,dX%D(I,J)
       ENDDO
    ENDDO
    CLOSE(Unit=77)


    !
  END SUBROUTINE xQUIRQI


  SUBROUTINE QUIRQIPrint(QN,K,Ek,Ek_P,Ek_Q,ErrRel,TauTrix,TauTwoE,MaxG,XkPcnt,PkPcnt,EConverge,Nam,FinalTally_O)
    TYPE(QUIRQIKontrol):: QN
    INTEGER :: I,K
    REAL(DOUBLE)       :: Ek_P,Ek_Q,Ek,ErrAbs,EkOld,ErrRel,TauTrix,TauTwoE,MaxG, &
         XkPcntP,XkPcntQ,PkPcntP,PkPcntQ,XkPcnt,PkPcnt,MaxGP,MaxGQ,thresh
    CHARACTER(LEN=DCL) :: Iteration,Statistics1,Statistics2,Statistics3
    REAL(DOUBLE),DIMENSION(:) :: EConverge
    TYPE(FileNames)    :: Nam
    LOGICAL, OPTIONAL  :: FinalTally_O
    CHARACTER(LEN=DCL) :: SCF_NAME
    !
    Iteration="RPA(1,"//TRIM(IntToChar(K))//')'
    Statistics1="Ev = "//TRIM(DblToMedmChar(Ek*27.21139613182D0))   &
         //", Err = "//TRIM(DblToShrtChar(ErrRel))                  &
         //", Torq = "//TRIM(DblToShrtChar(ABS(Ek_Q-Ek_P)/ABS(Ek)))
    !
    !       CALL MondoLog(DEBUG_NONE, "QUIRQI",Statistics1,Iteration)
    !
    Statistics2="tK = "//TRIM(DblToMedmChar(TimeONX%Wall))  &
         //", tQ = "//TRIM(DblToMedmChar(TimeQCTC%Wall)) &
         //", tM = "//TRIM(DblToMedmChar(TimeBCSR%Wall))
    !       CALL MondoLog(DEBUG_NONE, "QUIRQI",Statistics2)
<<<<<<< HEAD
    Statistics3=" Ev = "//TRIM(DblToChar(Ek*27.21139613182D0))   &
         //", ErrRel = "//TRIM(DblToShrtChar(ErrRel)) &
         //", TrueEr = "//TRIM(DblToShrtChar(         &
         ABS(E_RPA -Ek*27.21139613182D0)/E_RPA))  &
         //", ETau = "//TRIM(DblToShrtChar(ETau)) &
         //", XTau = "//TRIM(DblToShrtChar(XTau)) &
         //", GTau = "//TRIM(DblToShrtChar(GTau)) &
=======
    Statistics3=" Ev = "//TRIM(DblToMedmChar(Ek*27.21139613182D0))   &
         //", ErrRel = "//TRIM(DblToShrtChar(ErrRel)) &
         //", MaxGrd = "//TRIM(DblToShrtChar(MaxG))   &
         //", TauTrix = "//TRIM(DblToShrtChar(TauTrix)) &
         //", TauTwoE = "//TRIM(DblToShrtChar(TauTwoE)) &
>>>>>>> 3f3b0d13
         //", %X = "//TRIM(DblToShrtChar(XkPcnt)) &
         //", %P = "//TRIM(DblToShrtChar(PkPcnt))

    CALL MondoLog(DEBUG_NONE, "QUIRQI",Statistics3,Iteration)

    SCF_NAME=Nam%SCF_NAME
    !       SCF_NAME='p20_X_FULL_RPA_PRMOD'
<<<<<<< HEAD


    CALL OpenASCII( TRIM(Nam%M_PWD)//'/'//TRIM(SCF_NAME)//'_XkPcnt_'//TRIM(DblToShrtChar(QN%Threshold)),77)
    WRITE(77,*)K,XkPcnt
    CLOSE(Unit=77)
=======
!    CALL OpenASCII( TRIM(Nam%M_PWD)//'/'//TRIM(SCF_NAME)//'_XkPcnt_'//TRIM(DblToShrtChar(QN%Threshold)),77)
!    WRITE(77,*)K,XkPcnt
!    CLOSE(Unit=77)
>>>>>>> 3f3b0d13



    IF(PRESENT(FinalTally_O))THEN
       IF(FinalTally_O)THEN
          CALL OpenASCII( TRIM(Nam%M_PWD)//'/'//TRIM(SCF_NAME)//'_TD-SCF_Convergence_' &
               //TRIM(DblToShrtChar(QN%Threshold)),77)
          DO I=1,K-1
             WRITE(77,*)I,LOG10((MAX(1D-10,ABS(EConverge(K)-EConverge(I))/EConverge(K)))),EConverge(I)
          ENDDO
          CLOSE(Unit=77)
          !
          CALL OpenASCII( TRIM(Nam%M_PWD)//'TD-SCF_ONX',77)
          WRITE(77,*)NAtoms,TimeONX%Wall
          CLOSE(Unit=77)
          CALL OpenASCII( TRIM(Nam%M_PWD)//'TD-SCF_QCTC',77)
          WRITE(77,*)NAToms,TimeQCTC%Wall
          !
          CLOSE(Unit=77)
          CALL OpenASCII( TRIM(Nam%M_PWD)//'TD-SCF_GRAD',77)
          WRITE(77,*)NAtoms,TimeGRAD%Wall
          CLOSE(Unit=77)
          CALL OpenASCII( TRIM(Nam%M_PWD)//'TD-SCF_SRCH',77)
          WRITE(77,*)NAtoms,TimeSRCH%Wall
          CLOSE(Unit=77)
          CALL OpenASCII( TRIM(Nam%M_PWD)//'TD-SCF_LON2',77)
          WRITE(77,*)NAtoms,TimeLON2%Wall
          CLOSE(Unit=77)
          CALL OpenASCII( TRIM(Nam%M_PWD)//'TD-SCF_RECO',77)
          WRITE(77,*)NAtoms,TimeRECO%Wall
          CLOSE(Unit=77)
          CALL OpenASCII( TRIM(Nam%M_PWD)//'TD-SCF_SPLT',77)
          WRITE(77,*)NAtoms,TimeSPLT%Wall
          CLOSE(Unit=77)
          !
          CALL OpenASCII( TRIM(Nam%M_PWD)//'TD-SCF_BCSR',77)
          WRITE(77,*)NAtoms,TimeGRAD%Wall+TimeSRCH%Wall+ &
               TimeLON2%Wall+TimeRECO%Wall+TimeSPLT%Wall
          CLOSE(Unit=77)
          !
          CALL OpenASCII( TRIM(Nam%M_PWD)//'TD-SCF_ENERGIES',77)
          WRITE(77,*)NAtoms,Ek
          CLOSE(Unit=77)
          !
       ENDIF
    ENDIF

  END SUBROUTINE QUIRQIPrint


  SUBROUTINE PrunePH(QN,Xk,NormQ,Threshold,XkPcnt)
    REAL(DOUBLE)          :: Norm,Threshold
    CHARACTER(LEN=*)      :: Xk
    TYPE(QUIRQIKontrol)   :: QN
    LOGICAL               :: NormQ
    REAL(DOUBLE)          :: XkPcnt
    TYPE(BCSR)            :: sXk,sP,sQ,sT1,sT2
    INTEGER               :: Kount
    !-----------------------------------------------------------------------------

    CALL Elapsed_TIME(TimeBCSR,Init_O='Start')
    !
    CALL New(sXk) ! Kluge, shouldn't have to do this!!
    Kount=1
111 CALL Get(sXk,Xk)

    CALL Get(sP,QN%P)
    CALL Multiply(sP,Two)
    CALL SetEq(sQ,sP)
    CALL Multiply(sQ,-One)
    CALL Add(sQ,Two)
    !
    CALL Multiply(sP,sXk,sT1)
    CALL Multiply(sT1,sQ,sT2)
    !
    CALL Filter(sXk,sT2,Tol_O=Threshold)
    !
    CALL Delete(sP)
    CALL Delete(sQ)
    CALL Delete(sT1)
    CALL Delete(sT2)
    !
!!$    IF(sXk%NNon0==0)THEN
!!$       WRITE(*,*)' NNon0 = ',sXk%NNon0
!!$       Kount=Kount+1
!!$       Threshold=5D-1*Threshold
!!$       WRITE(*,*)TRIM(Xk)
!!$       WRITE(*,*)'NNon0 = ',sXk%NNon0
!!$       IF(Kount>8) &
!!$            CALL Halt(' Logical error in RQI: OrthoPrune ')
!!$       GOTO 111
!!$    ENDIF
    !
    XkPcnt=1D2*DBLE(sXk%NNon0)/DBLE(NBasF**2)
    !    WRITE(*,*)Threshold,XkPcnt
    !
    CALL Put(sXk,Xk)
    ! Tidy up
    CALL Delete(sXk)
    ! All done
    CALL Elapsed_TIME(TimeBCSR,Init_O='Accum')
    !
  END SUBROUTINE PrunePH

  !
  SUBROUTINE OrthoPrune(QN,Xk,NormQ,Threshold,XkPcnt)
    REAL(DOUBLE)          :: Norm,Threshold
    CHARACTER(LEN=*)      :: Xk
    TYPE(QUIRQIKontrol)   :: QN
    LOGICAL               :: NormQ
    REAL(DOUBLE)          :: XkPcnt
    TYPE(BCSR)            :: sXk,sT
    INTEGER               :: Kount
    !-----------------------------------------------------------------------------
    CALL Elapsed_TIME(TimeBCSR,Init_O='Start')
    !
    CALL New(sXk) ! Kluge, shouldn't have to do this!!
    Kount=1
111 CALL Get(sT,Xk)
    !
    CALL Filter(sXk,sT,Tol_O=Threshold)
    CALL Delete(sT)
    !
    IF(sXk%NNon0==0)THEN
       Kount=Kount+1
       Threshold=75D-2*Threshold
       WRITE(*,*)TRIM(Xk)
       WRITE(*,*)'NNon0 = ',sXk%NNon0
       IF(Kount>8) &
            CALL Halt('Logical error in RQI: OrthoPrune ')
       GOTO 111
    ENDIF
    !
    XkPcnt=MAX(XkPcnt,1D2*DBLE(sXk%NNon0)/DBLE(NBasF**2))
    !
    CALL Put(sXk,Xk)
    ! Tidy up
    CALL Delete(sXk)
    ! All done
    CALL Elapsed_TIME(TimeBCSR,Init_O='Accum')
  END SUBROUTINE OrthoPrune

  SUBROUTINE EigenResolution(QN,Xk,LXk,Delta)
    TYPE(FileNames)               :: Nam
    TYPE(QUIRQIKontrol)           :: QN
    TYPE(PQName)                  :: Xk,LXk
    REAL(DOUBLE)                  :: EkRaw,EkFiltered,Delta,dEk,Ek,XkPcnt,Norm
    TYPE(BCSR)                    :: sP,sXk,sLXk,sT1
    INTEGER :: L
    !
    CALL Get(sP,QN%P)
    CALL Get(sXk,QN%Xk%Ortho)
    CALL Get(sLXk,QN%LXk%Ortho)
    !
    Ek=OneDotT(sP,sXk,sLXk)
    CALL Multiply(sXk,-Two*Ek)
    CALL Add(sXk,sLXk,sT1)
    !
    dEk=-1D10
    DO L=1,sT1%NNon0
       dEk=MAX(dEk,ABS(sT1%MTrix%D(L)))
    ENDDO
    Delta=MIN(Delta,ABS(dEk/Ek))
    !
    CALL Delete(sP)
    CALL Delete(sXk)
    CALL Delete(sLXk)
    CALL Delete(sT1)
  END SUBROUTINE EigenResolution

  SUBROUTINE PRStep(QN,K)!,BetaP,BetaQ)
    INTEGER             :: K
    TYPE(QUIRQIKontrol)   :: QN
    REAL(DOUBLE)        :: NumDot,DenDot,Beta,BetaP,BetaQ
    TYPE(BCSR)          :: sP,sPk,sGk,sGk_Old,sPk_Old,sT1,sT
    !
    IF(K==0)THEN
       !       CALL FileCopy(QN%Gk%Ortho,QN%Pk%Ortho)
       CALL FileCopy(QN%Gk%PosP, QN%Pk%PosP)
       CALL FileCopy(QN%Gk%MomQ, QN%Pk%MomQ)
    ELSE
       CALL New(sT1)
       CALL Get(sP,QN%P)
       CALL Multiply(sP,Two)
       !--------------------------------------------------
       CALL Get(sGk,QN%Gk%PosP)
       CALL Get(sGk_Old,QN%Gk%PosP_Old)
       !
       DenDot=OneDotT(sP,sGk_Old,sGk_Old)
       CALL Multiply(sGk_Old,-One)
       CALL Add(sGk,sGk_Old,sT1)
       NumDot=OneDotT(sP,sGk,sT1)
       Beta=MAX(Zero,NumDot/DenDot)

!!$       IF(MOD(K,10)==0)THEN
!!$          BetaP=Zero
!!$       ELSE
       BetaP=Beta
!!$       ENDIF

       !
       CALL Delete(sGk_Old)
       CALL Get(sPk_Old,QN%Pk%PosP_Old)
       CALL Multiply(sPk_Old,BetaP)
       CALL Add(sGk,sPk_Old,sPk)
       CALL Put(sPk,QN%Pk%PosP)
       !
       CALL Delete(sGk)
       CALL Delete(sT1)
       CALL Delete(sPk)
       CALL Delete(sPk_Old)
       !--------------------------------------------------
       CALL Get(sGk,QN%Gk%MomQ)
       CALL Get(sGk_Old,QN%Gk%MomQ_Old)
       !
       DenDot=OneDotT(sP,sGk_Old,sGk_Old)

       CALL Multiply(sGk_Old,-One)
       CALL Add(sGk,sGk_Old,sT1)
       NumDot=OneDotT(sP,sGk,sT1)
       Beta=MAX(Zero,NumDot/DenDot)
!!$
!!$       IF(MOD(K,10)==0)THEN
!!$          BetaQ=Zero
!!$       ELSE
       BetaQ=Beta
!!$       ENDIF
!!$
       CALL Delete(sGk_Old)
       CALL Get(sPk_Old,QN%Pk%MomQ_Old)
       CALL Multiply(sPk_Old,BetaQ)
       CALL Add(sGk,sPk_Old,sPk)
       CALL Put(sPk,QN%Pk%MomQ)
       !
       CALL Delete(sP)
       CALL Delete(sGk)
       CALL Delete(sT1)
       CALL Delete(sPk)
       CALL Delete(sPk_Old)
    ENDIF
    !
    CALL FileCopy(QN%Gk%PosP, QN%Gk%PosP_Old)
    CALL FileCopy(QN%Gk%MomQ, QN%Gk%MomQ_Old)
    IF(K==0)THEN
       CALL FileCopy(QN%Gk%PosP, QN%Pk%PosP_Old)
       CALL FileCopy(QN%Gk%MomQ, QN%Pk%MomQ_Old)
    ELSE
       CALL FileCopy(QN%Pk%PosP, QN%Pk%PosP_Old)
       CALL FileCopy(QN%Pk%MomQ, QN%Pk%MomQ_Old)
    ENDIF
    !
  END SUBROUTINE PRStep

  SUBROUTINE GradGrad(QN,Ek_P,Ek_Q,MaxGP,MaxGQ,NoQGrad_O)
    TYPE(FileNames)               :: Nam
    TYPE(State)                   :: S,RQIStat
    TYPE(Parallel)                :: MPI
    TYPE(QUIRQIKontrol)           :: QN
    TYPE(BCSR)                    :: sP,sXk_PosP,sXk_MomQ,sLXk_PosP,sLXk_MomQ, &
         sGk_PosP,sGk_MomQ,sXk,sLXk,sGk
    REAL(DOUBLE)                  :: DenDot,Ek,Ek_P,Ek_Q,MaxGP,MaxGQ
    INTEGER :: I
    LOGICAL,OPTIONAL :: NoQGrad_O
    !----------------------------------------------------------------------------
    CALL Elapsed_TIME(TimeGRAD,Init_O='Start')
    IF(PRESENT(NoQGrad_O))THEN
       ! Compute composit RQI gradients
       CALL Get(sP,QN%P)
       CALL Get(sXk,QN%Xk%Ortho)
       CALL Get(sLXk,QN%LXk%Ortho)
       !       Ek=Two*OneDotT(sP,sLXk,sXk)

       Ek=Two*OneDotT(sP,sXk,sLXk)
       Ek_P=Ek
       Ek_Q=Ek
       ! Gk=Two*(LXk-Ek*Xk)
       CALL Multiply(sXk,-Ek)
       CALL Add(sLXk,sXk,sGk)
       CALL Multiply(sGk,Two)
       !
       MaxGP=Zero
       DO I=1,sGk%NNon0
          MaxGP=MAX(MaxGP,ABS(sGk%MTrix%D(I)))
       ENDDO
       MaxGQ=MaxGP
       !
       CALL Put(sGk,QN%Gk%Ortho)
       !
       CALL Delete(sP)
       CALL Delete(sXk)
       CALL Delete(sLXk)
       CALL Delete(sGk)
    ELSE
       ! Compute split QUIRQI gradients
       CALL Get(sP,QN%P)
       CALL Multiply(sP,Two)
       CALL Get(sXk_PosP,QN%Xk%PosP)
       CALL Get(sXk_MomQ,QN%Xk%MomQ)
       CALL Get(sLXk_PosP,QN%LXk%PosP)
       CALL Get(sLXk_MomQ,QN%LXk%MomQ)
       DenDot=OneDotT(sP,sXk_PosP,sXk_MomQ)
       Ek_P=OneDotT(sP,sXk_PosP,sLXk_PosP)/DenDot
       Ek_Q=OneDotT(sP,sXk_MomQ,sLXk_MomQ)/DenDot
       CALL Delete(sP)
       CALL Multiply(sLXk_PosP,-One)
       CALL Multiply(sLXk_MomQ,-One)
       CALL Multiply(sXk_MomQ,Ek_Q)
       CALL Multiply(sXk_PosP,Ek_P)
       CALL Add(sLXk_PosP,sXk_MomQ,sGk_PosP)
       CALL Add(sLXk_MomQ,sXk_PosP,sGk_MomQ)
       !
       MaxGP=Zero
       MaxGQ=Zero
       DO I=1,sGk_PosP%NNon0
          MaxGP=MAX(MaxGP,ABS(sGk_PosP%MTrix%D(I)))
       ENDDO
       !
       DO I=1,sGk_MomQ%NNon0
          MaxGQ=MAX(MaxGQ,ABS(sGk_MomQ%MTrix%D(I)))
       ENDDO
       !
       CALL Put(sGk_PosP,QN%Gk%PosP)
       CALL Put(sGk_MomQ,QN%Gk%MomQ)
       !
       CALL Delete(sXk_PosP)
       CALL Delete(sXk_MomQ)
       CALL Delete(sGk_PosP)
       CALL Delete(sGk_MomQ)
       CALL Delete(sLXk_PosP)
       CALL Delete(sLXk_MomQ)
    ENDIF

    CALL Elapsed_TIME(TimeGRAD,Init_O='Accum')
  END SUBROUTINE GradGrad

  FUNCTION LinSrch(QN) !,DoTDA,Ek_P,Ek_Q)
    LOGICAL             :: LinSrch
    TYPE(QUIRQIKontrol) :: QN
    INTEGER             :: I,JJ,KK
    LOGICAL             :: DoTDA
    REAL(DOUBLE)        :: Ap,Aq,Bp,Bq,Cp,Cq,Rpq,Spq,Tpq,Upq, &
         LamP,LamQ,PosP_MIN,MomQ_MIN,dLamP,dLamQ,LamP_Old,LamQ_Old, &
         E_EOM,dEOM,EOM_Old,Ek_P,Ek_Q,Den,Tmp_EOM,E_EOM_AT_A
    TYPE(BCSR)          :: sP,sT1,sPosP_Xk,sMomQ_Xk,sL_PosP_Xk, &
         sL_MomQ_Xk,sPosP_Pk,sMomQ_Pk,sL_PosP_Pk,sL_MomQ_Pk
    !----------------------------------------------------------------------------------------
    CALL Elapsed_TIME(TimeSRCH,Init_O='Start')
    CALL Get(sP,QN%P)
    CALL Multiply(sP,Two)
    CALL Get(sPosP_Xk,QN%Xk%PosP)
    CALL Get(sPosP_Pk,QN%Pk%PosP)
    CALL Get(sL_PosP_Xk,QN%LXk%PosP)
    CALL Get(sL_PosP_Pk,QN%LPk%PosP)
    !
    Ap=OneDotT(sP,sPosP_Xk,sL_PosP_Xk)
    Bp=OneDotT(sP,sPosP_Pk,sL_PosP_Xk)+OneDotT(sP,sPosP_Xk,sL_PosP_Pk)
    Cp=OneDotT(sP,sPosP_Pk,sL_PosP_Pk)
    !
    CALL Delete(sPosP_Xk)
    CALL Delete(sPosP_Pk)
    CALL Delete(sL_PosP_Xk)
    CALL Delete(sL_PosP_Pk)
    !
    CALL Get(sMomQ_Xk,QN%Xk%MomQ)
    CALL Get(sMomQ_Pk,QN%Pk%MomQ)
    CALL Get(sL_MomQ_Xk,QN%LXk%MomQ)
    CALL Get(sL_MomQ_Pk,QN%LPk%MomQ)
    !
    Aq=OneDotT(sP,sMomQ_Xk,sL_MomQ_Xk)
    Bq=OneDotT(sP,sMomQ_Pk,sL_MomQ_Xk)+OneDotT(sP,sMomQ_Xk,sL_MomQ_Pk)
    Cq=OneDotT(sP,sMomQ_Pk,sL_MomQ_Pk)
    !
    CALL Delete(sL_MomQ_Xk)
    CALL Delete(sL_MomQ_Pk)
    CALL Get(sPosP_Xk,QN%Xk%PosP)
    CALL Get(sPosP_Pk,QN%Pk%PosP)
    !
    Rpq=OneDotT(sP,sPosP_Xk,sMomQ_Xk)
    Spq=OneDotT(sP,sPosP_Pk,sMomQ_Xk)
    Tpq=OneDotT(sP,sPosP_Xk,sMomQ_Pk)
    Upq=OneDotT(sP,sPosP_Pk,sMomQ_Pk)

!!$    WRITE(*,*)' Ap = ',Ap
!!$    WRITE(*,*)' Aq = ',Aq
!!$    WRITE(*,*)' Bp = ',Bp
!!$    WRITE(*,*)' Bq = ',Bq
!!$    WRITE(*,*)' Cp = ',Cp
!!$    WRITE(*,*)' Cq = ',Cq
!!$    WRITE(*,*)' Rpq = ',Rpq
!!$    WRITE(*,*)' Spq = ',Spq
!!$    WRITE(*,*)' Tpq = ',Tpq
!!$    WRITE(*,*)' Upq = ',Upq
    !
    CALL Delete(sP)
    !
    E_EOM=Half*(Ap+Aq)/Rpq
    !!    WRITE(*,44)E_EOM,Spq,Tpq,Upq
44  FORMAT(' E_EOM TO START = ',F20.10,' Spq = ',D20.10,' Tpq = ',D20.10,' Upq = ',D20.10)

    PosP_MIN=Zero
    MomQ_MIN=Zero
    !
    DO JJ=-100,100
       LamP=JJ*0.1D0
       DO KK=-100,100
          LamQ=KK*0.1D0
          Tmp_EOM=Half*(Ap+Bp*LamP+Cp*LamP**2+Aq+Bq*LamQ+Cq*LamQ**2)/(Rpq+LamP*Spq+LamQ*Tpq+LamP*LamQ*Upq)
          IF(Tmp_EOM<E_EOM.AND.Tmp_EOM>0D0)THEN
             E_EOM=Tmp_EOM
             PosP_MIN=LamP
             MomQ_MIN=LamQ
          ENDIF
       ENDDO
    ENDDO
    LamP=PosP_MIN
    LamQ=MomQ_MIN
    !
    E_EOM_AT_A=E_EOM

    !!    WRITE(*,46)E_EOM,LamP,LamQ
46  FORMAT(' E_EOM AT PT  A = ',F20.10,' LapP = ',D20.10,' LamQ = ',D20.10)
    DO I=1,1000
       LamQ_Old=LamQ
       LamQ=(-2D0*Cq*Rpq - 2D0*Cq*LamP*Spq +  Sqrt((2D0*Cq*Rpq + 2D0*Cq*LamP*Spq)**2 - &
            4D0*(Cq*Tpq + Cq*LamP*Upq)*(Bq*Rpq + Bq*LamP*Spq - Ap*Tpq - Aq*Tpq - Bp*LamP*Tpq - Cp*LamP**2*Tpq - Ap*LamP*Upq - &
            Aq*LamP*Upq - Bp*LamP**2*Upq - Cp*LamP**3*Upq)))/(2D0*(Cq*Tpq + Cq*LamP*Upq))
       LamP_Old=LamP
       LamP= (-2D0*Cp*Rpq - 2D0*Cp*LamQ*Tpq + Sqrt((2D0*Cp*Rpq + 2D0*Cp*LamQ*Tpq)**2 -          &
            4d0*(Cp*Spq + Cp*LamQ*Upq)*(Bp*Rpq - Ap*Spq - Aq*Spq - Bq*LamQ*Spq - Cq*LamQ**2*Spq + Bp*LamQ*Tpq - Ap*LamQ*Upq - &
            Aq*LamQ*Upq - Bq*LamQ**2*Upq - Cq*LamQ**3*Upq)))/(2D0*(Cp*Spq + Cp*LamQ*Upq))
       EOM_Old=E_EOM
       E_EOM=Half*(Ap+Bp*LamP+Cp*LamP**2+Aq+Bq*LamQ+Cq*LamQ**2)/(Rpq+LamP*Spq+LamQ*Tpq+LamP*LamQ*Upq)
       IF(E_EOM_AT_A<E_EOM)EXIT
       dLamQ=ABS((LamQ_Old-LamQ)/LamQ)
       dLamP=ABS((LamP_Old-LamP)/LamP)
       dEOM=ABS((EOM_Old-E_EOM)/E_EOM)
       IF(dEOM<1D-8.AND.I>4)EXIT
    ENDDO
    !
    IF( (I==1001).OR.(ABS(LamP)<1D-8).OR.(ABS(LamQ)<1D-8) )THEN
       LamP=-Bp/(2D0*Cp)
       LamQ=-Bq/(2D0*Cq)
    ENDIF
    !
    Den=(Rpq+LamP*Spq+LamQ*Tpq+LamP*LamQ*Upq)
    Ek_P=Half*(Ap+Bp*LamP+Cp*LamP**2)/Den
    Ek_Q=Half*(Aq+Bq*LamQ+Cq*LamQ**2)/Den
    E_EOM=Ek_P+Ek_Q
    !
    IF(E_EOM<Zero.OR.E_EOM>E_EOM_AT_A)THEN
       LamP=PosP_MIN
       LamQ=MomQ_MIN
       Den=(Rpq+LamP*Spq+LamQ*Tpq+LamP*LamQ*Upq)
       Ek_P=Half*(Ap+Bp*LamP+Cp*LamP**2)/Den
       Ek_Q=Half*(Aq+Bq*LamQ+Cq*LamQ**2)/Den
       E_EOM=Ek_P+Ek_Q
       WRITE(*,46)Half*(Ap+Aq)/Rpq,0D0,0D0
       WRITE(*,46)E_EOM,LamP,LamQ
    ENDIF

    !!    WRITE(*,47)E_EOM,LamP,LamQ,I
47  FORMAT(' E_EOM AT PT  B = ',F20.10,' LapP = ',D20.10,' LamQ = ',D20.10,' ICONVERGE = ',I8)

    !
    CALL FileCopy(QN%Xk%PosP,QN%Xk%PosP_Old)
    CALL FileCopy(QN%Xk%MomQ,QN%Xk%MomQ_Old)
    !
    Den=SQRT(Den)
    !
    CALL Multiply(sPosP_Pk,LamP)
    CALL Add(sPosP_Xk,sPosP_Pk,sT1)
    CALL Multiply(sT1,One/Den)
    CALL Put(sT1,QN%Xk%PosP)
    !
    CALL Delete(sT1)
    CALL Delete(sPosP_Xk)
    CALL Delete(sPosP_Pk)
    !
    CALL Multiply(sMomQ_Pk,LamQ)
    CALL Add(sMomQ_Xk,sMomQ_Pk,sT1)
    CALL Multiply(sT1,One/Den)

    CALL Put(sT1,QN%Xk%MomQ)
    !
    CALL Delete(sT1)
    CALL Delete(sMomQ_Xk)
    CALL Delete(sMomQ_Pk)
    !
    CALL Elapsed_TIME(TimeSRCH,Init_O='Accum')
    LinSrch=.TRUE.
    RETURN
111 CONTINUE
    LinSrch=.FALSE.
    CALL Warn('Line search failed. QUIRQI is likely converged.')
    CALL Elapsed_TIME(TimeSRCH,Init_O='Accum')
    !-----------------------------------------------------------------
    WRITE(*,*)' Ap = ',Ap
    WRITE(*,*)' Aq = ',Ap
    WRITE(*,*)' Bp = ',Bp
    WRITE(*,*)' Bq = ',Bq
    WRITE(*,*)' Cp = ',Cp
    WRITE(*,*)' Cq = ',Cq
    WRITE(*,*)' Rpq = ',Rpq
    WRITE(*,*)' Spq = ',Spq
    WRITE(*,*)' Tpq = ',Tpq
    WRITE(*,*)' Upq = ',Upq
    LamP=PosP_MIN
    LamQ=MomQ_MIN
    WRITE(*,446)E_EOM_AT_A,LamP,LamQ
446 FORMAT(' E_EOM AT PT  A = ',F20.10,' LapP = ',D20.10,' LamQ = ',D20.10)
    DO I=1,10
       LamQ_Old=LamQ
       LamQ=(-2D0*Cq*Rpq - 2D0*Cq*LamP*Spq +  Sqrt((2D0*Cq*Rpq + 2D0*Cq*LamP*Spq)**2 - &
            4D0*(Cq*Tpq + Cq*LamP*Upq)*(Bq*Rpq + Bq*LamP*Spq - Ap*Tpq - Aq*Tpq - Bp*LamP*Tpq - Cp*LamP**2*Tpq - Ap*LamP*Upq - &
            Aq*LamP*Upq - Bp*LamP**2*Upq - Cp*LamP**3*Upq)))/(2D0*(Cq*Tpq + Cq*LamP*Upq))
       LamP_Old=LamP
       LamP= (-2D0*Cp*Rpq - 2D0*Cp*LamQ*Tpq + Sqrt((2D0*Cp*Rpq + 2D0*Cp*LamQ*Tpq)**2 -          &
            4d0*(Cp*Spq + Cp*LamQ*Upq)*(Bp*Rpq - Ap*Spq - Aq*Spq - Bq*LamQ*Spq - Cq*LamQ**2*Spq + Bp*LamQ*Tpq - Ap*LamQ*Upq - &
            Aq*LamQ*Upq - Bq*LamQ**2*Upq - Cq*LamQ**3*Upq)))/(2D0*(Cp*Spq + Cp*LamQ*Upq))
       EOM_Old=E_EOM
       E_EOM=Half*(Ap+Bp*LamP+Cp*LamP**2+Aq+Bq*LamQ+Cq*LamQ**2)/(Rpq+LamP*Spq+LamQ*Tpq+LamP*LamQ*Upq)
       dLamQ=ABS((LamQ_Old-LamQ)/LamQ)
       dLamP=ABS((LamP_Old-LamP)/LamP)
       dEOM=ABS((EOM_Old-E_EOM)/E_EOM)
       WRITE(*,223)LamP,LamQ,E_EOM
223    FORMAT(' Lp = ',F12.4,', Lq = ',F12.4,' E = ',D16.6)
    ENDDO
    STOP ' Bad result in LinSrch '
  END FUNCTION LinSrch

  SUBROUTINE LOn2AO(Nam,MPI,S,QN,RQIStat,Xk,LXk,KTau_O,JTau_O)
    TYPE(FileNames)               :: Nam
    TYPE(State)                   :: S,RQIStat
    TYPE(Parallel)                :: MPI
    TYPE(QUIRQIKontrol)             :: QN
    TYPE(PQName)                  :: Xk,LXk
    TYPE(BCSR)                    :: sF,sX,sJ,sK,sZ,sP,sJK,sT1,sT2,sT3
    REAL(DOUBLE),OPTIONAL         :: JTau_O,KTau_O
    !----------------------------------------------------------------------------
    CALL Elapsed_TIME(TimeBCSR,Init_O='Start')
    CALL New(sX) ! Kluge for now.  Shouldn't have to do this
    CALL Get(sX,Xk%Ortho)
    CALL Get(sZ,QN%Z)
    ! Xao = Z^t.Xor.Z
    CALL Multiply(sZ,sX,sT1)
    CALL Get(sZ,QN%ZT)
    CALL Multiply(sT1,sZ,sX)
    CALL Put(sX,Xk%AO) ! AO transition density matrix (or CG gradient)
    ! Done with sX and sZ for now
    CALL Delete(sZ)
    CALL Delete(sX)
    CALL Delete(sT1)
    ! To here, all big memory should have been purged
    CALL Elapsed_TIME(TimeBCSR,Init_O='Accum')
    ! Build JK[X] in the AO basis
    RQIStat%Action%C(2)=TRIM(Xk%Act2)
    !---------------------------------------------------------------------------------------
    ! ONX CALL:
    IF(PRESENT(KTau_O))THEN
       HDFFileID=OpenHDF(Nam%HFile)
       HDF_CurrentID=HDFFileID
       HDF_CurrentID=OpenHDFGroup(HDFFileID,"Clone #1")
       QN%Current%Dist=KTau_O*1D-2
       QN%Current%TwoE=KTau_O
       CALL Put(QN%Current,QN%chBas)
       CALL CloseHDFGroup(HDF_CurrentID)
       CALL CloseHDF(HDFFileID)
    ENDIF
    CALL Elapsed_TIME(TimeONX,Init_O='Start');  CALL Invoke('ONX',Nam,RQIStat,MPI);    CALL Elapsed_TIME(TimeONX,Init_O='Accum')
    IF(PRESENT(KTau_O))THEN
       HDFFileID=OpenHDF(Nam%HFile)
       HDF_CurrentID=HDFFileID
       HDF_CurrentID=OpenHDFGroup(HDFFileID,"Clone #1")
       CALL Put(QN%Ultimate,QN%chBas)
       CALL CloseHDFGroup(HDF_CurrentID)
       CALL CloseHDF(HDFFileID)
    ENDIF
    !---------------------------------------------------------------------------------------
    CALL Elapsed_TIME(TimeQCTC,Init_O='Start'); CALL Invoke('QCTC',Nam,RQIStat,MPI);   CALL Elapsed_TIME(TimeQCTC,Init_O='Accum')
    CALL Elapsed_TIME(TimeBCSR,Init_O='Start')
    ! Pick up J and K
    CALL Get(sJ,QN%J)
    CALL Get(sK,QN%K)
    ! JK=Jao[X]+Kao[X]
    CALL Add(sJ,sK,sJK)
    CALL Delete(sJ)
    CALL Delete(sK)
    ! JK[X]=Zt.JKao[X].Z==JKor
    CALL Get(sZ,QN%ZT)
    CALL Multiply(sZ,sJK,sT1)
    CALL Get(sZ,QN%Z)
    CALL Multiply(sT1,sZ,sJK)
    ! Done with Z
    CALL Delete(sZ)
    CALL Get(sP,QN%P)
    ! T1=[JKor,Por]
    CALL Multiply(sP,sJK,sT1)
    CALL Multiply(sJK,sP,sT1,-One)
    !
    CALL Delete(sJK)
    !
    CALL Get(sF,QN%F)
    CALL Get(sX,Xk%Ortho)
    ! T2=[Xor,For]
    CALL Multiply(sX,sF,sT2)
    CALL Multiply(sF,sX,sT2,-One)
    !    CALL Multiply(sT2,OneERPAScaling)
    ! Done with F
    CALL Delete(sF)
    CALL Delete(sP)
    CALL Delete(sX)
    ! L[Xk]=[F,Xk]+[P,JK[X]] (orthogonal)
    CALL Add(sT1,sT2,sT3)
    ! Put orthogonal L[Xk] or L[Pk] to disk
    CALL Put(sT3,LXk%Ortho)
    ! Tidy up
    CALL Delete(sT1)
    CALL Delete(sT2)
    CALL Delete(sT3)
    !
    CALL Elapsed_TIME(TimeBCSR,Init_O='Accum')
  END SUBROUTINE LOn2AO

  SUBROUTINE LOn2AOpq(Nam,MPI,S,QN,RQIStat,Xk,LXk,JTau_O,KTau_O)
    TYPE(FileNames)               :: Nam
    TYPE(State)                   :: S,RQIStat
    TYPE(Parallel)                :: MPI
    TYPE(QUIRQIKontrol)           :: QN
    TYPE(PQName)                  :: Xk,LXk
    TYPE(BCSR)                    :: sF,sX,sJ,sK,sZ,sP,sQ,sJK,sT1,sT2,sT3
    REAL(DOUBLE),OPTIONAL         :: JTau_O,KTau_O
    REAL(DOUBLE)                  :: JTmp,KTmp
    !----------------------------------------------------------------------------
    CALL Elapsed_TIME(TimeLON2,Init_O='Start')
    !===================================================================
    ! DO THE PosP part
    !
    CALL New(sX) ! Kluge for now.  Shouldn't have to do this
    CALL Get(sX,Xk%PosP)

    !    IF(QN%CholFact)THEN
    !       CALL Get(sZ,QN%ZT)
    !    ELSE
    CALL Get(sZ,QN%Z)

    !    ENDIF
    ! Xao = Z^t.Xor.Z
    CALL Multiply(sZ,sX,sT1)
    IF(QN%CholFact) &
         CALL Get(sZ,QN%ZT)

    CALL Multiply(sT1,sZ,sX)
    CALL Put(sX,Xk%AO) ! AO transition density matrix (or CG gradient)
    ! Done with sX and sZ for now
    CALL Delete(sZ)
    CALL Delete(sX)
    CALL Delete(sT1)
    ! To here, all big memory should have been purged
    CALL Elapsed_TIME(TimeLON2,Init_O='Accum')
    ! Build JK[X] in the AO basis
    RQIStat%Action%C(2)=TRIM(Xk%Act2)
    !---------------------------------------------------------------------------------------
    CALL Elapsed_TIME(TimeONX,Init_O='Start');  CALL Invoke('ONX',Nam,RQIStat,MPI);    CALL Elapsed_TIME(TimeONX,Init_O='Accum')
    !---------------------------------------------------------------------------------------
    CALL Elapsed_TIME(TimeQCTC,Init_O='Start'); CALL Invoke('QCTC',Nam,RQIStat,MPI);   CALL Elapsed_TIME(TimeQCTC,Init_O='Accum')
    CALL Elapsed_TIME(TimeLON2,Init_O='Start')
    ! Pick up J and K
    CALL Get(sJ,QN%J)
    CALL Get(sK,QN%K)
    ! JK=Jao[X]+Kao[X]
    CALL Add(sJ,sK,sJK)
    CALL Delete(sJ)
    CALL Delete(sK)
    ! JK[X]=Zt.JKao[X].Z==JKor
    CALL Get(sZ,QN%Z)
    CALL Multiply(sZ,sJK,sT1)
    IF(QN%CholFact) &
         CALL Get(sZ,QN%ZT)
    ! Xao = Z^t.Xor.Z
    CALL Multiply(sZ,sX,sT1)
    IF(QN%CholFact) &
         CALL Get(sZ,QN%Z)
    CALL Multiply(sT1,sZ,sX)

    CALL Multiply(sT1,sZ,sJK)
    ! Done with Z
    CALL Delete(sZ)
    CALL Get(sP,QN%P)
    ! T1=[JKor,Por]
    CALL Multiply(sP,sJK,sT1)
    CALL Multiply(sJK,sP,sT1,-One)
    CALL Delete(sJK)
    CALL Get(sF,QN%F)
    CALL Get(sX,Xk%PosP)
    ! T2=[Xor,For]
    CALL Multiply(sX,sF,sT2)
    CALL Multiply(sF,sX,sT2,-One)
    ! Done with F
    CALL Delete(sF)
    CALL Delete(sP)
    CALL Delete(sX)
    ! L[Xk]=[F,Xk]+[P,JK[X]] (orthogonal)
    CALL Add(sT1,sT2,sT3)
    ! Put orthogonal L[Xk] or L[Pk] to disk
    CALL Put(sT3,LXk%PosP)
    ! Tidy up
    CALL Delete(sT1)
    CALL Delete(sT2)
    CALL Delete(sT3)
    !===================================================================
    ! DO THE MomQ part
    !
    CALL New(sX) ! Kluge for now.  Shouldn't have to do this
    CALL Get(sX,Xk%MomQ)
    CALL Get(sZ,QN%Z)
    ! Xao = Z^t.Xor.Z
    CALL Multiply(sZ,sX,sT1)
    CALL Multiply(sT1,sZ,sX)
    CALL Put(sX,Xk%AO) ! AO transition density matrix (or CG gradient)
    ! Done with sX and sZ for now
    CALL Delete(sZ)
    CALL Delete(sX)
    CALL Delete(sT1)
    ! To here, all big memory should have been purged
    CALL Elapsed_TIME(TimeLON2,Init_O='Accum')
    ! Build JK[X] in the AO basis
    RQIStat%Action%C(2)=TRIM(Xk%Act2)
    CALL Elapsed_TIME(TimeONX,Init_O='Start');  CALL Invoke('ONX',Nam,RQIStat,MPI);    CALL Elapsed_TIME(TimeONX,Init_O='Accum')
    CALL Elapsed_TIME(TimeQCTC,Init_O='Start'); CALL Invoke('QCTC',Nam,RQIStat,MPI);   CALL Elapsed_TIME(TimeQCTC,Init_O='Accum')
    CALL Elapsed_TIME(TimeLON2,Init_O='Start')
    ! Pick up J and K
    CALL Get(sJ,QN%J)
    CALL Get(sK,QN%K)
    ! JK=Jao[X]+Kao[X]
    CALL Add(sJ,sK,sJK)
    CALL Delete(sJ)
    CALL Delete(sK)
    ! JK[X]=Zt.JKao[X].Z==JKor
    CALL Get(sZ,QN%Z)
    CALL Multiply(sZ,sJK,sT1)
    CALL Multiply(sT1,sZ,sJK)
    ! Done with Z
    CALL Delete(sZ)
    CALL Get(sP,QN%P)
    ! T1=[JKor,Por]
    CALL Multiply(sP,sJK,sT1)
    CALL Multiply(sJK,sP,sT1,-One)
    CALL Delete(sJK)
    CALL Get(sF,QN%F)
    CALL Get(sX,Xk%MomQ)
    ! T2=[Xor,For]
    CALL Multiply(sX,sF,sT2)
    CALL Multiply(sF,sX,sT2,-One)
    ! Done with F
    CALL Delete(sF)
    CALL Delete(sP)
    CALL Delete(sX)
    ! L[Xk]=[F,Xk]+[P,JK[X]] (orthogonal)
    CALL Add(sT1,sT2,sT3)
    ! Put orthogonal L[Xk] or L[Pk] to disk
    !    CALL PPrint(sT3,'pq L[MomQ] RAW ',Unit_O=6)
    CALL Put(sT3,LXk%MomQ)
    ! Tidy up
    CALL Delete(sT1)
    CALL Delete(sT2)
    CALL Delete(sT3)
    !===================================================================
    ! Now, do the folding
    !
    CALL Get(sP,QN%P)
    CALL Multiply(sP,Two)
    CALL SetEq(sQ,sP)
    CALL Multiply(sQ,-One)
    CALL Add(sQ,Two)
    ! - - - - - - - - - - - - - - - - - - - - - - - -
    ! First the PosP part
    CALL Get(sX,LXk%PosP)

    ! TRANSPOSE(MATMUL(Q,MATMUL(X,P)))
    CALL Multiply(sQ,sX,sT1)
    CALL Multiply(sT1,sP,sT2)
    CALL XPose(sT2,sT1)
    ! MATMUL(P,MATMUL(X,Q))
    CALL Multiply(sP,sX,sT2)
    CALL Multiply(sT2,sQ,sT3)
    ! PosP=P.X.Q-TRANSPOSE(Q.X.P)
    CALL Multiply(sT1,-One)
    CALL Add(sT1,sT3,sT2)
    CALL Multiply(sT2,25D-2)
    !
    !    CALL PPrint(sT2,'pq L[MomQ]',Unit_O=6)
    !
    CALL Put(sT2,LXk%PosP)
    CALL Delete(sX)
    CALL Delete(sT1)
    CALL Delete(sT2)
    CALL Delete(sT3)
    ! - - - - - - - - - - - - - - - - - - - - - - - -
    CALL Get(sX,LXk%MomQ)
    ! TRANSPOSE(MATMUL(Q,MATMUL(X,P)))
    CALL Multiply(sQ,sX,sT1)
    CALL Multiply(sT1,sP,sT2)
    CALL XPose(sT2,sT1)
    ! MATMUL(P,MATMUL(X,Q))
    CALL Multiply(sP,sX,sT2)
    CALL Multiply(sT2,sQ,sT3)
    ! PosP=P.X.Q+TRANSPOSE(Q.X.P)
    CALL Add(sT1,sT3,sT2)
    CALL Multiply(sT2,25D-2)
    !    CALL PPrint(sT2,'pq L[PosP]',Unit_O=6)
    CALL Put(sT2,LXk%MomQ)
    ! - - - - - - - - - - - - - - - - - - - - - - - -
    CALL Delete(sX)
    CALL Delete(sT1)
    CALL Delete(sT2)
    CALL Delete(sT3)
    CALL Delete(sP)
    CALL Delete(sQ)
    CALL Elapsed_TIME(TimeLON2,Init_O='Accum')
  END SUBROUTINE LOn2AOpq

  SUBROUTINE Recomb(QN,Xk)
    TYPE(QUIRQIKontrol)     :: QN
    TYPE(PQName)          :: Xk
    TYPE(BCSR)            :: sXk,sPosP,sMomQ,sT1,sT2,sT3
    CALL Elapsed_TIME(TimeRECO,Init_O='Start')
    ! Xk=Half*(PosP_Xk+MomQ_Xk+TRANSPOSE(PosP_Xk-MomQ_Xk))
    CALL Get(sPosP,Xk%PosP)
    CALL Get(sMomQ,Xk%MomQ)
    !    WRITE(*,*)'recomb recomb recomb recomb recomb '
    !    CALL PChkSum(sPosP,Xk%PosP,Unit_O=6)
    !    CALL PChkSum(sMomQ,Xk%MomQ,Unit_O=6)
    !    WRITE(*,*)'- - - - - - - - - - - - - - - - - - '
    CALL Multiply(sMomQ,-One)
    CALL Add(sPosP,sMomQ,sT1)
    CALL XPose(sT1,sT2)
    CALL Multiply(sMomQ,-One)
    CALL Add(sPosP,sMomQ,sT1)
    CALL Add(sT1,sT2,sT3)
    CALL Multiply(sT3,Half)
    CALL Put(sT3,Xk%Ortho)
    ! Tidy
    CALL Delete(sT1)
    CALL Delete(sT2)
    CALL Delete(sT3)
    CALL Delete(sPosP)
    CALL Delete(sMomQ)
    ! All done
    CALL Elapsed_TIME(TimeRECO,Init_O='Accum')
  END SUBROUTINE Recomb

  SUBROUTINE SplitPQ(QN,Xk,Switch_O,PQThreshold_O)
    TYPE(QUIRQIKontrol)   :: QN
    TYPE(PQName)          :: Xk
    TYPE(BCSR)            :: sP,sXk,sQ,sT1,sT2,sT3
    LOGICAL,OPTIONAL      :: Switch_O
    REAL(DOUBLE),OPTIONAL :: PQThreshold_O
    !
    CALL Elapsed_TIME(TimeSPLT,Init_O='Start')
    CALL Get(sP,QN%P)
    CALL Multiply(sP,Two)
    CALL SetEq(sQ,sP)
    CALL Multiply(sQ,-One)
    CALL Add(sQ,Two)
    CALL Get(sXk,Xk%Ortho)
    !
    IF(PRESENT(PQThreshold_O))THEN
       CALL Filter(sP,PQThreshold_O)
       CALL Filter(sQ,PQThreshold_O)
    ENDIF
    !
    ! TRANSPOSE(MATMUL(Q,MATMUL(X,P)))
    CALL Multiply(sQ,sXk,sT1)
    CALL Multiply(sT1,sP,sT2)
    CALL XPose(sT2,sT1)
    ! MATMUL(P,MATMUL(X,Q))
    CALL Multiply(sP,sXk,sT2)
    CALL Multiply(sT2,sQ,sT3)
    ! PosP=P.X.Q+TRANSPOSE(Q.X.P)
    CALL Add(sT1,sT3,sT2)
    CALL Multiply(sT2,25D-2)
    !
    IF(PRESENT(Switch_O))THEN
       IF(Switch_O)THEN
          CALL Put(sT2,Xk%PosP)
       ELSE
          CALL Put(sT2,Xk%MomQ)
       ENDIF
    ELSE
       CALL Put(sT2,Xk%MomQ)
    ENDIF
    ! MomQ=P.X.Q-TRANSPOSE(Q.X.P)
    CALL Multiply(sT1,-One)
    CALL Add(sT1,sT3,sT2)
    CALL Multiply(sT2,25D-2)
    IF(PRESENT(Switch_O))THEN
       IF(Switch_O)THEN
          CALL Put(sT2,Xk%MomQ)
       ELSE
          CALL Put(sT2,Xk%PosP)
       ENDIF
    ELSE
       CALL Put(sT2,Xk%PosP)
    ENDIF
    ! Tidy up
    CALL Delete(sP)
    CALL Delete(sQ)
    CALL Delete(sXk)
    CALL Delete(sT1)
    CALL Delete(sT2)
    CALL Delete(sT3)
    ! All done
    CALL Elapsed_TIME(TimeSPLT,Init_O='Accum')
  END SUBROUTINE SplitPQ

  SUBROUTINE SNihilate(QN,Xk,DoTDA)
    REAL(DOUBLE)          :: Norm
    TYPE(PQName)          :: Xk
    TYPE(QUIRQIKontrol)     :: QN
    CHARACTER(LEN=DCL)    :: XName
    LOGICAL               :: DoNorm,DoTDA
    TYPE(BCSR)            :: sP,sQ,sXk,sI,sT1,sT2,sT3
    !!       TYPE(DBL_RNK2) :: PP,QQ,XX,BB
    !-----------------------------------------------------------------------------
    CALL Elapsed_TIME(TimeBCSR,Init_O='Start')
    !
    CALL New(sXk) ! Kluge, shouldn't have to do this!!
    CALL Get(sXk,Xk%Ortho)
    CALL Get(sP,QN%P)
    CALL Get(sQ,QN%P)
    CALL Multiply(sP,Two)
    CALL Multiply(sQ,-Two)
    CALL Add(sQ,Two)
    IF(DoTDA)THEN
       CALL Multiply(sQ,sXk,sT1)
       CALL Multiply(sT1,sP,sXk)
       CALL Delete(sP)
       CALL Delete(sQ)
       CALL Delete(sT1)
    ELSE
       ! anihilate particle-hole and hole-particle
       ! Xk=(P.Xk.Q+Q.Xk.P) (both h-p and p-h zapped)
       CALL Multiply(sP,sXk,sT1)
       CALL Multiply(sT1,sQ,sT2)
       CALL Multiply(sQ,sXk,sT1)
       CALL Multiply(sT1,sP,sT3)
       CALL Add(sT2,sT3,sXk)
       CALL Delete(sP)
       CALL Delete(sQ)
       CALL Delete(sT1)
       CALL Delete(sT2)
       CALL Delete(sT3)
    ENDIF
    CALL Multiply(sXk,25D-2)
    CALL Put(sXk,Xk%Ortho)
    ! Tidy up
    CALL Delete(sXk)
    ! All done
    CALL Elapsed_TIME(TimeBCSR,Init_O='Accum')
  END SUBROUTINE SNihilate
  !==========================================================================
  !  END MAIN QUIRQI ROUTINES
  !==========================================================================

  SUBROUTINE sQUIRQI(Nam,O,S,MPI,G,B,QN)
    INTEGER            :: I,J,K
    TYPE(QUIRQIKontrol):: QN
    TYPE(FileNames)    :: Nam,RQINams
    TYPE(State)        :: S,RQIStat
    TYPE(Parallel)     :: MPI
    TYPE(Options)      :: O
    TYPE(Geometries)   :: G
    TYPE(BSET)         :: B
    LOGICAL            :: DoTDA
    REAL(DOUBLE)       :: Ek_P,Ek_Q,Ek,ErrAbs,EkOld,ErrRel,MaxGP,MaxGQ, &
         XkPcntP,XkPcntQ,PkPcntP,PkPcntQ,XkPcnt,PkPcnt,GTau,XTau,ETau,MinRel,SqrRel
    TYPE(BCSR)         :: sP,sXk,sLXk,sT
    CHARACTER(LEN=DCL) :: Iteration,Statistics1,Statistics2,Statistics3
    INTEGER,PARAMETER  :: MaxQIts=100
    REAL(DOUBLE),DIMENSION(0:MaxQIts) :: EConverge

    WRITE(*,*)'SSSSSSSSSSSSSSSSSSSSSSSSSSSSSSSSSSSSSSSSSSs'
    !
    CALL SetQName(Nam,S,QN,RQIStat)
    !
    QN%Threshold=1D-10
    CALL Koopmans(QN)
    !
    CALL Elapsed_TIME(TimeTotal,Init_O='Init')
    CALL Elapsed_TIME(TimeONX,Init_O='Init')
    CALL Elapsed_TIME(TimeQCTC,Init_O='Init')
    CALL Elapsed_TIME(TimeBCSR,Init_O='Init')
    CALL Elapsed_TIME(TimeTotal,Init_O='Start')
    !
    CALL SNihilate(QN,QN%Xk,.TRUE.)
    CALL SplitPQ(QN,QN%Xk,.TRUE.)
    CALL LOn2AOpq(Nam,MPI,S,QN,RQIStat,QN%Xk,QN%LXk)
    !
    XTau=1D-10
    GTau=1D-10
    !
    EkOld=1D2
    MinRel=1D2
    SqrRel=1D2
    !
    DO K=0,MaxQIts-1
       !
!!$       IF(K<6)THEN
!!$          XTau=1D-1
!!$!          DoTDA=.TRUE.
!!$       ELSE
!!$          XTau=1D-3
!!$!          DoTDA=.FALSE.
!!$       ENDIF
!!$
       CALL GradGrad(QN,Ek_P,Ek_Q,MaxGP,MaxGQ)
       !
       Ek=Half*(Ek_P+Ek_Q)
       !
       EConverge(K)=Ek
       ErrAbs=EkOld-Ek
       ErrRel=ErrAbs/Ek
       IF(MOD(K,2)==0) &
            EkOld=MIN(EkOld,Ek)
       !
       MinRel=MIN(MinRel,ABS(ErrRel))
       SqrRel=MIN(SqrRel,SQRT(ABS(ErrRel)))
       !
       !       XTau=MAX(MIN(XTau,1D-1*SqrRel),QN%Threshold)
       !       GTau=MIN(GTau,5D-1*MAX(MaxGP,MaxGQ)) !,QN%Threshold)

       CALL Elapsed_TIME(TimeTOTAL,Init_O='Accum')
       !
       !       IF(ErrRel<QN%Konvergence.OR.(ErrAbs<Zero.AND.XTau<=QN%Threshold))EXIT
       !
       IF(ErrAbs<Zero)THEN
          !          XTau=MAX(XTau*1D-1,QN%Threshold)
          !         GTau=MAX(GTau*1D-1,QN%Threshold)
       ENDIF
       !
       CALL QUIRQIPrint(QN,K,Ek,Ek_P,Ek_Q,ErrRel,QN%Current%TwoE,XTau,GTau,XkPcnt,PkPcnt,EConverge,Nam,.FALSE.)
       CALL PRStep(QN,K)
!!$       !
       CALL Recomb(QN,QN%Pk)
       CALL SNihilate(QN,QN%Pk,DoTDA)
       CALL SplitPQ(QN,QN%Pk,.TRUE.)
!!$       CALL PrunePH(QN,QN%Pk%PosP,.FALSE.,GTau,PkPcntP)
!!$       CALL PrunePH(QN,QN%Pk%MomQ,.FALSE.,GTau,PkPcntQ)
       !
       CALL LOn2AOpq(Nam,MPI,S,QN,RQIStat,QN%Pk,QN%LPk)
       !
       CALL Recomb(QN,QN%LPk)
       CALL SNihilate(QN,QN%LPk,DoTDA)
       CALL SplitPQ(QN,QN%LPk,.TRUE.)
!!$       CALL PrunePH(QN,QN%LPk%PosP,.FALSE.,1D-10,PkPcntP)
!!$       CALL PrunePH(QN,QN%LPk%MomQ,.FALSE.,1D-10,PkPcntQ)
       !
       IF(.NOT.LinSrch(QN))EXIT
       !
       CALL Recomb(QN,QN%Xk)
       CALL SNihilate(QN,QN%Xk,DoTDA)
       CALL SplitPQ(QN,QN%Xk,.TRUE.)

       CALL OrthoPrune(QN,QN%Xk%PosP,.FALSE.,XTau,XkPcntP)
       CALL OrthoPrune(QN,QN%Xk%MomQ,.FALSE.,XTau,XkPcntQ)
       XkPcnt=MAX(XkPcntP,XkPcntQ)

       !!       CALL PrunePH(QN,QN%Xk%PosP,.FALSE.,XTau,XkPcntP)
!!$       CALL PrunePH(QN,QN%Xk%MomQ,.FALSE.,XTau,XkPcntQ)

!!$!       WRITE(*,*)' XKPCNT = ',XkPcntP,XkPcntQ
       !
       CALL LOn2AOpq(Nam,MPI,S,QN,RQIStat,QN%Xk,QN%LXk)
       !
       CALL Recomb(QN,QN%LXk)
       CALL SNihilate(QN,QN%LXk,DoTDA)
       CALL SplitPQ(QN,QN%LXk,.TRUE.)
!!$       CALL PrunePH(QN,QN%LXk%PosP,.FALSE.,1D-10,PkPcntP)
!!$       CALL PrunePH(QN,QN%LXk%MomQ,.FALSE.,1D-10,PkPcntQ)
       !
    ENDDO
    !
    EConverge(MaxQIts)=E_RPA
    CALL QUIRQIPrint(QN,K,Ek,Ek_P,Ek_Q,ErrRel,QN%Current%TwoE,XTau,GTau,XkPcnt,PkPcnt,EConverge,Nam,.TRUE.)
    !
    !    WRITE(*,*)'Xk%Ortho = ',QN%Xk%Ortho
    !    CALL Recomb(QN,QN%Xk)
!!!    OrthoPrune(QN,Xk,NormQ,Threshold,XkPcnt)




  END SUBROUTINE sQUIRQI


  SUBROUTINE Split2PQ(QN,Xk)
    TYPE(QUIRQIKontrol)     :: QN
    TYPE(PQName)          :: Xk
    TYPE(BCSR)            :: sP,sXk,sQ,sT1,sT2,sT3
    TYPE(DBL_RNK2)        :: P,Q,X,BB

    CALL Elapsed_TIME(TimeBCSR,Init_O='Start')
    CALL Get(sXk,Xk%Ortho)
    !
    CALL Get(sP,QN%P)
    CALL Get(sQ,QN%P)
    CALL Multiply(sP,Two)
    CALL Multiply(sQ,-Two)
    CALL Add(sQ,Two)
    ! T1=TRANSPOSE(MATMUL(Q,MATMUL(X,P)))
    CALL Multiply(sQ,sXk,sT1)
    CALL Multiply(sT1,sP,sT2)
    CALL XPose(sT2,sT1)
    ! T3=MATMUL(P,MATMUL(X,Q))
    CALL Multiply(sP,sXk,sT2)
    CALL Multiply(sT2,sQ,sT3)
    ! T2=PosP=P.X.Q+TRANSPOSE(Q.X.P)
    CALL Add(sT1,sT3,sT2)
    CALL Multiply(sT2,25D-2)
    CALL Put(sT2,Xk%PosP)
    ! T2=MomQ=P.X.Q-TRANSPOSE(Q.X.P)
    CALL Multiply(sT1,-One)
    CALL Add(sT3,sT1,sT2)
    CALL Multiply(sT2,25D-2)
    !-----------------------------------
    ! MomQ->PosP
    CALL SetEq(sXk,sT2)
    ! TRANSPOSE(MATMUL(Q,MATMUL(X,P)))
    CALL Multiply(sQ,sXk,sT1)
    CALL Multiply(sT1,sP,sT2)
    CALL XPose(sT2,sT1)
    ! MATMUL(P,MATMUL(X,Q))
    CALL Multiply(sP,sXk,sT2)
    CALL Multiply(sT2,sQ,sT3)
    ! PosP=P.X.Q+TRANSPOSE(Q.X.P)
    CALL Add(sT1,sT3,sT2)
    CALL Multiply(sT2,25D-2)
    !
    CALL Get(sXk,Xk%PosP)
    CALL Put(sT2,Xk%PosP)
    !-----------------------------------
    ! PosP->MomQ
    ! TRANSPOSE(MATMUL(Q,MATMUL(X,P)))
    CALL Multiply(sQ,sXk,sT1)
    CALL Multiply(sT1,sP,sT2)
    CALL XPose(sT2,sT1)
    CALL Multiply(sT1,-One)
    ! MATMUL(P,MATMUL(X,Q))
    CALL Multiply(sP,sXk,sT2)
    CALL Multiply(sT2,sQ,sT3)
    ! MomQ=P.X.Q-TRANSPOSE(Q.X.P)
    CALL Add(sT3,sT1,sT2)
    CALL Multiply(sT2,25D-2)
    CALL Put(sT2,Xk%MomQ)
    !       CALL PPrint(sT3,'Xk_Q = ',Unit_O=6)
    ! Tidy up
    CALL Delete(sP)
    CALL Delete(sQ)
    CALL Delete(sXk)
    CALL Delete(sT1)
    CALL Delete(sT2)
    CALL Delete(sT3)
    ! All done
    CALL Elapsed_TIME(TimeBCSR,Init_O='Accum')
  END SUBROUTINE Split2PQ






  SUBROUTINE Koopmans(QN,RelErrTol_O)
    !
    TYPE(QUIRQIKontrol)  :: QN
    INTEGER            :: I,J,K,L
    REAL(DOUBLE),OPTIONAL :: RelErrTol_O
    REAL(DOUBLE)       :: MaxP,Ek,EkOld,dEk,Beta,Lambda,ErrRel,ErrAbs,Err,Norm,Num,Den, &
         XkPcnt,PkPcnt,GkPcnt,LXkPcnt,LPkPcnt
    TYPE(BCSR)         :: sP,sQ,sF,sXk,sGk,sPk,sXkOld,sGkOld,sPkOld,sLXk,sLPk,sT1,sT2,sT3
    CHARACTER(LEN=DCL) :: Iteration,Statistics1,Statistics2,Statistics3

    TYPE(DBL_VECT)    :: EigenEs
    TYPE(DBL_RNK2)    :: X


    !

    CALL Get(sP,QN%P)
    CALL Get(sF,QN%F)
    CALL SetEq(sQ,sP)
    !
    CALL Multiply(sP,Two)
    CALL Multiply(sQ,-Two)
    CALL Add(sQ,Two)
    !
    CALL New(sT1)
    CALL New(sT2)
    CALL New(sXk)
    CALL New(sGk)
    CALL New(sPk)
    CALL New(sLXk)
    CALL New(sLPk)
    CALL New(sXkOld)
    CALL New(sGkOld)
    CALL New(sPkOld)
    !
    ! If we use random start we get non-deterministic behavior due to sigularities.
    !
    CALL SetEq(sXk,sP)
    !
    ! LXk=MATMUL(F%D,Xk)-MATMUL(Xk,F%D)
    DO I=1,sXk%NNon0
       MaxP=ABS(sXk%MTrix%D(I))
       sXk%MTrix%D(I)=RANDOM_DBL((/-MaxP,MaxP/))
    ENDDO

    !    DO I=1,sXk%NNon0
    !       MaxP=ABS(sXk%MTrix%D(I))/1D2
    !       sXk%MTrix%D(I)=sXk%MTrix%D(I)+RANDOM_DBL((/-MaxP,MaxP/))
    !    ENDDO
!!$
!!$    ! CONSIDER A LEVEL SHIFT TO ENHANCE DECAY OF THE GUESS!
!!$    ! The shifted Fockian is F[Lambda] = P.F + (1+Lambda)*Q.F
!!$    CALL Multiply(sQ,sF,sT1)
!!$    CALL Multiply(sT1,sQ,sT2)
!!$    CALL Multiply(sP,sF,sT1)
!!$    CALL Multiply(sT1,sP,sT3)
!!$    CALL Multiply(sT3,1D2)
!!$    CALL Delete(sF)
!!$    CALL Add(sT2,sT3,sF)


    !QUIRQI : Koopmans' 42  :: Ev = 0.47801931D+01, Err = -.59D-05, %X = 89.83703, %LX = 0.00000, %P = 90.75373, %LP = 0.00000
    !QUIRQI : RPA(1,0)      ::  Ev = 0.5773009627919349D+01, ErrRel = 0.47D+03, TrueEr = 0.66D+00, ETau = 0.10D-09,

    !QUIRQI : Koopmans' 178 :: Ev = 0.35769787D+04, Err = 0.12D-06, %X = 91.67044, %LX = 0.00000, %P = 91.67044, %LP = 0.00000
    !QUIRQI : RPA(1,0)      ::  Ev = 0.5216907115502461D+01, ErrRel = 0.52D+03, TrueEr = 0.50D+00, ETau = 0.10D-09, XTau = 0.10D-09, GTau = 0.10D-09, %X = 0.44-322, %P = 0.45-316



    ! LXk=MATMUL(F%D,Xk)-MATMUL(Xk,F%D)
    CALL Multiply(sF,sXk,sT1)
    CALL Multiply(sXk,sF,sT2)
    CALL Multiply(sT2,-One)
    CALL Add(sT1,sT2,sLXk)
    ! LXk=0.25D0*(MATMUL(MATMUL(Q%D,LXk),P%D))
    CALL Multiply(sQ,sLXk,sT1)
    CALL Multiply(sT1,sP,sLXk)
    CALL Multiply(sLXk,25D-2)
    ! Ek=ThoulessQ(N,P%D,Xk,LXk)
    EkOld=1D100
    Ek=OneDotT(sP,sXk,sLXk)
    DO K=0,300
       ! Gk=Two*(LXk-Ek*Xk)
       CALL SetEq(sT1,sXk)
       CALL Multiply(sT1,-Ek)
       CALL Add(sLXk,sT1,sGk)
       CALL Multiply(sGk,Two)
       !
       IF(K==0)THEN
          Beta=Zero
       ELSE
          ! Beta=Pdot1(N,P%D,Gk,Gk-Gkold)/Pdot1(N,P%D,GkOld,GkOld)
          CALL Multiply(sGkOld,-One)
          CALL Add(sGk,sGkOld,sT1)
          CALL Multiply(sGkOld,-One)
          Num=OneDotT(sP,sT1,sGk)
          Den=OneDotT(sP,sGkOld,sGkOld)
          Beta=Num/Den
       ENDIF
       IF(K==0)THEN
          ! Pk=Gk
          CALL SetEq(sPk,sGk)
       ELSE
          ! Pk=Gk+Beta*PkOld
          CALL Multiply(sPkOld,Beta)
          CALL Add(sPkOld,sGk,sPk)
       ENDIF

       ! CALL ReNorm(N,P%D,Xk)
       Norm=SQRT(ABS(OneDotT(sP,sPk,sPk)))
       CALL Multiply(sPk,One/Norm)
       CALL Filter(sPk,Tol_O=QN%Threshold)
       PkPcnt=1D2*DBLE(sPk%NNon0)/DBLE(NBasF**2)
       ! LPk=MATMUL(F%D,Pk)-MATMUL(Pk,F%D)
       CALL Multiply(sF,sPk,sT1)
       CALL Multiply(sPk,sF,sT2)
       CALL Multiply(sT2,-One)
       CALL Add(sT1,sT2,sLPk)
       ! LPk=0.25D0*(MATMUL(MATMUL(Q%D,LPk),P%D))
       CALL Multiply(sQ,sLPk,sT1)
       CALL Multiply(sT1,sP,sLPk)
       CALL Multiply(sLPk,25D-2)
!!$
!!$
!!$
!!$       ! Filter the LPk cooresponding to the NORMALIZED gradient
!!$       CALL Filter(sLPk,Tol_O=QN%Threshold)
!!$       LPkPcnt=1D2*DBLE(sLPk%NNon0)/DBLE(NBasF**2)
!!$       ! Now, de-normalized the gradient and cooresponding LPk
!!$
       CALL Multiply(sPk,Norm)
       CALL Multiply(sLPk,Norm)
       !
       CALL SparseRQILineSearch(sP,sPk,sXk,sLXk,sLPk,Lambda)
       !
       EkOld=Ek
       CALL SetEq(sXkOld,sXk)
       CALL SetEq(sGkOld,sGk)
       CALL SetEq(sPkOld,sPk)
       CALL Multiply(sPk,Lambda)
       ! Xk=XkOld+Lambda*Pk
       CALL Add(sXkOld,sPk,sXk)
       CALL Multiply(sPk,One/Lambda)  ! Multiply back
       ! Xk=0.25D0*(MATMUL(MATMUL(Q%D,Xk),P%D))
       CALL Multiply(sQ,sXk,sT1)
       CALL Multiply(sT1,sP,sXk)
       CALL Multiply(sXk,25D-2)
       ! CALL ReNorm(N,P%D,Xk)
       Norm=SQRT(ABS(OneDotT(sP,sXk,sXk)))
       CALL Multiply(sXk,One/Norm)
       CALL Filter(sXk,Tol_O=QN%Threshold)
       XkPcnt=1D2*DBLE(sXk%NNon0)/DBLE(NBasF**2)
       !
       ! LXk=MATMUL(F%D,Xk)-MATMUL(Xk,F%D)
       CALL Multiply(sF,sXk,sT1)
       CALL Multiply(sXk,sF,sT2)
       CALL Multiply(sT2,-One)
       CALL Add(sT1,sT2,sLXk)

       ! LXk=0.25D0*(MATMUL(MATMUL(Q%D,LXk),P%D))
       CALL Multiply(sQ,sLXk,sT1)
       CALL Multiply(sT1,sP,sLXk)
       CALL Multiply(sLXk,25D-2)


       !       CALL Filter(sLXk,Tol_O=QN%Threshold)
       !       LXkPcnt=1D2*DBLE(sLXk%NNon0)/DBLE(NBasF**2)
       !
       ! Ek=ThoulessQ(N,P%D,Xk,LXk)
       Ek=OneDotT(sP,sXk,sLXk)
       ErrAbs=EkOld-Ek
       ErrRel=ErrAbs/Ek
       IF(Mod(K,2)==0)THEN
          EkOld=MIN(EkOld,Ek)
       ENDIF



!!$
!!$       CALL Multiply(sXk,-Ek)
!!$       CALL Add(sXk,sLXk,sT1)
!!$       CALL Multiply(sXk,-One/Ek) ! Multiply back
!!$       dEk=-1D10
!!$       DO L=1,sT1%NNon0
!!$          dEk=MAX(dEk,ABS(sT1%MTrix%D(L)))
!!$       ENDDO


       Iteration="Koopmans' "//TRIM(IntToChar(K))

       Statistics1="Ev = "//TRIM(DblToMedmChar(Ek*27.21139613182D0))   &
            //", Err = "//TRIM(DblToShrtChar(ErrRel)) &
            //", %X = "//TRIM(FltToShrtChar(XkPcnt))   &
            //", %LX = "//TRIM(FltToShrtChar(LXkPcnt)) &
            //", %P = "//TRIM(FltToShrtChar(PkPcnt))   &
            //", %LP = "//TRIM(FltToShrtChar(LPkPcnt))

       CALL MondoLog(DEBUG_NONE, "QUIRQI",Statistics1,Iteration)

       IF(PRESENT(RelErrTol_O))THEN
          IF(ErrRel<RelErrTol_O)THEN
             CALL Elapsed_TIME(TimeTOTAL,Init_O='Accum')
             CALL OpenASCII('k_scaling',77)
             WRITE(77,*)NAtoms,Ek*27.21139613182D0,TimeTOTAL%Wall,K,XkPcnt,PkPcnt
             CLOSE(UNIT=77)
             EXIT
          ENDIF
       ENDIF

       IF(K>4.AND.(ErrRel<QN%Konvergence.OR.ErrAbs<Zero))THEN
          CALL Elapsed_TIME(TimeTOTAL,Init_O='Accum')
          CALL OpenASCII('k_scaling',77)
          WRITE(77,*)NAtoms,Ek*27.21139613182D0,TimeTOTAL%Wall,K,XkPcnt,PkPcnt
          CLOSE(UNIT=77)
          !STOP
          EXIT
       ENDIF

    ENDDO


    !    DO I=1,sXk%NNon0
    !       MaxP=ABS(sXk%MTrix%D(I))*1D-1
    !       sXk%MTrix%D(I)=sXk%MTrix%D(I)+RANDOM_DBL((/-MaxP,MaxP/))
    !    ENDDO
!!$
111 CONTINUE
!!$
!!$    CALL New(X,(/NBasF,NBasF/))
!!$    CALL New(EigenEs,NBasF)
!!$    CALL SetEq(X,sXk)
!!$    CALL MDiag_DSYEVD(X,NBasF,EigenEs,0)
!!$
!!$    DO I=NBasF/2+1,NBasF
!!$       WRITE(*,*)I,EigenEs%D(I)
!!$    ENDDO
!!$
!!$



    CALL Put(sXk,QN%Xk%Ortho)


    CALL Delete(sQ)
    CALL Delete(sP)
    CALL Delete(sF)
    CALL Delete(sT1)
    CALL Delete(sT2)
    CALL Delete(sXk)
    CALL Delete(sGk)
    CALL Delete(sPk)
    CALL Delete(sLXk)
    CALL Delete(sLPk)
    CALL Delete(sXkOld)
    CALL Delete(sGkOld)
    CALL Delete(sPkOld)

    ! Split the guess
    CALL SplitPQ(QN,QN%Xk,.TRUE.)
    !

    !
  END SUBROUTINE Koopmans

  !QUIRQI                 ::  Ev = 0.60184723D+01, ErrRel = 0.45D+03, TrueEr = 0.63D+00, Delta = 0.10D+03, BetaP = 0.00D+00, BetaQ = 0.19-311, Tau = 0.10D-19,%X = 0.00D+00,%P = 0.28-316

  SUBROUTINE SetQName(Nam,S,QN,RQIStat)
    !
    TYPE(State)          :: S,RQIStat
    TYPE(QUIRQIKontrol)    :: QN
    TYPE(FileNames)      :: Nam
    LOGICAL              :: Present
    !
    CALL New(RQIStat%Action,2)
    CALL New(RQIStat%Current,3)
    CALL New(RQIStat%Previous,3)
    RQIStat%Current%I=S%Current%I
    RQIStat%Previous%I=S%Previous%I
    ! Action is TD-SCF with secondary parameter the product LX or LP (L[Xk], L[Pk])
    RQIStat%Action%C(1)="TD-SCF"
    RQIStat%Action%C(2)="" ! To be determined throughout RQI cycle
    !
    QN%P=          TrixFile("OrthoD",     PWD_O=Nam%M_SCRATCH,Name_O=Nam%SCF_NAME,Stats_O=S%Current%I,OffSet_O=0)
    QN%F=          TrixFile("F_DIIS",     PWD_O=Nam%M_SCRATCH,Name_O=Nam%SCF_NAME,Stats_O=S%Current%I,OffSet_O=0)
    INQUIRE(FILE=QN%F,EXIST=Present)
    IF(.NOT.Present) &
         QN%F=          TrixFile("OrthoF",     PWD_O=Nam%M_SCRATCH,Name_O=Nam%SCF_NAME,Stats_O=S%Current%I,OffSet_O=0)
    QN%J=          TrixFile("J",          PWD_O=Nam%M_SCRATCH,Name_O=Nam%SCF_NAME,Stats_O=S%Current%I,OffSet_O=0)
    QN%K=          TrixFile("K",          PWD_O=Nam%M_SCRATCH,Name_O=Nam%SCF_NAME,Stats_O=S%Current%I,OffSet_O=0)
    ! INQUIRE, Z Z^t or X:
    QN%Z=          TrixFile("X",          PWD_O=Nam%M_SCRATCH,Name_O=Nam%SCF_NAME,Stats_O=S%Current%I)
    INQUIRE(FILE=QN%Z,EXIST=Present)
    IF(.NOT.Present)THEN
       QN%CholFact=.TRUE.
       QN%Z=          TrixFile("Z",           PWD_O=Nam%M_SCRATCH,Name_O=Nam%SCF_NAME,Stats_O=S%Current%I)
       QN%ZT=         TrixFile("ZT",          PWD_O=Nam%M_SCRATCH,Name_O=Nam%SCF_NAME,Stats_O=S%Current%I)
    ELSE
       QN%ZT=QN%Z
    ENDIF
    !
    QN%ASCII_Xk=TRIM(Nam%M_PWD)//TRIM(Nam%SCF_NAME)//'.'//'ASCII_Xk'
    !
    QN%Xk%Ortho=   TrixFile('OrthoXk',    PWD_O=Nam%M_SCRATCH,Name_O=Nam%SCF_NAME,Stats_O=S%Current%I,OffSet_O=0)
    QN%Xk%AO=      TrixFile('Xk',         PWD_O=Nam%M_SCRATCH,Name_O=Nam%SCF_NAME,Stats_O=S%Current%I,OffSet_O=0)
    QN%Xk%MomQ=    TrixFile('Xk_MomQ',    PWD_O=Nam%M_SCRATCH,Name_O=Nam%SCF_NAME,Stats_O=S%Current%I,OffSet_O=0)
    QN%Xk%PosP=    TrixFile('Xk_PosP',    PWD_O=Nam%M_SCRATCH,Name_O=Nam%SCF_NAME,Stats_O=S%Current%I,OffSet_O=0)
    QN%Xk%MomQ_Old=TrixFile('Xk_MomQ_Old',PWD_O=Nam%M_SCRATCH,Name_O=Nam%SCF_NAME,Stats_O=S%Current%I,OffSet_O=0)
    QN%Xk%PosP_Old=TrixFile('Xk_PosP_Old',PWD_O=Nam%M_SCRATCH,Name_O=Nam%SCF_NAME,Stats_O=S%Current%I,OffSet_O=0)
    QN%Xk%Act2='Xk'
    !
    QN%LXk%Ortho=  TrixFile('LXk',        PWD_O=Nam%M_SCRATCH,Name_O=Nam%SCF_NAME,Stats_O=S%Current%I,OffSet_O=0)
    QN%LXk%MomQ=   TrixFile('LXk_MomQ',   PWD_O=Nam%M_SCRATCH,Name_O=Nam%SCF_NAME,Stats_O=S%Current%I,OffSet_O=0)
    QN%LXk%PosP=   TrixFile('LXk_PosP',   PWD_O=Nam%M_SCRATCH,Name_O=Nam%SCF_NAME,Stats_O=S%Current%I,OffSet_O=0)
    !
    QN%Gk%Ortho=   TrixFile('OrthoGk',    PWD_O=Nam%M_SCRATCH,Name_O=Nam%SCF_NAME,Stats_O=S%Current%I,OffSet_O=0)
    QN%Gk%AO=      TrixFile('Gk',         PWD_O=Nam%M_SCRATCH,Name_O=Nam%SCF_NAME,Stats_O=S%Current%I,OffSet_O=0)
    QN%Gk%MomQ=    TrixFile('Gk_MomQ',    PWD_O=Nam%M_SCRATCH,Name_O=Nam%SCF_NAME,Stats_O=S%Current%I,OffSet_O=0)
    QN%Gk%PosP=    TrixFile('Gk_PosP',    PWD_O=Nam%M_SCRATCH,Name_O=Nam%SCF_NAME,Stats_O=S%Current%I,OffSet_O=0)
    QN%Gk%MomQ_Old=TrixFile('Gk_MomQ_Old',PWD_O=Nam%M_SCRATCH,Name_O=Nam%SCF_NAME,Stats_O=S%Current%I,OffSet_O=0)
    QN%Gk%PosP_Old=TrixFile('Gk_PosP_Old',PWD_O=Nam%M_SCRATCH,Name_O=Nam%SCF_NAME,Stats_O=S%Current%I,OffSet_O=0)
    QN%Gk%Act2='Gk'
    !
    QN%Pk%Ortho=   TrixFile('OrthoPk',    PWD_O=Nam%M_SCRATCH,Name_O=Nam%SCF_NAME,Stats_O=S%Current%I,OffSet_O=0)
    QN%Pk%AO=      TrixFile('Pk',         PWD_O=Nam%M_SCRATCH,Name_O=Nam%SCF_NAME,Stats_O=S%Current%I,OffSet_O=0)
    QN%Pk%MomQ=    TrixFile('Pk_MomQ',    PWD_O=Nam%M_SCRATCH,Name_O=Nam%SCF_NAME,Stats_O=S%Current%I,OffSet_O=0)
    QN%Pk%PosP=    TrixFile('Pk_PosP',    PWD_O=Nam%M_SCRATCH,Name_O=Nam%SCF_NAME,Stats_O=S%Current%I,OffSet_O=0)
    QN%Pk%MomQ_Old=TrixFile('Pk_MomQ_Old',PWD_O=Nam%M_SCRATCH,Name_O=Nam%SCF_NAME,Stats_O=S%Current%I,OffSet_O=0)
    QN%Pk%PosP_Old=TrixFile('Pk_PosP_Old',PWD_O=Nam%M_SCRATCH,Name_O=Nam%SCF_NAME,Stats_O=S%Current%I,OffSet_O=0)
    QN%Pk%Act2='Pk'
    !
    QN%LPk%Ortho=  TrixFile('LPk',        PWD_O=Nam%M_SCRATCH,Name_O=Nam%SCF_NAME,Stats_O=S%Current%I,OffSet_O=0)
    QN%LPk%MomQ=   TrixFile('LPk_MomQ',   PWD_O=Nam%M_SCRATCH,Name_O=Nam%SCF_NAME,Stats_O=S%Current%I,OffSet_O=0)
    QN%LPk%PosP=   TrixFile('LPk_PosP',   PWD_O=Nam%M_SCRATCH,Name_O=Nam%SCF_NAME,Stats_O=S%Current%I,OffSet_O=0)
    !
  END SUBROUTINE SetQName



  SUBROUTINE QUIRQI(N,M,Nam,O,S,MPI,G,B)
    INTEGER            :: N,M,I,II,J,K,L,U,V,JTDA,cBAS
    TYPE(FileNames)    :: Nam,RQINams
    TYPE(State)        :: S,RQIStat
    TYPE(Parallel)     :: MPI
    TYPE(Options)      :: O
    TYPE(Geometries)   :: G
    TYPE(BSET)         :: B
    LOGICAL            :: DoTDA
    !
    TYPE(BCSR)                      :: sP,sQ,sF,sZ,sXk,sCPSCF
    TYPE(DBL_VECT)                  :: EigenEs
    TYPE(DBL_RNK2)                  :: P,Q,F,Z,Orbitals,Xk_Guess,CPSCF
    REAL(DOUBLE)                    :: Ek,EkOld,dEk,Beta,Lambda,ErrRel,ErrAbs,Shift,dNorm, &
         Tmp_EOM_P,Tmp_EOM_Q,Tmp_EOM,LamP,LamQ,EkT
    INTEGER                         :: XkNon0s,PkNon0s,KK,JJ,KStop
    REAL(DOUBLE)                    :: XkThreshold,PkThreshold,PMax,NTr,DTr,E_EOM,E_EOM_P,E_EOM_Q,Lambda_PosP,Lambda_MomQ,Lam,Err,E2

    REAL(DOUBLE),DIMENSION(N,N)     :: Xk,Gk,Pk,LXk,LPk,LQk,PositionP,MomentumQ,XXk,GkTmp,GkTmpOld
    REAL(DOUBLE),DIMENSION(N,N)     :: XkOld,PkOld,GkOld,GPk,GQk,LX_1E,LX_2E,LP_1E,LP_2E
    REAL(DOUBLE),DIMENSION(N)       :: Values
    REAL(DOUBLE),DIMENSION(N,N,M)   :: Vectors
    REAL(DOUBLE),DIMENSION(N,N,N,N) :: TwoE,DoubleSlash



    REAL(DOUBLE), DIMENSION(N,N)    :: PosP,MomQ,PosP_Xk,MomQ_Xk, PosP_Pk,MomQ_Pk,L_PosP_Xk, &
         L_MomQ_Xk,L_PosP_Pk,L_MomQ_Pk,PosP_Gk,MomQ_Gk, &
         PosP_GkOld,MomQ_GkOld,PosP_PkOld,MomQ_PkOld,LGk, &
         PosP_XkOld,MomQ_XkOld

    REAL(DOUBLE) :: Ap,Aq,Bp,Bq,Cp,Cq,Rpq,Spq,Tpq,Upq,TTmp_EOM,PosP_Beta,MomQ_Beta,PosP_Ek,MomQ_Ek,Norm,Tmp,EDiff1,EDiff2,ASwitch
    !
    RQIStat=S
    RQINams=Nam
    cBAS=S%Current%I(2)
    !
    CALL Elapsed_TIME(TimeTotal,Init_O='Init')
    CALL Elapsed_TIME(TimeONX,Init_O='Init')
    CALL Elapsed_TIME(TimeQCTC,Init_O='Init')
    CALL Elapsed_TIME(TimeBCSR,Init_O='Init')
    CALL Elapsed_TIME(TimeTotal,Init_O='Start')
    !
    CALL Get(sP,TrixFile("OrthoD",PWD_O=Nam%M_SCRATCH,Name_O=Nam%SCF_NAME,Stats_O=S%Current%I,OffSet_O=0))
    CALL Get(sF,TrixFile("OrthoF",PWD_O=Nam%M_SCRATCH,Name_O=Nam%SCF_NAME,Stats_O=S%Current%I,OffSet_O=0))
    CALL Get(sZ,TrixFile("X",PWD_O=Nam%M_SCRATCH,Name_O=Nam%SCF_NAME,Stats_O=S%Current%I))

    CALL Get(sCPSCF,'/scratch/mchalla/MONDO_SCRATCH/cpscf.guess')

    CALL SetEq(sQ,sP)
    !
    CALL SetEq(P,sP)
    CALL SetEq(Q,sP)
    CALL SetEq(F,sF)
    CALL SetEq(Z,sZ)
    CALL SetEq(CPSCF,sCPSCF)
    !
    CALL Multiply(sP,Two)
    CALL Multiply(sQ,-Two)
    CALL Add(sQ,Two)
    !

    P%D=Two*P%D
    Q%D=-Two*Q%D
    DO I=1,N
       Q%D(I,I)=Q%D(I,I)+Two
    ENDDO
    !
    !
    !
    ! BEGIN LOGIC TO DO CALCS ALL IN MO REPRESENTATION
    !
    CALL New(Orbitals,(/NBasF,NBasF/))
    Orbitals%D=F%D
    !    CALL SetEq(Orbitals,F)
    CALL New(EigenEs,NBasF)
    CALL MDiag_DSYEVD(Orbitals,NBasF,EigenEs,0)

    CALL F2Rot(NBasF,Orbitals%D,P%D)
    CALL F2Rot(NBasF,Orbitals%D,Q%D)
    CALL F2Rot(NBasF,Orbitals%D,F%D)
    CALL F2Rot(NBasF,Orbitals%D,CPSCF%D)

    CALL Integrals2E(B,G%Clone(1),TwoE)
    DO I=1,N
       DO J=1,N
          DO K=1,N
             DO L=1,N
                DoubleSlash(I,J,K,L)=TwoE(I,J,K,L)-TwoE(I,K,J,L)/2D0
             ENDDO
          ENDDO
       ENDDO
    ENDDO
!!$
    ! First trapose AO->OR
    CALL F4Rot(NBasF,Z%D,DoubleSlash)
    ! Then OR->MO
    CALL F4Rot(NBasF,Orbitals%D,DoubleSlash)
    ! Now set Z->I, avoiding any further AO->OR action
    Z%D=0D0
    DO I=1,NBasF; Z%D(I,I)=1D0; ENDDO
       !
!!$       CALL PPrint(F,'F_MO',Unit_O=6)
!!$       CALL PPrint(P,'P_MO',Unit_O=6)
!!$       CALL PPrint(Q,'Q_MO',Unit_O=6)
       CALL PPrint(CPSCF,'CPSCF_MO',Unit_O=6)
!!$       CALL KoopmansGuess(N,P,Q,F,Xk)

!!$       CALL PPrint(Xk,'KOOP_MO',Unit_O=6)

       !
       ! END LOGIC TO DO CALCS ALL IN MO REPRESENTATION
       !

       !

33     FORMAT('St=',I2,', It=',I3,', Ev=',F10.6,', dE=',D8.2,', dN=',D7.2, &
            ', Tk=',D10.4,', Tj=',D10.4,', Tm=',D10.4,', |Gk|=',D8.2,', %Xk=',F6.2,', %Pk=',F6.2)


44     FORMAT(A4,' State=',I2,', Nk=',I3,', Ev=',F9.6,', dE=',D7.2,', WallSec=',D12.4)


       WRITE(*,*)'QQQQQQQQQQQQQQQQQQQQQQQQQQQQQQQQQQQQQQQQQQQQQQQ'

       DO I=0,0
          !
          DO JTDA=1,1
             IF(JTDA==0)THEN
                DoTDA=.TRUE.
                CALL KoopmansGuess(N,P,Q,F,Xk)
             ELSEIF(JTDA==1)THEN
                DoTDA=.FALSE.
                CALL KoopmansGuess(N,P,Q,F,Xk)
             ENDIF


             PosP_Xk=pOp(NBasF,P%D,Q%D,Xk)
             MomQ_Xk=qOp(NBasF,P%D,Q%D,Xk)


             !    CALL PPrint(PosP_Xk,'PosPPP',Unit_O=6)
             !    CALL PPrint(MomQ_Xk,'MomQQQ',Unit_O=6)


             !

             CALL LOn2(N,I,Shift,F%D,P%D,Z%D,DoubleSlash,Values,Vectors,Xk,LXk)
             CALL Anihilate(N,P%D,Q%D,LXk,TDA_O=.FALSE. ) !=DoTDA)
             L_PosP_Xk=qOp(NBasF,P%D,Q%D,LXk)
             L_MomQ_Xk=pOp(NBasF,P%D,Q%D,LXk)

             !    CALL PChkSum(L_PosP_Xk,'L_PosP',Unit_O=6)
             !    CALL PChkSum(L_MomQ_Xk,'L_MomQ',Unit_O=6)
!!$

             PosP_XkOld=Zero
             MomQ_XkOld=Zero
             PosP_GkOld=Zero
             MomQ_GkOld=Zero
             PosP_PkOld=Zero
             MomQ_PkOld=Zero
             !
             ErrAbs=1D10
             ErrRel=1D10
             Ek=ThoulessQ(N,P%D,Xk,LXk)
             PosP_Ek=Trace_EOM(N,PosP_Xk,L_PosP_Xk)/Trace_EOM(N,PosP_Xk,MomQ_Xk)
             MomQ_Ek=Trace_EOM(N,MomQ_Xk,L_MomQ_Xk)/Trace_EOM(N,PosP_Xk,MomQ_Xk)

             WRITE(*,*)' Ek = ',Ek !*27.21139613182D0

             !          RETURN

             DO K=0,10
                !------------------------------------------------------------------------------
                ! QUASI-INDEPENDENT GRADIENTS OF THE EOM FUNCTIONAL
                !------------------------------------------------------------------------------
                PosP_Gk=-L_PosP_Xk+MomQ_Ek*MomQ_Xk
                MomQ_Gk=-L_MomQ_Xk+PosP_Ek*PosP_Xk
                !------------------------------------------------------------------------------
                ! QUASI-INDEPENDENT POLAK-RIBIERE NLCG UPDATE CONSTANTS
                !------------------------------------------------------------------------------
                IF(K==0)THEN
                   PosP_Beta=Zero
                   MomQ_Beta=Zero
                ELSE
                   PosP_Beta=Trace_EOM(N,PosP_Gk,PosP_Gk-PosP_Gkold)/Trace_EOM(N,PosP_GkOld,PosP_GkOld)
                   MomQ_Beta=Trace_EOM(N,MomQ_Gk,MomQ_Gk-MomQ_Gkold)/Trace_EOM(N,MomQ_GkOld,MomQ_GkOld)
                   PosP_Beta=MAX(Zero,PosP_Beta)
                   MomQ_Beta=MAX(Zero,MomQ_Beta)
                ENDIF
                !------------------------------------------------------------------------------
                ! QUASI-INDEPENDENT UPDATE OF THE CONJUGATE GRADIENTS
                !------------------------------------------------------------------------------
                IF(K==0)THEN
                   PosP_Pk=PosP_Gk
                   MomQ_Pk=MomQ_Gk
                ELSE
                   PosP_Pk=PosP_Gk+PosP_Beta*PosP_PkOld
                   MomQ_Pk=MomQ_Gk+MomQ_Beta*MomQ_PkOld
                ENDIF
                !------------------------------------------------------------------------------
                ! L ONTO Pk, THEN SPLIT
                !------------------------------------------------------------------------------
                Pk=Half*(PosP_Pk+MomQ_Pk+TRANSPOSE(PosP_Pk-MomQ_Pk))
                CALL LOn2(N,I,Shift,F%D,P%D,Z%D,DoubleSlash,Values,Vectors,Pk,LPk)
                CALL Anihilate(N,P%D,Q%D,LPk,TDA_O=DoTDA)
                L_PosP_Pk=qOp(NBasF,P%D,Q%D,LPk)
                L_MomQ_Pk=pOp(NBasF,P%D,Q%D,LPk)
!!$
!!$             CALL PChkSum(L_PosP_Pk,'PosP_PK',Unit_O=6)
!!$             CALL PChkSum(L_MomQ_Pk,'MomQ_PK',Unit_O=6)

                !------------------------------------------------------------------------------
                ! QUASI-INDEPENDENT LINE SEARCH OF EOM FUNCTIONAL
                !------------------------------------------------------------------------------
                CALL EOMLineSearch(N,P%D,Q%D,F%D,Z%D,DoubleSlash,DoTDA, &
                     PosP_Xk,MomQ_Xk,L_PosP_Xk,L_MomQ_Xk, &
                     PosP_Pk,MomQ_Pk,L_PosP_Pk,L_MomQ_Pk, &
                     LamP,LamQ,E_EOM)
                !------------------------------------------------------------------------------
                ! SET OLD VARIABLES FOR NLCG ETC
                !------------------------------------------------------------------------------
                EkOld=Ek
                PosP_XkOld=PosP_Xk
                MomQ_XkOld=MomQ_Xk
                PosP_GkOld=PosP_Gk
                MomQ_GkOld=MomQ_Gk
                PosP_PkOld=PosP_Pk
                MomQ_PkOld=MomQ_Pk
                !------------------------------------------------------------------------------
                ! APPLY CONJUGATE GRADIENTS
                !------------------------------------------------------------------------------
                PosP_Xk=PosP_Xk+LamP*PosP_Pk
                MomQ_Xk=MomQ_Xk+LamQ*MomQ_Pk
                !------------------------------------------------------------------------------
                ! RENORM
                !------------------------------------------------------------------------------
                Norm=SQRT(ABS(Trace_EOM(N,PosP_Xk,MomQ_Xk)))
                PosP_Xk=PosP_Xk/Norm
                MomQ_Xk=MomQ_Xk/Norm
                Xk=Half*(PosP_Xk+MomQ_Xk+TRANSPOSE(PosP_Xk-MomQ_Xk))
                !------------------------------------------------------------------------------
                ! L ONTO Xk
                !------------------------------------------------------------------------------
                CALL LOn2(N,I,Shift,F%D,P%D,Z%D,DoubleSlash,Values,Vectors,Xk,LXk)
                CALL Anihilate(N,P%D,Q%D,LXk,TDA_O=DoTDA)
                EkT=ThoulessQ(N,P%D,Xk,LXk)
                L_PosP_Xk=qOp(NBasF,P%D,Q%D,LXk)
                L_MomQ_Xk=pOp(NBasF,P%D,Q%D,LXk)
!!$
!!$             CALL PChkSum(L_PosP_Xk,'PosP_XK',Unit_O=6)
!!$             CALL PChkSum(L_MomQ_Xk,'MomQ_XK',Unit_O=6)
!!$             RETURN

                !------------------------------------------------------------------------------
                ! ENERGIES AND ERRORS
                !------------------------------------------------------------------------------
                PosP_Ek=Trace_EOM(N,PosP_Xk,L_PosP_Xk)/Trace_EOM(N,PosP_Xk,MomQ_Xk)
                MomQ_Ek=Trace_EOM(N,MomQ_Xk,L_MomQ_Xk)/Trace_EOM(N,PosP_Xk,MomQ_Xk)
                Ek=Half*(PosP_Ek+MomQ_Ek)
                PosP_Xk=pOp(NBasF,P%D,Q%D,Xk)
                MomQ_Xk=qOp(NBasF,P%D,Q%D,Xk)

                ErrAbs=Ek-EkOld
                ErrRel=-1D10
                DO U=1,N
                   DO V=1,N
                      ErrRel=MAX(ErrRel,ABS(Ek*Xk(U,V)-LXk(U,V))/Ek)
                   ENDDO
                ENDDO

                IF(JTDA==-1)THEN
                   Err=LOG10(ABS(Ek-0.663332701870816D0)+1D-20)
                   WRITE(*,*)K,Err,ErrRel,EkT
#ifdef KWERQY
                   WRITE(46,*)K,Err
#else
                   WRITE(36,*)K,Err
#endif
                ELSEIF(JTDA==0)THEN
                   Err=LOG10(ABS(Ek-0.432987734557198D0)+1D-20)
                   WRITE(*,*)K,Err,ErrRel,EkT
#ifdef KWERQY
                   WRITE(45,*)K,Err
#else
                   WRITE(35,*)K,Err
#endif
                ELSEIF(JTDA==1)THEN
                   Err=LOG10(ABS(Ek-0.406088110418702D0)+1D-20)
                   WRITE(*,*)K,Err,ErrRel,Ek*27.21139613182D0
                   WRITE(34,*)K,Err
                ELSE
                   WRITE(*,*)K,ErrRel,Ek*27.21139613182D0
                ENDIF

             ENDDO


             CALL PPrint(Xk,'Xk',Unit_O=6)
             !          CALL PPrint(MomQ_Xk,'MomQ',Unit_O=6)



             RETURN

             IF(JTDA==-1)THEN
                Xk_Guess%D=Xk
             ENDIF

             Values(I)=Ek
             Vectors(:,:,I)=Xk
          ENDDO
       ENDDO

     END SUBROUTINE QUIRQI



     SUBROUTINE KoopmansGuess(N,P,Q,F,Xk,DoTDA,E2)
       INTEGER            :: N,M,I,II,J,K,L,U,V,JTDA,cBAS
       TYPE(DBL_RNK2)                  :: P,Q,F
       REAL(DOUBLE)                    :: Ek,EkOld,dEk,Beta,Lambda,ErrRel,ErrAbs
       INTEGER                         :: XkNon0s,PkNon0s,KK,JJ,KStop
       REAL(DOUBLE)                    :: XkThreshold,PkThreshold,PMax,NTr,DTr,E_EOM,E_EOM_P,E_EOM_Q,Lambda_PosP,Lambda_MomQ,Lam,Err
       REAL(DOUBLE), OPTIONAL :: E2

       REAL(DOUBLE),DIMENSION(N,N)     :: Xk,Gk,Pk,LXk,LPk
       REAL(DOUBLE),DIMENSION(N,N)     :: XkOld,PkOld,GkOld
       LOGICAL, OPTIONAL               :: DoTDA
       INTEGER :: KCycle
       !

       !    WRITE(*,*)' BEG KOOP BEG KOOP BEG KOOP BEG KOOP BEG KOOP '
       IF(.NOT.PRESENT(E2))THEN
          DO I=1,N
             DO J=1,N
                Xk(I,J)=I+J
             ENDDO
          ENDDO
       ENDIF
       !
       LXk=MATMUL(F%D,Xk)-MATMUL(Xk,F%D)
       !
       IF(.NOT.PRESENT(DoTDA))THEN
          LXk=0.25D0*(MATMUL(MATMUL(Q%D,LXk),P%D))
       ELSE
          LXk=0.25D0*( MATMUL(MATMUL(Q%D,LXk),P%D)+MATMUL(MATMUL(P%D,LXk),Q%D))
       ENDIF
       !
       XkOld=Zero
       PkOld=Zero
       GkOld=Zero
       IF(PRESENT(E2))THEN
          Ek=ThoulessQ(N,P%D,Xk,LXk)
       ELSE
          Ek=ThoulessQ(N,P%D,Xk,LXk)
       ENDIF

       !    WRITE(*,*) ' EK KOOP = ',Ek

       IF(PRESENT(E2))THEN
          KCycle=5
       ELSE
          KCycle=100
       END IF

       DO K=0,KCycle

          Gk=Two*(LXk-Ek*Xk)

          IF(PRESENT(E2))THEN
             Gk=0.25D0*(MATMUL(MATMUL(Q%D,Gk),P%D)+MATMUL(MATMUL(P%D,Gk),Q%D))
             CALL PPrint(Gk,'Gk',Unit_O=6)
             STOP
          ENDIF

          IF(K==0)THEN
             Beta=Zero
          ELSE
             Beta=Pdot1(N,P%D,Gk,Gk-Gkold)/Pdot1(N,P%D,GkOld,GkOld)
          ENDIF

          IF(K==0)THEN
             Pk=Gk
          ELSE
             Pk=Gk+Beta*PkOld
          ENDIF
          !
          LPk=MATMUL(F%D,Pk)-MATMUL(Pk,F%D)
          !
          IF(.NOT.PRESENT(DoTDA))THEN
             LPk=0.25D0*(MATMUL(MATMUL(Q%D,LPk),P%D))
          ELSE
             LPk=0.25D0*(MATMUL(MATMUL(Q%D,LPk),P%D)+MATMUL(MATMUL(P%D,LPk),Q%D))
          ENDIF
          !
          IF(PRESENT(E2))THEN
             CALL RQILineSearch2E(N,P%D,F%D,Pk,Xk,E2,Lambda)

             !          CALL RQILineSearch(N,P%D,Pk,Xk,LXk,LPk,Lambda,E2)
          ELSE
             CALL RQILineSearch(N,P%D,Pk,Xk,LXk,LPk,Lambda)
          ENDIF

          EkOld=Ek
          XkOld=Xk
          EkOld=Ek
          GkOld=Gk
          PkOld=Pk
          !
          Xk=XkOld+Lambda*Pk

          !
          IF(.NOT.PRESENT(DoTDA))THEN
             Xk=0.25D0*(MATMUL(MATMUL(Q%D,Xk),P%D))
          ELSE
             Xk=0.25D0*( MATMUL(MATMUL(Q%D,Xk),P%D)+MATMUL(MATMUL(P%D,Xk),Q%D))
          ENDIF
          !


          CALL ReNorm(N,P%D,Xk)


          !
          LXk=MATMUL(F%D,Xk)-MATMUL(Xk,F%D)

          !      IF(PRESENT(E2)) &
          !      WRITE(*,*)' AFTER UPDATE 1 IN KOOP, EK = ',ThoulessQ(N,P%D,Xk,LXk)+E2


          IF(.NOT.PRESENT(DoTDA))THEN
             LXk=0.25D0*(MATMUL(MATMUL(Q%D,LXk),P%D))
          ELSE
             LXk=0.25D0*( MATMUL(MATMUL(Q%D,LXk),P%D)+MATMUL(MATMUL(P%D,LXk),Q%D))
          ENDIF

          IF(PRESENT(E2))THEN
             Ek=ThoulessQ(N,P%D,Xk,LXk)+E2
          ELSE
             Ek=ThoulessQ(N,P%D,Xk,LXk)
          ENDIF

          ErrAbs=Ek-EkOld
          ErrRel=-1D10
          DO U=1,N
             DO V=1,N
                ErrRel=MAX(ErrRel,ABS(Ek*Xk(U,V)-LXk(U,V))/Ek)
             ENDDO
          ENDDO


          Err=LOG10(ABS(Ek-0.663332701870816D0)+1D-20)

          !       WRITE(*,*)K,Ek,Err !,ErrRel
          !       WRITE(46,*)K,Err
       ENDDO

       !    WRITE(*,*)' END KOOP END KOOP END KOOP END KOOP END KOOP '
     END SUBROUTINE KOOPMANSGUESS


     Subroutine RQILineSearch2E(N,P,F,Pk,Xk,E2,Lambda)
       INTEGER :: N,I
       REAL(DOUBLE) :: L,Lambda,Lambda_p,Lambda_m,EkMin,Ek,E2
       REAL (DOUBLE),DIMENSION(N,N)::P,F,Pk,Xk,Tmp1
       REAL(DOUBLE) :: XFX,PFX,XFP,PFP,XXF,XPF,PXF,PPF, &
            XXL2,XPL2,PXL2,PPL2,XX,PP,XP,PX,AA,BB,CC

       XX =Pdot1(N,P,Xk,Xk) ! 1 - normalized by definition
       PP =Pdot1(N,P,Pk,Pk)
       XP =Pdot1(N,P,Xk,Pk)
       PX =Pdot1(N,P,Pk,Xk)

       XFX=Pdot1(N,P,Xk,MATMUL(F,Xk))
       PFX=Pdot1(N,P,Pk,MATMUL(F,Xk))
       XFP=Pdot1(N,P,Xk,MATMUL(F,Pk))
       PFP=Pdot1(N,P,Pk,MATMUL(F,Pk))

       XXF=Pdot1(N,P,Xk,MATMUL(Xk,F))
       XPF=Pdot1(N,P,Xk,MATMUL(Pk,F))
       PXF=Pdot1(N,P,Pk,MATMUL(Xk,F))
       PPF=Pdot1(N,P,Pk,MATMUL(Pk,F))

       !    AA=XFX
       !    BB=(PX+XP)*(PF-FP+PLX)-Two*PP !2.0*PLP*XX-2.0*XLX*PP
       !    CC=PP*(PF-FP+PLX)             !XX*(PLX+XLP)-XLX*(PX+XP)
!!$
!!$    lambda_p=(-BB+SQRT(BB*BB-4.0*AA*CC))/(2.0*AA)
!!$    lambda_m=(-BB-SQRT(BB*BB-4.0*AA*CC))/(2.0*AA)
!!$    Lambda=Lambda_P

       Ek=XFX-XXF+E2
       WRITE(*,*)'Before, E1 = ',XFX-XXF,' E2 = ',E2


       EkMin=1D5
       DO I=-10,10
          L=DBLE(I)*1D-2
          Ek=( (XFX+L*(PFX+XFP)+L**2*PFP) &
               -(XXF+L*(PXF+XPF)+L**2*PPF) &
               +E2) &
               /(XX+L*(PX+XP)+L**2*PP)
          !       WRITE(*,*)L,Ek,(XX+L*(PX+XP)+L**2*PP)
          IF(Ek<EkMin)THEN
             Lambda=L
             EkMin=Ek

          ENDIF
       ENDDO

       WRITE(*,*)'After ',Lambda,EkMin
       !    STOP

       RETURN
!!$!    WRITE(*,*)lambda_p,' AFTER EK P= ',(XLX+lambda_p*XLP+lambda_p*PLX+lambda_p**2 * PLP) /(XX+lambda_p*XP+lambda_p*PX+lambda_p**2 * PP)
!!$!    WRITE(*,*)lambda_q,' AFTER EK M= ',(XLX+lambda_m*XLP+lambda_m*PLX+lambda_m**2 * PLP) /(XX+lambda_m*XP+lambda_m*PX+lambda_m**2 * PP)
!!$
!!$    WRITE(*,*)' Lambda p/m = ',Lambda_P,Lambda_
!!$    WRITE(*,*)' Den = ',XX+Lambda*(PX+XP)+Lambda**2 *PP
!!$    WRITE(*,*)' Num = ',XF-FX+XLX+Lambda_P*(PF-FP+PLX)
!!$    WRITE(*,*)' Num = ',XF-FX+XLX+Lambda_M*(PF-FP+PLX)

     END Subroutine RQILineSearch2E


     Subroutine RQILineSearch(N,P,Pk,Xk,LXk,LPk,Lambda,E2)
       INTEGER :: N
       REAL(DOUBLE) :: Lambda,Lambda_p,Lambda_m
       REAL (DOUBLE),DIMENSION(N,N)::P,Pk,Xk,LXk,LPk,Tmp1
       REAL(DOUBLE) :: XX,PP,XP,PX,PLP,XLP,XLX,PLX,AA,BB,CC
       REAL(DOUBLE), OPTIONAL :: E2


       XX =Pdot1(N,P,Xk,Xk) ! 1 - normalized by definition
       PP =Pdot1(N,P,Pk,Pk)
       XP =Pdot1(N,P,Xk,Pk)
       PX =Pdot1(N,P,Pk,Xk)
       PLP=Pdot1(N,P,Pk,LPk)
       XLX=Pdot1(N,P,Xk,LXk)
       XLP=Pdot1(N,P,Xk,LPk)
       PLX=Pdot1(N,P,Pk,LXk)

       IF(PRESENT(E2))THEN
          AA=PLP*(PX+XP)-PP*(PLX+XLP)+E2
       ELSE
          AA=PLP*(PX+XP)-PP*(PLX+XLP)
       ENDIF
       BB=2.0*PLP*XX-2.0*XLX*PP
       CC=XX*(PLX+XLP)-XLX*(PX+XP)
       lambda_p=(-BB+SQRT(BB*BB-4.0*AA*CC))/(2.0*AA)
       lambda_m=(-BB-SQRT(BB*BB-4.0*AA*CC))/(2.0*AA)
       Lambda=Lambda_P

       !    WRITE(*,*)'L = ',Lambda,' AFTER EK P= ',(XLX+lambda_p*XLP+lambda_p*PLX+lambda_p**2 * PLP) /(XX+lambda_p*XP+lambda_p*PX+lambda_p**2 * PP)
       !    WRITE(*,*)' AFTER EK M= ',(XLX+lambda_m*XLP+lambda_m*PLX+lambda_m**2 * PLP) /(XX+lambda_m*XP+lambda_m*PX+lambda_m**2 * PP)


     END Subroutine RQILineSearch



     SUBROUTINE EOMLineSearch(N,P,Q,F,Z,DoubleSlash,DoTDA, &
          PosP_Xk,MomQ_Xk,L_PosP_Xk,L_MomQ_Xk, &
          PosP_Pk,MomQ_Pk,L_PosP_Pk,L_MomQ_Pk, &
          Lambda_PosP,Lambda_MomQ,E_EOM)
       INTEGER                      :: N,II,JJ,KK,I
       LOGICAL                      :: DoTDA
       REAL(DOUBLE), DIMENSION(N,N) :: P,Q,F,Z,PosP_Xk,MomQ_Xk,L_PosP_Xk,L_MomQ_Xk, &
            PosP_Pk,MomQ_Pk,L_PosP_Pk,L_MomQ_Pk, &
            Xk,PosP,MomQ,LXk
       REAL(DOUBLE), DIMENSION(N,N,N,N) :: DoubleSlash
       REAL(DOUBLE)                 :: Lambda_PosP,Lambda_MomQ,E_EOM,Tmp_EOM,Ap,Aq, &
            Bp,Bq,Cp,Cq,Rpq,Spq,Tpq,Upq,LamP,LamQ,PosP_MIN,MomQ_MIN,dLamP,dLamQ,LamP_Old,LamQ_Old, &
            dEOM,EOM_Old


       Ap=Trace_EOM(N,PosP_Xk,L_PosP_Xk)
       Aq=Trace_EOM(N,MomQ_Xk,L_MomQ_Xk)
       Bp=Trace_EOM(N,PosP_Pk,L_PosP_Xk)+Trace_EOM(N,PosP_Xk,L_PosP_Pk)
       Bq=Trace_EOM(N,MomQ_Pk,L_MomQ_Xk)+Trace_EOM(N,MomQ_Xk,L_MomQ_Pk)
       Cp=Trace_EOM(N,PosP_Pk,L_PosP_Pk)
       Cq=Trace_EOM(N,MomQ_Pk,L_MomQ_Pk)
       Rpq=Trace_EOM(N,PosP_Xk,MomQ_Xk)
       Spq=Trace_EOM(N,PosP_Pk,MomQ_Xk)
       Tpq=Trace_EOM(N,PosP_Xk,MomQ_Pk)
       Upq=Trace_EOM(N,PosP_Pk,MomQ_Pk)


       !    WRITE(*,*)' Dot1 = ',Trace_EOM(N,PosP_Pk,L_PosP_Xk)
       !    WRITE(*,*)' Dot2 = ',Trace_EOM(N,PosP_Xk,L_PosP_Pk)
       !    WRITE(*,*)' Bp = ',Bp

       !    CALL PPrint(PosP_Pk,' EOM PosPk ',Unit_O=6)
       !    CALL PPrint(L_PosP_Pk,' EOM L_PosPk ',Unit_O=6)
       !    STOP


!!$
!!$    WRITE(*,*)' Ap = ',Ap
!!$    WRITE(*,*)' Aq = ',Aq
!!$    WRITE(*,*)' Bp = ',Bp
!!$    WRITE(*,*)' Bq = ',Bq
!!$    WRITE(*,*)' Cp = ',Cp
!!$    WRITE(*,*)' Cq = ',Cq
!!$    WRITE(*,*)' Rpq = ',Rpq
!!$    WRITE(*,*)' Spq = ',Spq
!!$    WRITE(*,*)' Tpq = ',Tpq
!!$    WRITE(*,*)' Upq = ',Upq

       E_EOM=Half*(Ap+Aq)/Rpq
       !     WRITE(*,44)E_EOM,Spq,Tpq,Upq
44     FORMAT(' E_EOM TO START = ',F20.10,' Spq = ',D20.10,' Tpq = ',D20.10,' Upq = ',D20.10)

       PosP_MIN=Zero
       MomQ_MIN=Zero
       !
       DO JJ=-100,100
          LamP=JJ*0.1D0
          DO KK=-100,100
             LamQ=KK*0.1D0
             Tmp_EOM=Half*(Ap+Bp*LamP+Cp*LamP**2+Aq+Bq*LamQ+Cq*LamQ**2)/(Rpq+LamP*Spq+LamQ*Tpq+LamP*LamQ*Upq)
             IF(Tmp_EOM<E_EOM.AND.Tmp_EOM>0D0)THEN
                E_EOM=Tmp_EOM
                PosP_MIN=LamP
                MomQ_MIN=LamQ
             ENDIF
          ENDDO
       ENDDO

       LamP=PosP_MIN
       LamQ=MomQ_MIN

       !    WRITE(*,46)E_EOM,LamP,LamQ
46     FORMAT(' E_EOM AT PT  A = ',F20.10,' LapP = ',D20.10,' LamQ = ',D20.10)

       DO I=1,5000
          LamQ_Old=LamQ
          LamQ=(-2D0*Cq*Rpq - 2D0*Cq*LamP*Spq +  Sqrt((2D0*Cq*Rpq + 2D0*Cq*LamP*Spq)**2 - &
               4D0*(Cq*Tpq + Cq*LamP*Upq)*(Bq*Rpq + Bq*LamP*Spq - Ap*Tpq - Aq*Tpq - Bp*LamP*Tpq - Cp*LamP**2*Tpq - Ap*LamP*Upq - &
               Aq*LamP*Upq - Bp*LamP**2*Upq - Cp*LamP**3*Upq)))/(2D0*(Cq*Tpq + Cq*LamP*Upq))
          LamP_Old=LamP
          LamP= (-2D0*Cp*Rpq - 2D0*Cp*LamQ*Tpq + Sqrt((2D0*Cp*Rpq + 2D0*Cp*LamQ*Tpq)**2 -          &
               4d0*(Cp*Spq + Cp*LamQ*Upq)*(Bp*Rpq - Ap*Spq - Aq*Spq - Bq*LamQ*Spq - Cq*LamQ**2*Spq + Bp*LamQ*Tpq - Ap*LamQ*Upq - &
               Aq*LamQ*Upq - Bq*LamQ**2*Upq - Cq*LamQ**3*Upq)))/(2D0*(Cp*Spq + Cp*LamQ*Upq))

          EOM_Old=E_EOM
          E_EOM=Half*(Ap+Bp*LamP+Cp*LamP**2+Aq+Bq*LamQ+Cq*LamQ**2)/(Rpq+LamP*Spq+LamQ*Tpq+LamP*LamQ*Upq)
          dLamQ=ABS((LamQ_Old-LamQ)/LamQ)
          dLamP=ABS((LamP_Old-LamP)/LamP)
          dEOM=ABS((EOM_Old-E_EOM)/E_EOM)
          IF(dEOM<1D-10.AND.I>5)EXIT
       ENDDO
       Lambda_PosP=LamP
       Lambda_MomQ=LamQ

       IF( (I==5001).OR.(ABS(LamP)<1D-8).OR.(ABS(LamQ)<1D-8) )THEN
          WRITE(*,48)E_EOM,LamP,LamQ,I

          Lambda_PosP=-Bp/(2D0*Cp)
          Lambda_MomQ=-Bq/(2D0*Cq)

          E_EOM=Half*(Ap+Bp*LamP+Cp*LamP**2+Aq+Bq*LamQ+Cq*LamQ**2)/(Rpq+LamP*Spq+LamQ*Tpq+LamP*LamQ*Upq)
          !       WRITE(*,*)' Bp = ',Bp,' Cp = ',Cp
          !       WRITE(*,*)' Bq = ',Bq,' Cq = ',Cq
          !       WRITE(*,48)E_EOM,LamP,LamQ,I
48        FORMAT(' E_EOM AT PT  F = ',F20.10,' LapP = ',D20.10,' LamQ = ',D20.10,' ICONVERGE = ',I8)


       ENDIF




       !!             IF(I==5001)THEN
!!$                PrintFlags%Fmt=DEBUG_MMASTYLE
!!$                CALL Print_DBL_SCLR(Ap,'Ap',Unit_O=6)
!!$                CALL Print_DBL_SCLR(Aq,'Aq',Unit_O=6)
!!$                CALL Print_DBL_SCLR(Bp,'Bp',Unit_O=6)
!!$                CALL Print_DBL_SCLR(Bq,'Bq',Unit_O=6)
!!$                CALL Print_DBL_SCLR(Cp,'Cp',Unit_O=6)
!!$                CALL Print_DBL_SCLR(Cq,'Cq',Unit_O=6)
!!$                CALL Print_DBL_SCLR(Rpq,'Rpq',Unit_O=6)
!!$                CALL Print_DBL_SCLR(Spq,'Spq',Unit_O=6)
!!$                CALL Print_DBL_SCLR(Tpq,'Tpq',Unit_O=6)
!!$                CALL Print_DBL_SCLR(Upq,'Upq',Unit_O=6)
       !!                E_EOM=Half*(Ap+Bp*LamP+Cp*LamP**2+Aq+Bq*LamQ+Cq*LamQ**2)/(Rpq+LamP*Spq+LamQ*Tpq+LamP*LamQ*Upq)
       !!                WRITE(*,48)E_EOM,LamP,LamQ,I
       !!48              FORMAT(' E_EOM AT PT  F = ',F20.10,' LapP = ',D20.10,' LamQ = ',D20.10,' ICONVERGE = ',I8)
!!$                STOP
       !!             ENDIF



       !    WRITE(*,47)E_EOM,LamP,LamQ,I

47     FORMAT(' E_EOM AT PT  B = ',F20.10,' LapP = ',D20.10,' LamQ = ',D20.10,' ICONVERGE = ',I8)


       RETURN

     END SUBROUTINE EOMLineSearch

     FUNCTION EOMThouless(N,P,Q,F,Z,DoubleSlash,DoTDA,PosP_Xk,MomQ_Xk)
       INTEGER                      :: N,II,JJ,KK
       LOGICAL                      :: DoTDA
       REAL(DOUBLE), DIMENSION(N,N) :: P,Q,F,Z,PosP_Xk,MomQ_Xk,L_PosP_Xk,L_MomQ_Xk, &
            PosP_Pk,MomQ_Pk,L_PosP_Pk,L_MomQ_Pk, &
            Xk,PosP,MomQ,LXk
       REAL(DOUBLE), DIMENSION(N,N,N,N) :: DoubleSlash
       REAL(DOUBLE)                 :: Lambda_PosP,Lambda_MomQ,E_EOM,Tmp_EOM,Ap,Aq, &
            Bp,Bq,Cp,Cq,Rpq,Spq,Tpq,Upq,LamP,LamQ,EOMThouless

       L_PosP_Xk=LiouvAO(N,F,P,Z,DoubleSlash,PosP_Xk)
       L_MomQ_Xk=LiouvAO(N,F,P,Z,DoubleSlash,MomQ_Xk)
       Ap=Trace_EOM(N,PosP_Xk,L_PosP_Xk)
       Aq=Trace_EOM(N,MomQ_Xk,L_MomQ_Xk)
       Rpq=Trace_EOM(N,PosP_Xk,MomQ_Xk)
       EOMThouless=Half*(Ap+Aq)/Rpq

     END FUNCTION EOMThouless




     SUBROUTINE RQI(N,M,Nam,O,S,MPI,G,B)
       INTEGER            :: N,M,I,J,K,L,U,V,JTDA,cBAS
       TYPE(FileNames)    :: Nam,RQINams
       TYPE(State)        :: S,RQIStat
       TYPE(Parallel)     :: MPI
       TYPE(Options)      :: O
       TYPE(Geometries)   :: G
       TYPE(BSET)         :: B
       LOGICAL            :: DoTDA
       INTEGER,DIMENSION(3) :: Cur
       !
       TYPE(BCSR)                      :: sP,sQ,sT,sZ
       TYPE(DBL_RNK2)                  :: P,Q,F,Z
       REAL(DOUBLE)                    :: Ek,EkOld,dEk,Beta,Lambda,ErrRel,ErrAbs,Shift,dNorm
       INTEGER                         :: XkNon0s,PkNon0s
       REAL(DOUBLE)                    :: XkThreshold,PkThreshold,PMax,Err

!!$
!!$    REAL(DOUBLE),DIMENSION(N,N)     :: Xk,Gk,Pk,LXk,LPk
!!$    REAL(DOUBLE),DIMENSION(N,N)     :: XkOld,PkOld,GkOld
!!$    REAL(DOUBLE),DIMENSION(N)       :: Values
!!$    REAL(DOUBLE),DIMENSION(N,N,M)   :: Vectors
!!$    REAL(DOUBLE),DIMENSION(N,N,N,N) :: TwoE,DoubleSlash
       !
       RQIStat=S
       RQINams=Nam
       cBAS=RQIStat%Current%I(2)
       !
       CALL Elapsed_TIME(TimeTotal,Init_O='Init')
       CALL Elapsed_TIME(TimeONX,Init_O='Init')
       CALL Elapsed_TIME(TimeQCTC,Init_O='Init')
       CALL Elapsed_TIME(TimeBCSR,Init_O='Init')
       CALL Elapsed_TIME(TimeTotal,Init_O='Start')

!!$    !
!!$    CALL Get(sP,TrixFile("OrthoD",PWD_O=Nam%M_SCRATCH,Name_O=Nam%SCF_NAME,Stats_O=S%Current%I,OffSet_O=0))
!!$    CALL Get(sF,TrixFile("OrthoF",PWD_O=Nam%M_SCRATCH,Name_O=Nam%SCF_NAME,Stats_O=S%Current%I,OffSet_O=0))
!!$    CALL Get(sZ,TrixFile("X",PWD_O=Nam%M_SCRATCH,Name_O=Nam%SCF_NAME,Stats_O=S%Current%I))
!!$    !
!!$    CALL SetEq(P,sP)
!!$    CALL SetEq(Q,sP)
!!$    P%D=Two*P%D
!!$    Q%D=-Two*Q%D
!!$    DO I=1,N
!!$       Q%D(I,I)=Q%D(I,I)+Two
!!$    ENDDO
!!$    !
!!$    CALL SetEq(F,sF)
!!$    CALL SetEq(Z,sZ)
!!$    !
!!$    CALL Integrals2E(B,G%Clone(1),TwoE)
!!$    DO I=1,N
!!$       DO J=1,N
!!$          DO K=1,N
!!$             DO L=1,N
!!$                DoubleSlash(I,J,K,L)=TwoE(I,J,K,L)-TwoE(I,K,J,L)/2D0
!!$             ENDDO
!!$          ENDDO
!!$       ENDDO
!!$    ENDDO
!!$
!!$    goto 111

       DO I=1,1
          !       write(*,*)' ek = ',EK
          !       GOTO 111 ! STOP
          DO JTDA=1,1
             !
             IF(JTDA==0)THEN
                DoTDA=.TRUE.
             ELSE
                DoTDA=.FALSE.
             ENDIF

             XkThreshold=1D-10
             PkThreshold=1D-10
             !
             CALL Nihilate0(N,I,Nam,S,MPI)
             CALL LOn2BakEnd(N,I,0,Shift,'Xk',Nam,S,MPI,XkThreshold,XkNon0s)
             CALL Nihilate1(I,Nam,S,MPI,Ek,TDA_O=DoTDA)
             !
             EkOld=BIG_DBL
             DO K=0,500
                ! The non-linear congjugate gradient
                CALL NLCGBakEnd(I,K,Ek,Nam,S,MPI,Beta)
                ! Compute L[Pk]
                CALL LOn2BakEnd(N,I,K,Shift,'Pk',Nam,S,MPI,PkThreshold,PkNon0s,PMax)
                ! Line Search: Min_Lambda{ E[Xk+Lambda*Pk] }
                CALL RQLSBakEnd(I,Nam,S,Lambda)
                ! Anhiliate and renorm Xk
                CALL NihilateXk(I,Nam,S,MPI,Lambda,dNorm,TDA_O=DoTDA)
                ! Compute L[Xk]
                CALL LOn2BakEnd(N,I,K,Shift,'Xk',Nam,S,MPI,XkThreshold,XkNon0s)
                ! Anihilate L[Xk], compute Ek and its relative error
                CALL NihilateLXk(I,Nam,S,MPI,Ek,dEk,TDA_O=DoTDA)
                !
                CALL OpenASCII(Nam%OFile,Out)
                WRITE(*  ,33)I,K,Ek*27.21139613182D0,dEk,ABS(dNorm),TimeONX%Wall,TimeQCTC%Wall,TimeBCSR%Wall, &
                     PMax,100D0*DBLE(XkNon0s)/DBLE(N*N),100D0*DBLE(PkNon0s)/DBLE(N*N)
                WRITE(Out,33)I,K,Ek*27.21139613182D0,dEk,ABS(dNorm),TimeONX%Wall,TimeQCTC%Wall,TimeBCSR%Wall, &
                     PMax,100D0*DBLE(XkNon0s)/DBLE(N*N),100D0*DBLE(PkNon0s)/DBLE(N*N)
                CLOSE(Out,STATUS='KEEP')
                !


                CALL OpenASCII('RQI_TauScaling2',77)
                WRITE(77,*)K,LOG10((MAX(1D-10,ABS(E_RPA-Ek*27.21139613182D0)/E_RPA))),XkNon0s,PkNon0s
                CLOSE(Unit=77)

                !             IF(JTDA==0.AND.K>5)EXIT

                IF(K>3.AND.dNorm<1D-2)THEN
                   ! Look for bad behavior
!!$                IF( Ek > EkOld .AND. ABS((Ek-EkOld)/Ek) > O%Thresholds(cBAS)%ETol )THEN
!!$
!!$                   ! Sign of variational principle broken, ostensibly due to N-scaling
!!$                   ! approximaitons.  If this happens, we are DONE!
!!$                   WRITE(*,*)' Converged due to variational violation ',Ek,EkOld,  &
!!$                        (Ek-EkOld)/Ek, O%Thresholds(cBAS)%ETol*1D2
!!$                   Ek=EkOld
!!$                   EXIT
!!$                ENDIF
                   ! Look for convergence (may be too tight)
                   IF(ABS(dEk)  <O%Thresholds(cBAS)%ETol*1D2.AND. &
                        ABS(dNorm)<O%Thresholds(cBAS)%DTol )THEN
                      WRITE(*,*)' Met convergence criteria ',dEk,dNorm,O%Thresholds(cBAS)%ETol, &
                           O%Thresholds(cBAS)%DTol
                      EXIT
                   ENDIF
                ENDIF
                EkOld=MIN(EkOld,Ek)

                !
             ENDDO
             CALL Elapsed_TIME(TimeTOTAL,Init_O='Accum')
             IF(DoTDA)THEN
                WRITE(*,44)'TDA:',I,K,Ek*27.21139613182D0,dEk,TimeTotal%Wall
             ELSE
                WRITE(*,44)'RPA:',I,K,Ek*27.21139613182D0,dEk,TimeTotal%Wall
             ENDIF
          ENDDO
       ENDDO
       !




33     FORMAT('St=',I2,', It=',I3,', Ev=',F10.6,', dE=',D8.2,', dN=',D7.2, &
            ', Tk=',D10.4,', Tj=',D10.4,', Tm=',D10.4,', |Gk|=',D8.2,', %Xk=',F6.2,', %Pk=',F6.2)


44     FORMAT(A4,' State=',I2,', Nk=',I3,', Ev=',F9.6,', dE=',D7.2,', WallSec=',D12.4)

!!$
!!$
!!$111 CONTINUE
!!$    DO I=1,1
!!$       !
!!$       DO JTDA=0,1
!!$
!!$          IF(JTDA==0)THEN
!!$             DoTDA=.TRUE.
!!$             CALL RPAGuess(N,Xk)
!!$          ELSE
!!$             DoTDA=.FALSE.
!!$!             CALL RPAGuess(N,Xk)
!!$
!!$          ENDIF
!!$
!!$          CALL Anihilate(N,P%D,Q%D,Xk,TDA_O=DoTDA)
!!$          CALL Renorm(N,P%D,Xk)
!!$          CALL LOn2(N,I,Shift,F%D,P%D,Z%D,DoubleSlash,Values,Vectors,Xk,LXk)
!!$          CALL Anihilate(N,P%D,Q%D,LXk,TDA_O=DoTDA)
!!$
!!$          Beta=Zero
!!$          XkOld=Zero
!!$          PkOld=Zero
!!$          Ek=ThoulessQ(N,P%D,Xk,LXk)
!!$          DO K=0,200
!!$             !
!!$             Gk=Two*(LXk-Ek*Xk)
!!$             IF(K>0)Beta=Pdot1(N,P%D,Gk,Gk-Gkold)/Pdot1(N,P%D,GkOld,GkOld)
!!$
!!$             Pk=Gk+Beta*PkOld
!!$             !
!!$             CALL LOn2(N,I,Shift,F%D,P%D,Z%D,DoubleSlash,Values,Vectors,Pk,LPk)
!!$             CALL RQILineSearch(N,P%D,Pk,Xk,LXk,LPk,Lambda)
!!$             !
!!$             EkOld=Ek
!!$             XkOld=Xk
!!$             EkOld=Ek
!!$             GkOld=Gk
!!$             PkOld=Pk
!!$             !
!!$             Xk=XkOld+Lambda*Pk
!!$             !
!!$             CALL Anihilate(N,P%D,Q%D,Xk,TDA_O=DoTDA)
!!$             dNorm=One-sqrt(abs(Pdot1(N,P%D,Xk,Xk)))
!!$             CALL ReNorm(N,P%D,Xk)
!!$             CALL LOn2(N,I,Shift,F%D,P%D,Z%D,DoubleSlash,Values,Vectors,Xk,LXk)
!!$             CALL Anihilate(N,P%D,Q%D,LXk,TDA_O=DoTDA)
!!$             Ek=ThoulessQ(N,P%D,Xk,LXk)
!!$             ErrAbs=Ek-EkOld
!!$             ErrRel=-1D10
!!$             DO U=1,N
!!$                DO V=1,N
!!$                   ErrRel=MAX(ErrRel,ABS(Ek*Xk(U,V)-LXk(U,V))/Ek)
!!$                ENDDO
!!$             ENDDO
!!$
!!$             IF(JTDA==0)THEN
!!$                Err=LOG10(Ek-0.432987734557198D0)
!!$!0.432987752380454D0)
!!$                WRITE(*,*)K,Err,Ek
!!$                WRITE(35,*)K,Err
!!$             ELSE
!!$                Err=LOG10(Ek- 0.406088082593828D0)!
!!$!0.406088110418713D0)
!!$!                WRITE(*,*)K,Err,Ek,Ek*27.21139613182D0
!!$                WRITE(*,*)K,Err,Ek
!!$                WRITE(34,*)K,Err
!!$             ENDIF
!!$
!!$
!!$
!!$!             WRITE(*,33)I,K,Ek*27.21139613182D0,Beta,Lambda,ErrRel,dNorm
!!$
!!$!             IF(ErrRel<1D-4)EXIT
!!$             IF(JTDA==0.AND.K==10)EXIT
!!$             !
!!$          ENDDO
!!$          WRITE(*,*)I,K,Ek*27.21139613182D0,ErrRel,ErrAbs
!!$          Values(I)=Ek
!!$          Vectors(:,:,I)=Xk
!!$
!!$       ENDDO
!!$    ENDDO

     END SUBROUTINE RQI

     FUNCTION TRACE_EOM(N,P,Q)
       INTEGER :: N,II
       REAL(DOUBLE), DIMENSION(N,N) :: P,Q,Tmp
       REAL(DOUBLE) :: TRACE_EOM
       Tmp=MATMUL(TRANSPOSE(P),Q)
       TRACE_EOM=0D0

       !    CALL PPrint(TMP,'TMP',Unit_O=6)

       DO II=1,N
          TRACE_EOM=TRACE_EOM+Tmp(II,II)
       ENDDO
       !    WRITE(*,*)' TRACE_EOM = ',TRACE_EOM
     END FUNCTION TRACE_EOM

     SUBROUTINE Nihilate0(N,I,Nam,S,MPI)
       !
       INTEGER               :: I,N,  ii,jj
       REAL(DOUBLE)          :: Norm
       TYPE(FileNames)       :: Nam
       TYPE(State)           :: S
       TYPE(Parallel)        :: MPI
       TYPE(BCSR)            :: sP,sQ,sXk,sI,sT,sT1 ! Nihilate0 delete list
       INTEGER, DIMENSION(3) :: Cur
       CHARACTER(LEN=DCL)    :: XkName,PName,QName
       !
       TYPE(DBL_RNK2)        :: X

       !-----------------------------------------------------------------------------
       CALL Elapsed_TIME(TimeBCSR,Init_O='Start')
       ! Status same as ground state, but now SCF cycle# is RQI state#
       Cur=S%Current%I
       Cur(1)=I
       ! Naming of things
       XkName=TrixFile('OrthoXk',PWD_O=Nam%M_SCRATCH,Name_O=Nam%SCF_NAME,Stats_O=Cur,OffSet_O=0)
       PName= TrixFile("OrthoD", PWD_O=Nam%M_SCRATCH,Name_O=Nam%SCF_NAME,Stats_O=S%Current%I,OffSet_O=0)
       QName= TrixFile("OrthoQ", PWD_O=Nam%M_SCRATCH,Name_O=Nam%SCF_NAME,Stats_O=S%Current%I,OffSet_O=0)
       ! Get occupied projector
       CALL Get(sP,PName)
       ! Generate virtual space projector if first time through
       IF(I==1)THEN
          CALL SetEq(sQ,sP)
          CALL Multiply(sQ,-One)
          CALL Add(sQ,One)
          CALL Put(sQ,QName)
       ELSE
          CALL Get(sQ,QName)
       ENDIF
       ! Start guess with particle-hole space ONLY. Starting in this space
       ! GUARANTEES that we will only ever have positive line search solutions.
       ! This is equivalent to the TDA.
       !
       CALL New(X,(/N,N/))
       X%D=Zero
       do ii=1,N
          do jj=MAX(1,ii-5),MIN(N,II+5)
             X%D(ii,jj)=RANDOM_DBL((/-One,One/))
          enddo
       enddo
       CALL SetEq(sXk,X)
       CALL Delete(X)
!!$    !!
       CALL SetEq(sXk,sP)
       DO II=1,sXk%NNon0
          sXk%MTrix%D(II)=sXk%MTrix%D(II)*Zero + sXk%MTrix%D(II) !*RANDOM_DBL((/-One,One/))
       ENDDO

       CALL Multiply(sQ,sXk,sT1)
       CALL Multiply(sT1,sP,sXk)
       CALL Delete(sQ)
       CALL Delete(sT1)

       ! Normalize the guess transition density.  Note factor
       ! of two has to do with normalization of P and Q.  Here,
       ! these projectors have eigenvalues == 1, not 2.
       CALL XPose(sXk,sT)
       Norm=SQRT(Two*ABS(OneDot(sP,sXk,sT)))
       sXk%MTrix%D=sXk%MTrix%D*(One/Norm)

       !    CALL PPrint(sXk,"NORMED",Unit_O=6)

       ! Put guess Xk to disk
!!$
!!$    CALL Get(sXk,KoopmansName)

       CALL Put(sXk,XkName)



       ! Tidy up
       CALL Delete(sT)
       CALL Delete(sP)
       CALL Delete(sXk)
       ! All done
       CALL Elapsed_TIME(TimeBCSR,Init_O='Accum')
     END SUBROUTINE Nihilate0


     FUNCTION TRACE_EOM2(N,P,Q)
       INTEGER :: N,II
       REAL(DOUBLE), DIMENSION(N,N) :: P,Q,Tmp
       REAL(DOUBLE) :: TRACE_EOM2
       CALL PPrint(P,'P',Unit_O=6)
       CALL PPrint(Q,'Q',Unit_O=6)


       Tmp=MATMUL(TRANSPOSE(P),Q)
       TRACE_EOM2=0D0

       CALL PPrint(TMP,'TMP',Unit_O=6)

       DO II=1,N
          TRACE_EOM2=TRACE_EOM2+Tmp(II,II)
       ENDDO
       WRITE(*,*)' TRACE_EOM = ',TRACE_EOM2
     END FUNCTION TRACE_EOM2

     FUNCTION pOp(N,P,Q,X)
       INTEGER :: N
       REAL(DOUBLE), DIMENSION(N,N) :: P,Q,X,pOp
       pOp=MATMUL(P,MATMUL(X,Q))+TRANSPOSE(MATMUL(Q,MATMUL(X,P)))
       pOp=25D-2*pOp
     END FUNCTION POp

     FUNCTION qOp(N,P,Q,X)
       INTEGER :: N
       REAL(DOUBLE), DIMENSION(N,N) :: P,Q,X,qOp
       qOp=MATMUL(P,MATMUL(X,Q))-TRANSPOSE(MATMUL(Q,MATMUL(X,P)))
       qOp=25D-2*qOp
     END FUNCTION QOp

     SUBROUTINE F2Rot(N,C,Two2)
       IMPLICIT NONE
       INTEGER :: N,I,J,K,L,II,JJ,KK,LL,alpha
       REAL(DOUBLE), DIMENSION(N,N) :: C
       REAL(DOUBLE), DIMENSION(N,N) :: Two2,Tmp2
       alpha=0
       DO I=1,N
          DO J=1,N
             Tmp2(I,J)=0D0
             DO II=1,N
                DO JJ=1,N
                   Tmp2(I,J)=Tmp2(I,J)+Two2(II,JJ)*C(II,I)*C(JJ,J)
                END DO
             END DO
          END DO
       END DO
       Two2=Tmp2
     END SUBROUTINE F2ROT

     SUBROUTINE F4Rot(N,C,Four4)
       IMPLICIT NONE
       INTEGER :: N,I,J,K,L,II,JJ,KK,LL,alpha
       REAL(DOUBLE), DIMENSION(N,N) :: C
       REAL(DOUBLE), DIMENSION(N,N,N,N) :: Four4,Tmp4
       alpha=0
       DO I=1,N
          DO J=1,N
             DO K=1,N
                DO L=1,N
                   Tmp4(I,J,K,L)=0D0
                   DO II=1,N
                      DO JJ=1,N
                         DO KK=1,N
                            DO LL=1,N
                               Tmp4(I,J,K,L)=Tmp4(I,J,K,L)+Four4(II,JJ,KK,LL)*C(II,I)*C(JJ,J)*C(KK,K)*C(LL,L)
                            END DO
                         END DO
                      END DO
                   END DO
                END DO
             END DO
          END DO
       END DO
       Four4=Tmp4
     END SUBROUTINE F4ROT


     SUBROUTINE MDiag_DSYEVD(A,N,EigVal,OffSet)
       TYPE(DBL_RNK2)   :: A
       INTEGER          :: N
       TYPE(DBL_VECT)   :: EigVal
       TYPE(DBL_VECT)   :: Work
       TYPE(INT_VECT)   :: IWork
       INTEGER          :: K,LWORK,Info,LIWORK,LgN,OffSet
       DO K=4,10000
          IF(2**K>=N)THEN
             LgN=K
             EXIT
          ENDIF
       ENDDO
       LWORK=2*(1+5*N+2*N*LgN+3*N**2)
       LIWORK=2*(2+5*N)
       CALL New(Work,LWork)
       CALL New(IWork,LIWork)
       CALL DSYEVD('V','U',N,A%D(1,1+OffSet),N,EigVal%D(1+OffSet),Work%D(1),LWORK, &
            IWork%I(1),LIWORK,Info)
       IF(Info/=SUCCEED)CALL Halt('DSYEVD flaked in RHEqs. INFO='//TRIM(IntToChar(Info)))
       CALL Delete(IWork)
       CALL Delete(Work)
     END SUBROUTINE MDiag_DSYEVD








     SUBROUTINE Nihilate1(I,N,S,MPI,Ek,TDA_O)
       LOGICAL, OPTIONAL     :: TDA_O
       LOGICAL               :: TDA
       INTEGER               :: I
       REAL(DOUBLE)          :: Ek
       TYPE(FileNames)       :: N
       TYPE(State)           :: S
       TYPE(Parallel)        :: MPI
       TYPE(BCSR)            :: sP,sQ,sXk,sLXk,sT,sT1,sT2,sT3 ! Nihilate1 delete list
       INTEGER, DIMENSION(3) :: Cur
       CHARACTER(LEN=DCL)    :: XkName,LXkName,PName,QName
       !-----------------------------------------------------------------------------
       CALL Elapsed_TIME(TimeBCSR,Init_O='Start')
       IF(PRESENT(TDA_O))THEN
          TDA=TDA_O
       ELSE
          TDA=.FALSE.
       ENDIF
       ! Status same as ground state, but now SCF cycle# is RQI state#
       Cur=S%Current%I
       Cur(1)=I
       ! Naming of things
       XkName=TrixFile('OrthoXk',PWD_O=N%M_SCRATCH,Name_O=N%SCF_NAME,Stats_O=Cur,OffSet_O=0)
       LXkName=TrixFile('LXk',PWD_O=N%M_SCRATCH,Name_O=N%SCF_NAME,Stats_O=Cur,OffSet_O=0)
       PName= TrixFile("OrthoD", PWD_O=N%M_SCRATCH,Name_O=N%SCF_NAME,Stats_O=S%Current%I,OffSet_O=0)
       QName= TrixFile("OrthoQ", PWD_O=N%M_SCRATCH,Name_O=N%SCF_NAME,Stats_O=S%Current%I,OffSet_O=0)
       ! Get occupied projector
       CALL Get(sP,PName)
       CALL Get(sQ,QName)
       ! Kluge due to poor memory management:
       CALL New(ST1)
       CALL New(SLXK)
       ! Get that should have good management (but doesnt)
       CALL Get(sLXk,LXkName)
       ! Anihilate via TDA or TD-SCF symmetry.
       ! Note that factor of (1/4) is not present, due to the
       ! normalization of P to eigenvalues with 1s or 0s.
       IF(TDA)THEN
          ! LXk=Q.LXk.P (only p-h zapped)
          CALL Multiply(sQ,sLXk,sT1)
          CALL Multiply(sT1,sP,sLXk)
          CALL Delete(sT1)
       ELSE
          ! LXk=(P.LXk.Q+Q.LXk.P) (both h-p and p-h zapped)
          CALL Multiply(sP,sLXk,sT1)
          CALL Multiply(sT1,sQ,sT2)
          CALL Multiply(sQ,sLXk,sT1)
          CALL Multiply(sT1,sP,sT3)
          CALL Add(sT2,sT3,sLXk)
          CALL Delete(sT1)
          CALL Delete(sT2)
          CALL Delete(sT3)
       ENDIF
       !
       CALL Delete(sQ)
       !
       CALL Put(sLXk,LXkName)
       !
       CALL Get(sXk,XkName)
       CALL XPose(sLXk,sT)
       !
       ! Again a factor of two for normalization of P
       Ek=Two*OneDot(sP,sXk,sT)
       !
       CALL Delete(sP)
       CALL Delete(sT)
       CALL Delete(sXk)
       CALL Delete(sLXk)
       ! All done
       CALL Elapsed_TIME(TimeBCSR,Init_O='Accum')
     END SUBROUTINE Nihilate1

     SUBROUTINE NihilateXk(I,N,S,MPI,Lambda,dNorm,TDA_O)
       LOGICAL, OPTIONAL     :: TDA_O
       LOGICAL               :: TDA
       INTEGER               :: I
       REAL(DOUBLE)          :: Lambda,Norm,dNorm
       TYPE(FileNames)       :: N
       TYPE(State)           :: S
       TYPE(Parallel)        :: MPI
       TYPE(BCSR)            :: sP,sQ,sXk,sPk,sLXk,sT,sT1,sT2,sT3 ! NihilateXk delete list
       INTEGER, DIMENSION(3) :: Cur
       CHARACTER(LEN=DCL)    :: XkName,PkName,LXkName,PName,QName
       !-----------------------------------------------------------------------------
       CALL Elapsed_TIME(TimeBCSR,Init_O='Start')
       IF(PRESENT(TDA_O))THEN
          TDA=TDA_O
       ELSE
          TDA=.FALSE.
       ENDIF
       ! Status same as ground state, but now SCF cycle# is RQI state#
       Cur=S%Current%I
       Cur(1)=I

       ! Naming of things

       XkName=TrixFile('OrthoXk',PWD_O=N%M_SCRATCH,Name_O=N%SCF_NAME,Stats_O=Cur,OffSet_O=0)
       PkName=TrixFile('OrthoPk',PWD_O=N%M_SCRATCH,Name_O=N%SCF_NAME,Stats_O=Cur,OffSet_O=0)
       PName= TrixFile("OrthoD", PWD_O=N%M_SCRATCH,Name_O=N%SCF_NAME,Stats_O=S%Current%I,OffSet_O=0)
       QName= TrixFile("OrthoQ", PWD_O=N%M_SCRATCH,Name_O=N%SCF_NAME,Stats_O=S%Current%I,OffSet_O=0)

       CALL New(sT1)
       CALL New(sPk)
       CALL New(sXk)

       CALL Get(sT1,XkName)
       CALL Get(sPk,PkName)
       sPk%MTrix%D=sPk%MTrix%D*Lambda
       CALL Add(sT1,sPk,sXk)
       !
       CALL Delete(sPk)

       CALL Get(sP,PName)
       CALL Get(sQ,QName)

       ! Anihilate via TDA or TD-SCF symmetry.
       ! Note that factor of (1/4) is not present, due to the
       ! normalization of P to eigenvalues with 1s or 0s.
       IF(TDA)THEN
          ! Xk=Q.Xk.P (only p-h zapped)
          CALL Multiply(sQ,sXk,sT1)
          CALL Multiply(sT1,sP,sXk)
          CALL Delete(sT1)
       ELSE
          ! Xk=(P.Xk.Q+Q.Xk.P) (both h-p and p-h zapped)
          CALL Multiply(sP,sXk,sT1)
          CALL Multiply(sT1,sQ,sT2)
          CALL Multiply(sQ,sXk,sT1)
          CALL Multiply(sT1,sP,sT3)
          CALL Add(sT2,sT3,sXk)
          CALL Delete(sT1)
          CALL Delete(sT2)
          CALL Delete(sT3)
       ENDIF
       !
       CALL Delete(sQ)
       ! Normalize the guess transition density.  Note factor
       ! of two has to do with normalization of P and Q.  Here,
       ! these projectors have eigenvalues == 1, not 2.
       CALL XPose(sXk,sT)
       Norm=SQRT(Two*ABS(OneDot(sP,sXk,sT)))
       dNorm=One-Norm
       sXk%MTrix%D=sXk%MTrix%D*(One/Norm)
       ! Put guess Xk to disk
       CALL Put(sXk,XkName)
       !
       CALL Delete(sT)
       CALL Delete(sP)
       CALL Delete(sXk)
       ! All done
       CALL Elapsed_TIME(TimeBCSR,Init_O='Accum')
     END SUBROUTINE NihilateXk
     !
     SUBROUTINE NihilateLXk(I,N,S,MPI,Ek,dEk,TDA_O)
       LOGICAL, OPTIONAL     :: TDA_O
       LOGICAL               :: TDA
       INTEGER               :: I,L
       REAL(DOUBLE)          :: dEk,Ek
       TYPE(FileNames)       :: N
       TYPE(State)           :: S
       TYPE(Parallel)        :: MPI
       TYPE(BCSR)            :: sP,sQ,sXk,sPk,sLXk,sT,sT1,sT2,sT3 ! NihilateLXk delete list
       INTEGER, DIMENSION(3) :: Cur
       CHARACTER(LEN=DCL)    :: XkName,PkName,LXkName,PName,QName
       !-----------------------------------------------------------------------------
       CALL Elapsed_TIME(TimeBCSR,Init_O='Start')

       IF(PRESENT(TDA_O))THEN
          TDA=TDA_O
       ELSE
          TDA=.FALSE.
       ENDIF
       ! Status same as ground state, but now SCF cycle# is RQI state#
       Cur=S%Current%I
       Cur(1)=I

       ! Naming of things

       LXkName=TrixFile('LXk',PWD_O=N%M_SCRATCH,Name_O=N%SCF_NAME,Stats_O=Cur,OffSet_O=0)
       XkName=TrixFile('OrthoXk',PWD_O=N%M_SCRATCH,Name_O=N%SCF_NAME,Stats_O=Cur,OffSet_O=0)
       PkName=TrixFile('OrthoPk',PWD_O=N%M_SCRATCH,Name_O=N%SCF_NAME,Stats_O=Cur,OffSet_O=0)
       PName= TrixFile("OrthoD", PWD_O=N%M_SCRATCH,Name_O=N%SCF_NAME,Stats_O=S%Current%I,OffSet_O=0)
       QName= TrixFile("OrthoQ", PWD_O=N%M_SCRATCH,Name_O=N%SCF_NAME,Stats_O=S%Current%I,OffSet_O=0)
       !

       CALL New(sLXk)
       !
       CALL Get(sP,PName)
       CALL Get(sQ,QName)
       CALL Get(sLXk,LXkName)
       ! Anihilate via TDA or TD-SCF symmetry.
       ! Note that factor of (1/4) is not present, due to the
       ! normalization of P to eigenvalues with 1s or 0s.
       IF(TDA)THEN
          ! Xk=Q.Xk.P (only p-h zapped)
          CALL Multiply(sQ,sLXk,sT1)
          CALL Multiply(sT1,sP,sLXk)
          CALL Delete(sT1)
       ELSE
          ! Xk=(P.Xk.Q+Q.Xk.P) (both h-p and p-h zapped)
          CALL Multiply(sP,sLXk,sT1)
          CALL Multiply(sT1,sQ,sT2)
          CALL Multiply(sQ,sLXk,sT1)
          CALL Multiply(sT1,sP,sT3)
          CALL Add(sT2,sT3,sLXk)
          CALL Delete(sT1)
          CALL Delete(sT2)
          CALL Delete(sT3)
       ENDIF
       !
       CALL Delete(sQ)
       ! Put the anihilated LXk to disk
       CALL Put(sLXk,LXkName)
       !
       CALL Get(sXk,XkName)
       CALL XPose(sLXk,sT)
       ! Again a factor of two for normalization of P
       Ek=Two*OneDot(sP,sXk,sT)
       CALL Delete(sP)
       CALL Delete(sT)
       !
       sXk%MTrix%D=-Ek*sXk%MTrix%D
       CALL Add(sXk,sLXk,sT1)
       !
       dEk=-1D10
       DO L=1,sT1%NNon0
          dEk=MAX(dEk,ABS(sT1%MTrix%D(L)))
       ENDDO
       dEk=dEk/Ek
       !
       CALL Delete(sT1)
       CALL Delete(sXk)
       CALL Delete(sLXk)
       ! All done

       CALL Elapsed_TIME(TimeBCSR,Init_O='Accum')

     END SUBROUTINE NihilateLXk

     SUBROUTINE NLCGBakEnd(I,K,Ek,N,S,MPI,Beta)
       !
       INTEGER               :: I,K
       REAL(DOUBLE)          :: Ek
       TYPE(FileNames)       :: N
       TYPE(State)           :: S
       TYPE(Parallel)        :: MPI
       TYPE(BCSR),SAVE       :: sXk,sLXk,sGk,sGkOld,sPkOld,sP,sT,sT1 ! NLCGradient delete list
       INTEGER, DIMENSION(3) :: Cur
       REAL(DOUBLE)          :: Num,Den,Beta
       CHARACTER(LEN=DCL)    :: XkName,LXkName,GkName,PName,GkOldName,PkOldName,PkName

       CALL Elapsed_TIME(TimeBCSR,Init_O='Start')
       !
       Cur=S%Current%I
       Cur(1)=I
       !
       XkName=   TrixFile('OrthoXk',PWD_O=N%M_SCRATCH,Name_O=N%SCF_NAME,Stats_O=Cur,OffSet_O=0)
       LXkName=  TrixFile('LXk',    PWD_O=N%M_SCRATCH,Name_O=N%SCF_NAME,Stats_O=Cur,OffSet_O=0)
       GkName=   TrixFile('Gk',     PWD_O=N%M_SCRATCH,Name_O=N%SCF_NAME,Stats_O=Cur,OffSet_O=0)
       GkOldName=TrixFile('GkOld',  PWD_O=N%M_SCRATCH,Name_O=N%SCF_NAME,Stats_O=Cur,OffSet_O=0)
       PkName=   TrixFile('OrthoPk',PWD_O=N%M_SCRATCH,Name_O=N%SCF_NAME,Stats_O=Cur,OffSet_O=0)

       PkOldName=PkName

       PName=    TrixFile("OrthoD", PWD_O=N%M_SCRATCH,Name_O=N%SCF_NAME,Stats_O=S%Current%I,OffSet_O=0)
       !
       ! Get Xk and LXk
       CALL Get(sXk,XkName)
       CALL Get(sLXk,LXkName)

       ! Gk=Two*(LXk-Ek*Xk)

       sXk%MTrix%D=-Ek*sXk%MTrix%D

       CALL Add(sLXk,sXk,sGk)

       sGk%MTrix%D=Two*sGk%MTrix%D

       !    CALL PPrint(sGk,   ' Gk    ',Unit_O=6)

       ! Gk to disk
       CALL Put(sGk,GkName)
       ! Done with Xk and LXk
       CALL Delete(sXk)
       CALL Delete(sLXk)
       ! Beta=0 for K=0
       IF(K==0)THEN
          CALL Put(sGk,PkName)
          CALL Put(sGk,GkOldName)
          CALL Delete(sGk)
          RETURN
       ENDIF
       ! Get Pk and GkOld
       CALL Get(sP,PName)
       CALL Get(sGkOld,GkOldName)

       !    CALL PPrint(sGkOld,' GkOld ',Unit_O=6)

       !
       ! Beta=(Gk-Gkold,Gk)_p/(GkOld,GkOld)_p
       sGkOld%MTrix%D=-sGkOld%MTrix%D
       CALL Add(sGk,sGkOld,sT1)
       sGkOld%MTrix%D=-sGkOld%MTrix%D
       CALL XPose(sGk,sT)
       Num=OneDot(sP,sT1,sT)
       CALL XPose(sGkOld,sT)
       Den=OneDot(sP,sGkOld,sT)
       Beta=Num/Den
       !    WRITE(*,*)' Beta = ',Beta


       ! Done with P and T
       CALL Delete(sT)
       CALL Delete(sP)
       CALL Delete(sGkOld)
       ! Pk=Gk+Beta*PkOld
       CALL Get(sPkOld,PkOldName)

       sPkOld%MTrix%D=Beta*sPkOld%MTrix%D

       CALL Add(sGk,sPkOld,sT1)
       ! Put GkOld to disk
       CALL Put(sGk,GkOldName)
       ! Put Pk to disk
       CALL Put(sT1,PkName)
       ! Clean up and done
       CALL Delete(sT1)
       CALL Delete(sGk)
       CALL Delete(sPkOld)

       CALL Elapsed_TIME(TimeBCSR,Init_O='Accum')
       !
     END SUBROUTINE NLCGBAKEND

     SUBROUTINE LOn2BakEnd(N,I,K,Shift,Trgt,Nam,S,MPI,MatrixThreshold,MatrixNon0s,PMax_O)
       INTEGER                       :: N,I,J,K,MatrixNon0s
       TYPE(FileNames)               :: Nam
       TYPE(State)                   :: S,RQIStat
       TYPE(Parallel)                :: MPI
       REAL(DOUBLE),DIMENSION(N,N)   :: LX,X
       TYPE(BCSR)                    :: sF,sX,sJ,sK,sZ,sP,sJK,sT1,sT2,sT3
       REAL(DOUBLE)                  :: Shift,MatrixThreshold,LocalThreshold,PMax
       CHARACTER(LEN=*)              :: Trgt
       REAL(DOUBLE),OPTIONAL         :: PMax_O
       !----------------------------------------------------------------------------
       CALL Elapsed_TIME(TimeBCSR,Init_O='Start')
       ! Set up local Invokation parameters based on ground state values
       CALL New(RQIStat%Action,2)
       CALL New(RQIStat%Current,3)
       CALL New(RQIStat%Previous,3)
       RQIStat%Current%I=S%Current%I
       RQIStat%Previous%I=S%Previous%I
       ! Action is TD-SCF with secondary parameter the product LX or LP (L[Xk], L[Pk])
       RQIStat%Action%C(1)="TD-SCF"
       RQIStat%Action%C(2)=TRIM(Trgt) !//TRIM(IntToChar(I))
       ! "SCF cycle" is the RQI State number
       RQIStat%Current%I(1)=I
       RQIStat%Previous%I(1)=I
       ! Get the orthogonal transition density matrix Xk (or CG gradient Pk) corresponding to the
       ! resultant of this subroutine, namely L[Xk] or L[Pk] in an orthongal representation
       CALL New(sX) ! Kluge.  Somehow, dimensioning not quite right here:
       CALL Get(sX,TrixFile('Ortho'//TRIM(Trgt),PWD_O=Nam%M_SCRATCH,Name_O=Nam%SCF_NAME,Stats_O=RQIStat%Current%I,OffSet_O=0))
       ! Ground state fockian in an orthogonal representation
       CALL Get(sF,TrixFile("OrthoF",PWD_O=Nam%M_SCRATCH,Name_O=Nam%SCF_NAME,Stats_O=S%Current%I,OffSet_O=0))
       ! T2=[Xor,For]
       CALL Multiply(sX,sF,sT2)
       CALL Multiply(sF,sX,sT2,-One)
       ! Done with F
       CALL Delete(sF)
       ! Z is the sparse inverse factor of S
       CALL Get(sZ,TrixFile("X",PWD_O=Nam%M_SCRATCH,Name_O=Nam%SCF_NAME,Stats_O=S%Current%I))
       ! Xao = Z^t.Xor.Z
       CALL Multiply(sZ,sX,sT1)
       CALL Multiply(sT1,sZ,sX)

       IF(PRESENT(PMax_O))THEN
          !       PMax_O=MAX(sX)
          PMax_O=FNorm(sX)
          LocalThreshold=1D1*MatrixThreshold*PMax_O
          LocalThreshold=MatrixThreshold
       ELSE
          LocalThreshold=MatrixThreshold
       ENDIF
       ! Filter small blocks and return the # of non zero elements
       CALL Filter(sX,Tol_O=LocalThreshold)
       MatrixNon0s=sX%NNon0
       ! This is the AO transition density matrix (or CG gradient)
       CALL Put(sX,TrixFile(Trgt,PWD_O=Nam%M_SCRATCH,Name_O=Nam%SCF_NAME,Stats_O=RQIStat%Current%I,OffSet_O=0))
       ! Done with sX
       CALL Delete(sX)
       CALL Elapsed_TIME(TimeBCSR,Init_O='Accum')
       ! Build JK[X] in the AO basis
       CALL Elapsed_TIME(TimeONX,Init_O='Start')
       CALL Invoke('ONX',Nam,RQIStat,MPI)
       CALL Elapsed_TIME(TimeONX,Init_O='Accum')
       CALL Elapsed_TIME(TimeQCTC,Init_O='Start')
       CALL Invoke('QCTC',Nam,RQIStat,MPI)
       CALL Elapsed_TIME(TimeQCTC,Init_O='Accum')
       CALL Elapsed_TIME(TimeBCSR,Init_O='Start')
       ! Pick up J and K
       CALL Get(sJ,TrixFile("J",PWD_O=Nam%M_SCRATCH,Name_O=Nam%SCF_NAME,Stats_O=RQIStat%Current%I,OffSet_O=0))
       CALL Get(sK,TrixFile("K",PWD_O=Nam%M_SCRATCH,Name_O=Nam%SCF_NAME,Stats_O=RQIStat%Current%I,OffSet_O=0))
       ! JK=Jao[X]+Kao[X]
       CALL Add(sJ,sK,sJK)
       ! Done with J and K
       CALL Delete(sJ)
       CALL Delete(sK)
       ! JK[X]=Zt.JKao[X].Z==JKor
       CALL Multiply(sZ,sJK,sT1)
       CALL Multiply(sT1,sZ,sJK)
       ! Done with Z
       CALL Delete(sZ)
       ! Get some P
       CALL Get(sP,TrixFile("OrthoD",PWD_O=Nam%M_SCRATCH,Name_O=Nam%SCF_NAME,Stats_O=S%Current%I,OffSet_O=0))
       ! T1=[JKor,Por]
       CALL Multiply(sP,sJK,sT1)
       CALL Multiply(sJK,sP,sT1,-One)
       ! Done with P and JK
       CALL Delete(sP)
       CALL Delete(sJK)
       ! L[Xk]=[F,Xk]+[P,JK[X]] (orthogonal)
       CALL Add(sT1,sT2,sT3)
       ! Done with temporaries 1 and 2
       CALL Delete(sT1)
       CALL Delete(sT2)
       ! Put orthogonal L[Xk] or L[Pk] to disk (*.LX or *.LP)
       CALL Put(sT3,TrixFile("L"//TRIM(Trgt),PWD_O=Nam%M_SCRATCH,Name_O=Nam%SCF_NAME,Stats_O=RQIStat%Current%I,OffSet_O=0))
       ! Done with temp #3
       CALL Delete(sT3)
       ! Done with invokation parameters
       CALL Delete(RQIStat%Action)
       CALL Delete(RQIStat%Current)
       CALL Delete(RQIStat%Previous)
       CALL Elapsed_TIME(TimeBCSR,Init_O='Accum')
       !----------------------------------------------------------------------------
       IF(I>1)STOP
     END SUBROUTINE LOn2BakEnd

     SUBROUTINE RQLSBakEnd(I,N,S,Lambda)
       INTEGER               :: I
       TYPE(FileNames)       :: N
       TYPE(State)           :: S
       TYPE(Parallel)        :: MPI
       TYPE(BCSR)            :: sP,sXk,sPk,sLXk,sLPk,sT
       INTEGER, DIMENSION(3) :: Cur
       REAL(DOUBLE)          :: Lambda,Lambda_p,Lambda_m
       REAL(DOUBLE)          :: XX,PP,XP,PX,PLP,XLP,XLX,PLX,AA,BB,CC
       !
       CALL Elapsed_TIME(TimeBCSR,Init_O='Start')
       !

       Cur=S%Current%I
       Cur(1)=I
       !
       CALL Get(sP ,TrixFile("OrthoD",PWD_O=N%M_SCRATCH,Name_O=N%SCF_NAME,Stats_O=S%Current%I,OffSet_O=0))
       CALL Get(sXk,TrixFile('OrthoXk',PWD_O=N%M_SCRATCH,Name_O=N%SCF_NAME,Stats_O=Cur,OffSet_O=0))
       CALL Get(sPk,TrixFile('OrthoPk',PWD_O=N%M_SCRATCH,Name_O=N%SCF_NAME,Stats_O=Cur,OffSet_O=0))
       !
       CALL XPose(sXk,sT)
       XX =OneDot(sP,sXk,sT)
       PX =OneDot(sP,sPk,sT)
       !
       CALL XPose(sPk,sT)
       PP =OneDot(sP,sPk,sT)
       XP =OneDot(sP,sXk,sT)
       !
       CALL Get(sLXk,TrixFile('LXk',PWD_O=N%M_SCRATCH,Name_O=N%SCF_NAME,Stats_O=Cur,OffSet_O=0))
       CALL XPose(sLXk,sT)
       CALL Delete(sLXk)
       XLX=OneDot(sP,sXk,sT)
       PLX=OneDot(sP,sPk,sT)
       !
       CALL Get(sLPk,TrixFile('LPk',PWD_O=N%M_SCRATCH,Name_O=N%SCF_NAME,Stats_O=Cur,OffSet_O=0))
       CALL XPose(sLPk,sT)
       CALL Delete(sLPk)
       PLP=OneDot(sP,sPk,sT)
       XLP=OneDot(sP,sXk,sT)
       !
       CALL Delete(sP)
       CALL Delete(sT)
       CALL Delete(sXk)
       CALL Delete(sPk)
       !
       AA=PLP*(PX+XP)-PP*(PLX+XLP)
       BB=2.0*PLP*XX-2.0*XLX*PP
       CC=XX*(PLX+XLP)-XLX*(PX+XP)
       !
       lambda_p=(-BB+SQRT(BB*BB-4.0*AA*CC))/(2.0*AA)
       lambda_m=(-BB-SQRT(BB*BB-4.0*AA*CC))/(2.0*AA)
       !
       Lambda=Lambda_P
       !
       CALL Elapsed_TIME(TimeBCSR,Init_O='Accum')
       !
     END SUBROUTINE RQLSBakEnd
     !===============================================================================
     ! HERE ARE THE CONVENTIONAL DENSE MATRIX RQI ROUTINES
     !===============================================================================
     FUNCTION OneDotT(sP,sA,sB,TDA) RESULT(Tr)
       TYPE(BCSR) :: sP,sA,sB,sT1,sT2
       REAL(DOUBLE) :: Tr
       LOGICAL,OPTIONAL  :: TDA
       CALL XPose(sB,sT1)
       CALL Multiply(sP,sA,sT2)
       CALL Multiply(sA,sP,sT2,-One)
       Tr=Half*Trace(sT1,sT2)
       CALL Delete(sT1)
       CALL Delete(sT2)
     END FUNCTION OneDotT
     !---------------------------------------------------------------------
     ! Calculates TD-SCF scalar product Tr=Tr([A,P],B^+)
     ! Assumes B^t on input
     !---------------------------------------------------------------------
     FUNCTION OneDot(sP,sA,sBt) RESULT(Tr)
       TYPE(BCSR) :: sP,sA,sBt,sT1
       REAL(DOUBLE) :: Tr
       CALL Multiply(sP,sA,sT1)
       CALL Multiply(sA,sP,sT1,-One)
       Tr=Half*Trace(sT1,sBt)
       CALL Delete(sT1)
     END FUNCTION OneDot


     !
     SUBROUTINE Anihilate(N,P,Q,X,TDA_O)
       LOGICAL, OPTIONAL :: TDA_O
       LOGICAL :: TDA
       INTEGER :: N
       REAL(DOUBLE),DIMENSION(N,N) :: P,Q,X
       IF(PRESENT(TDA_O))THEN
          TDA=TDA_O
       ELSE
          TDA=.FALSE.
       ENDIF
       IF(TDA)THEN
          X=ProjectPH(N,P,Q,X)
       ELSE
          X=Project(N,P,Q,X)
       ENDIF
     END SUBROUTINE Anihilate

     SUBROUTINE LOn2(N,M,Shift,F,P,Z,TwoE,Values,Vectors,X,LX)
       INTEGER :: N,M,J
       REAL(DOUBLE),DIMENSION(N,N)     :: F,P,Z,X,LX,AA,BB,Temp,Com
       REAL(DOUBLE),DIMENSION(N,N,N,N) :: TwoE
       REAL(DOUBLE)                  :: Shift,OmegaPls,OmegaMns,WS
       REAL(DOUBLE),DIMENSION(:)     :: Values
       REAL(DOUBLE),DIMENSION(:,:,:) :: Vectors
       LX=LiouvAO(N,F  ,P  ,Z,TwoE,X )
       IF(M==1)RETURN
       WS=Values(M-1)-Values(1)+Shift
       Com=MATMUL(X,P)-MATMUL(P,X)
       DO J=1,M-1
          OmegaPls=Trace2(MATMUL(TRANSPOSE(Vectors(:,:,J)),Com),N)
          OmegaMns=Trace2(MATMUL(Vectors(:,:,J),Com),N)
          LX=LX+WS*(OmegaMns*TRANSPOSE(Vectors(:,:,J))+OmegaPls*Vectors(:,:,J))
       ENDDO
     END SUBROUTINE LOn2
     !

     Subroutine SparseRQILineSearch(P,Pk,Xk,LXk,LPk,Lambda,TDA)
       REAL(DOUBLE) :: Lambda,Lambda_p,Lambda_m
       TYPE(BCSR)   :: P,Pk,Xk,LXk,LPk,Tmp1
       REAL(DOUBLE) :: XX,PP,XP,PX,PLP,XLP,XLX,PLX,AA,BB,CC
       LOGICAL,OPTIONAL  :: TDA
       XX =OneDotT(P,Xk,Xk,TDA)
       PP =OneDotT(P,Pk,Pk,TDA)
       XP =OneDotT(P,Xk,Pk,TDA)
       PX =OneDotT(P,Pk,Xk,TDA)
       PLP=OneDotT(P,Pk,LPk,TDA)
       XLX=OneDotT(P,Xk,LXk,TDA)
       XLP=OneDotT(P,Xk,LPk,TDA)
       PLX=OneDotT(P,Pk,LXk,TDA)

!!$       WRITE(*,*)' XX = ',XX
!!$       WRITE(*,*)' PP = ',PP
!!$       WRITE(*,*)' XP = ',XP
!!$       WRITE(*,*)' PX = ',PX
!!$       WRITE(*,*)' PLP= ',PLP
!!$       WRITE(*,*)' XLX= ',XLX
!!$       WRITE(*,*)' XLP= ',XLP
!!$       WRITE(*,*)' PLX= ',PLX


       ! WRITE(*,*)' BEFORE EK = ',XLX/XX
       AA=PLP*(PX+XP)-PP*(PLX+XLP)
       BB=2.0*PLP*XX-2.0*XLX*PP
       CC=XX*(PLX+XLP)-XLX*(PX+XP)
       lambda_p=(-BB+SQRT(BB*BB-4.0*AA*CC))/(2.0*AA)
       lambda_m=(-BB-SQRT(BB*BB-4.0*AA*CC))/(2.0*AA)
       Lambda=Lambda_P
       !    WRITE(*,*)' AFTER EK P= ',(XLX+lambda_p*XLP+lambda_p*PLX+lambda_p**2 * PLP) /(XX+lambda_p*XP+lambda_p*PX+lambda_p**2 * PP)
       !    WRITE(*,*)' AFTER EK M= ',(XLX+lambda_m*XLP+lambda_m*PLX+lambda_m**2 * PLP) /(XX+lambda_m*XP+lambda_m*PX+lambda_m**2 * PP)
     END Subroutine SparseRQILineSearch


     FUNCTION ThoulessQ(N,P,X,LX) RESULT(Ek)
       !! So, where is  the denominator??
       INTEGER :: N
       REAL(DOUBLE) :: Ek
       REAL(DOUBLE),DIMENSION(N,N)     :: F,P,X,LX,Tmp1
       Ek=Pdot1(N,P,X,LX)
     END FUNCTION ThoulessQ

     FUNCTION LiouvDot(N,BB,DSao,temp2)  RESULT(temp1)
       ! Calculates action of the Coulomb operator in AO space temp1=BB * (ij||kl)
       IMPLICIT NONE
       INTEGER :: I,J,K,N,one
       REAL (DOUBLE),DIMENSION(N*N):: BB,temp2
       REAL (DOUBLE),DIMENSION(N,N):: temp1
       REAL(DOUBLE),DIMENSION(N*N,N*N):: DSao
       REAL(DOUBLE) :: ddot

       one=1
       K=0
       DO I=1,N
          DO J=1,N
             K=K+1
             temp2=DSao(:,K)
             ! temp1(J,I)= ddot(N*N,BB,one,temp2,one)     ! This line is
             temp1(J,I)=DOT_PRODUCT(BB,Temp2)           ! the most CPU consuming step
          ENDDO
       END DO

     END FUNCTION LiouvDot

     FUNCTION LiouvAO(N,For,Por,X,DSao,AA)  RESULT(BB)
       ! Calculates action of the Liouville operator in AO space BB=L AA, (ij||kl)
       IMPLICIT NONE
       INTEGER :: I,J,M,K,L,N,one
       REAL (DOUBLE),DIMENSION(N,N)::For,Por,AA,BB,temp1,temp2,X
       REAL(DOUBLE),DIMENSION(N,N,N,N):: DSao
       REAL(DOUBLE) :: E,ddot

       ! AA to AO
       one=1
       BB=MATMUL(TRANSPOSE(X),(MATMUL(AA,X)))
       !    CALL PPrint(BB,'INPUT 2',Unit_O=6)

       temp1=Zero
       IF(.NOT.DoKoopmans)THEN
          DO I=1,N
             DO J=1,N
                DO K=1,N
                   DO L=1,N
                      temp1(I,J)=temp1(I,J)+BB(K,L)*DSao(K,L,I,J)
                   END DO
                END DO
             END DO
          END DO
       ENDIF
       !   CALL PPrint(temp1,'AO_JK[X]',Unit_O=6)
       BB=MATMUL(For,AA)-MATMUL(AA,For)
       ! temp back to orthog
       temp2=MATMUL(TRANSPOSE(X),(MATMUL(temp1,X)))
       BB=BB+MATMUL(temp2,Por)-MATMUL(Por,temp2)
     END FUNCTION LiouvAO


     FUNCTION LiouvAO2E(N,For,Por,X,DSao,AA)  RESULT(BB)
       ! Calculates action of the Liouville operator in AO space BB=L AA, (ij||kl)
       IMPLICIT NONE
       INTEGER :: I,J,M,K,L,N,one
       REAL (DOUBLE),DIMENSION(N,N)::For,Por,AA,BB,temp1,temp2,X
       REAL(DOUBLE),DIMENSION(N,N,N,N):: DSao
       REAL(DOUBLE) :: E,ddot

       ! AA to AO
       one=1
       BB=MATMUL(TRANSPOSE(X),(MATMUL(AA,X)))
       !    CALL PPrint(BB,'INPUT 2',Unit_O=6)

       temp1=Zero
       IF(.NOT.DoKoopmans)THEN
          DO I=1,N
             DO J=1,N
                DO K=1,N
                   DO L=1,N
                      temp1(I,J)=temp1(I,J)+BB(K,L)*DSao(K,L,I,J)
                   END DO
                END DO
             END DO
          END DO
       ENDIF
       !   CALL PPrint(temp1,'AO_JK[X]',Unit_O=6)
       !    BB=MATMUL(For,AA)-MATMUL(AA,For)
       ! temp back to orthog
       temp2=MATMUL(TRANSPOSE(X),(MATMUL(temp1,X)))
       BB=MATMUL(temp2,Por)-MATMUL(Por,temp2)
     END FUNCTION LiouvAO2E

     SUBROUTINE RPAGuess(N,X)
       INTEGER :: N,I,J
       REAL(DOUBLE), DIMENSION(N,N) :: X
       X=One
!!$
       do i=1,N
          do j=1,N
             X(i,j)=RANDOM_DBL((/-One,One/))
          enddo
       enddo

       !    X=HALF*(X-TRANSPOSE(X))

       !    temp1 = ProjectPH(N,Qor,Por,Xk)
       !    Xk = temp1/sqrt(abs(Pdot1(N,Por,temp1,temp1,tmp1)))
     END SUBROUTINE RPAGuess

     SUBROUTINE RANDOMIZE(N,X,Tau)
       INTEGER :: N,I,J
       REAL(DOUBLE),DIMENSION(N,N) :: X
       REAL(DOUBLE) :: Tau,XABS
       do i=1,N
          do j=1,N
             XABS=X(I,J)
             X(i,j)=X(i,j)+RANDOM_DBL((/-Tau,Tau/))
          enddo
       enddo
     END SUBROUTINE RANDOMIZE


     SUBROUTINE ReNorm(N,P,X)
       INTEGER :: N
       REAL(DOUBLE) :: Norm
       REAL(DOUBLE),DIMENSION(N,N) :: P,X
       Norm=sqrt(abs(Pdot1(N,P,X,X)))
       X=X/Norm
     END SUBROUTINE ReNorm

     !************************************************************************
     FUNCTION Pdot(N,P,AA,BB,CC) RESULT(Tr)
       ! Calculates RPA scalar product Tr=Tr([AA^+,P],BB)

       IMPLICIT NONE
       INTEGER :: N
       REAL(DOUBLE) :: Tr
       REAL (DOUBLE),DIMENSION(N,N)::P,AA,BB,CC

       CC=MATMUL((MATMUL(TRANSPOSE(AA),P)-MATMUL(P,TRANSPOSE(AA))),BB)
       Tr=0.5*Trace2(CC,N)

     END FUNCTION Pdot

     !************************************************************************
     FUNCTION Pdot1(N,P,AA,BB) RESULT(Tr)
       ! Calculates RPA scalar product Tr=Tr([AA,P],BB^+)

       IMPLICIT NONE
       INTEGER :: N
       REAL(DOUBLE) :: Tr
       REAL (DOUBLE),DIMENSION(N,N)::P,AA,BB,CC

       CC=MATMUL((MATMUL(AA,P)-MATMUL(P,AA)),TRANSPOSE(BB))
       Tr=0.5*Trace2(CC,N)

     END FUNCTION Pdot1
     !-------------------------------------------------------------------------------
     FUNCTION Project(N,P,Q,AA)  RESULT(BB)
       ! BB=P AA Q + Q AA P
       ! calculates  projection to p-h an h-p space using Q and P

       IMPLICIT NONE
       INTEGER :: N
       REAL (DOUBLE),DIMENSION(N,N)::P,Q,AA,BB
       BB=0.25*(MATMUL(MATMUL(P,AA),Q)+MATMUL(MATMUL(Q,AA),P))
     END FUNCTION Project

     !-------------------------------------------------------------------------------
     FUNCTION ProjectPH(N,P,Q,AA)  RESULT(BB)
       ! BB=Q AA P (X-component, large)   (0  Y)
       ! BB=P AA Q (Y-component, small)   (X  0)
       ! calculates  projection to p-h OR h-p space using Q and P

       IMPLICIT NONE
       INTEGER :: N
       REAL (DOUBLE),DIMENSION(N,N)::P,Q,AA,BB
       BB=0.25D0*(MATMUL(MATMUL(Q,AA),P))
     END FUNCTION ProjectPH

     FUNCTION Trace2(Matrix,N) RESULT(Tr)
       IMPLICIT NONE
       INTEGER :: I,N
       REAL(DOUBLE) :: Tr
       REAL(DOUBLE),DIMENSION(N,N)::Matrix
       Tr=0D0
       DO I=1,N
          Tr=Tr+Matrix(I,I)
       END DO
     END FUNCTION Trace2

   END MODULE RayleighQuotientIteration<|MERGE_RESOLUTION|>--- conflicted
+++ resolved
@@ -307,10 +307,7 @@
     DO K=0,O%MaxRQI-1
        ! - - - - - - - - - - - - - - - - - - - - -
        CALL GradGrad(QN,Ek_P,Ek_Q,MaxGP,MaxGQ)
-<<<<<<< HEAD
-=======
        MaxG=MAX(MaxGP,MAXGQ)
->>>>>>> 3f3b0d13
        CALL Recomb(QN,QN%Gk)
        CALL SNihilate(QN,QN%Gk,DoTDA)
        CALL SplitPQ(QN,QN%Gk,Switch_O=.TRUE.,PQThreshold_O=GTau)
@@ -387,13 +384,9 @@
     ENDDO
     !
     EConverge(K)=E_RPA
-<<<<<<< HEAD
-    CALL QUIRQIPrint(QN,K,Ek,Ek_P,Ek_Q,ErrRel,QN%Current%TwoE,XTau,GTau,XkPcnt,PkPcnt,EConverge,Nam,.TRUE.)
-=======
     CALL QUIRQIPrint(QN,K,Ek,Ek_P,Ek_Q,ErrRel,XTau,QN%Current%TwoE,MaxG,XkPcnt,PkPcnt,EConverge,Nam,.TRUE.)
 
 
->>>>>>> 3f3b0d13
     CALL Get(sX,QN%Xk%Ortho)
     CALL SetEq(dX,sX)
 
@@ -438,21 +431,11 @@
          //", tQ = "//TRIM(DblToMedmChar(TimeQCTC%Wall)) &
          //", tM = "//TRIM(DblToMedmChar(TimeBCSR%Wall))
     !       CALL MondoLog(DEBUG_NONE, "QUIRQI",Statistics2)
-<<<<<<< HEAD
-    Statistics3=" Ev = "//TRIM(DblToChar(Ek*27.21139613182D0))   &
-         //", ErrRel = "//TRIM(DblToShrtChar(ErrRel)) &
-         //", TrueEr = "//TRIM(DblToShrtChar(         &
-         ABS(E_RPA -Ek*27.21139613182D0)/E_RPA))  &
-         //", ETau = "//TRIM(DblToShrtChar(ETau)) &
-         //", XTau = "//TRIM(DblToShrtChar(XTau)) &
-         //", GTau = "//TRIM(DblToShrtChar(GTau)) &
-=======
     Statistics3=" Ev = "//TRIM(DblToMedmChar(Ek*27.21139613182D0))   &
          //", ErrRel = "//TRIM(DblToShrtChar(ErrRel)) &
          //", MaxGrd = "//TRIM(DblToShrtChar(MaxG))   &
          //", TauTrix = "//TRIM(DblToShrtChar(TauTrix)) &
          //", TauTwoE = "//TRIM(DblToShrtChar(TauTwoE)) &
->>>>>>> 3f3b0d13
          //", %X = "//TRIM(DblToShrtChar(XkPcnt)) &
          //", %P = "//TRIM(DblToShrtChar(PkPcnt))
 
@@ -460,17 +443,9 @@
 
     SCF_NAME=Nam%SCF_NAME
     !       SCF_NAME='p20_X_FULL_RPA_PRMOD'
-<<<<<<< HEAD
-
-
-    CALL OpenASCII( TRIM(Nam%M_PWD)//'/'//TRIM(SCF_NAME)//'_XkPcnt_'//TRIM(DblToShrtChar(QN%Threshold)),77)
-    WRITE(77,*)K,XkPcnt
-    CLOSE(Unit=77)
-=======
 !    CALL OpenASCII( TRIM(Nam%M_PWD)//'/'//TRIM(SCF_NAME)//'_XkPcnt_'//TRIM(DblToShrtChar(QN%Threshold)),77)
 !    WRITE(77,*)K,XkPcnt
 !    CLOSE(Unit=77)
->>>>>>> 3f3b0d13
 
 
 
@@ -600,7 +575,7 @@
        WRITE(*,*)TRIM(Xk)
        WRITE(*,*)'NNon0 = ',sXk%NNon0
        IF(Kount>8) &
-            CALL Halt('Logical error in RQI: OrthoPrune ')
+            CALL Halt(' Logical error in RQI: OrthoPrune ')
        GOTO 111
     ENDIF
     !
