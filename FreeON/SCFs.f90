--- conflicted
+++ resolved
@@ -190,15 +190,8 @@
     CLOSE(Inp)
 
     ! Defaults
-<<<<<<< HEAD
-    IF(cSCF < 1)                                         IConAls = NO_CONALS
-
-    IF(cSCF < 1 .AND. IConAls /= DIIS_CONALS) THEN
-      CALL MondoLog(DEBUG_NONE, "SCFLogic", "turning off IConAls because cSCF < 1 and not doing DIIS")
-=======
     IF(cSCF < 1) THEN
       CALL MondoLog(DEBUG_NONE, "SCFLogic", "turning off IConAls because cSCF < 1")
->>>>>>> 1ba1c5ec
       IConAls = NO_CONALS
     ENDIF
 
