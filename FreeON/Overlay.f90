!------------------------------------------------------------------------------
!    This code is part of the MondoSCF suite of programs for linear scaling
!    electronic structure theory and ab initio molecular dynamics.
!
!    Copyright (2004). The Regents of the University of California. This
!    material was produced under U.S. Government contract W-7405-ENG-36
!    for Los Alamos National Laboratory, which is operated by the University
!    of California for the U.S. Department of Energy. The U.S. Government has
!    rights to use, reproduce, and distribute this software.  NEITHER THE
!    GOVERNMENT NOR THE UNIVERSITY MAKES ANY WARRANTY, EXPRESS OR IMPLIED,
!    OR ASSUMES ANY LIABILITY FOR THE USE OF THIS SOFTWARE.
!
!    This program is free software; you can redistribute it and/or modify
!    it under the terms of the GNU General Public License as published by the
!    Free Software Foundation; either version 2 of the License, or (at your
!    option) any later version. Accordingly, this program is distributed in
!    the hope that it will be useful, but WITHOUT ANY WARRANTY; without even
!    the implied warranty of MERCHANTABILITY or FITNESS FOR A PARTICULAR
!    PURPOSE. See the GNU General Public License at www.gnu.org for details.
!
!    While you may do as you like with this software, the GNU license requires
!    that you clearly mark derivative software.  In addition, you are encouraged
!    to return derivative works to the MondoSCF group for review, and possible
!    disemination in future releases.
!------------------------------------------------------------------------------

MODULE Overlay
  USE InOut
  USE PunchHDF
  USE ControlStructures
  USE Utilities

  IMPLICIT NONE
<<<<<<< HEAD
CONTAINS 
=======

CONTAINS
>>>>>>> 89bf8194
  !===============================================================
  !
  !===============================================================
  SUBROUTINE Invoke(Ex,N,S,M)
    CHARACTER(LEN=*)     :: Ex
    TYPE(FileNames)      :: N
    TYPE(State)          :: S
    TYPE(Parallel)       :: M
    INTEGER              :: I,J,K,L,NC,iCLUMP,IErr,NArg,MaxLen
    LOGICAL              :: ProgramFailed
    TYPE(CHR_VECT),SAVE  :: ArgV
    TYPE(INT_VECT),SAVE  :: IChr 
    CHARACTER(LEN=2*DCL) :: CmndLine
#if PARALLEL && MPI2
    INTEGER              :: SPAWN,ALL
#else
<<<<<<< HEAD
    INTERFACE 
       FUNCTION Spawn(NC,MaxLen,IChr)
         INTEGER                         :: NC,MaxLen
         INTEGER, DIMENSION(1:NC*MaxLen) :: IChr
         INTEGER                                     :: Spawn
       END FUNCTION Spawn
=======
    INTERFACE
      FUNCTION Spawn(NC,MaxLen,IChr)
        INTEGER                         :: NC,MaxLen
        INTEGER, DIMENSION(1:NC*MaxLen) :: IChr
        INTEGER                         :: Spawn
      END FUNCTION Spawn
>>>>>>> 89bf8194
    END INTERFACE
#endif

    !------------------------------------------------------------!
    DO iCLUMP=1,M%Clumps
!       WRITE(*,*)'========================================================='
!       WRITE(*,*)' CLUMP = ',iCLUMP,' CLUMP = ',iCLUMP,' CLUMP = ',iCLUMP
!       WRITE(*,*)'========================================================='
#ifdef PARALLEL
       CALL MPIsArchive(N,M%NSpace,M%Clump%I(:,iCLUMP))
       CALL SetArgV(Ex,N,S,M,iCLUMP,NArg,ArgV)
#else 
       CALL MPIsArchive(N,1,M%Clump%I(:,iCLUMP))
       CALL SetArgV(Ex,N,S,M,NArg,ArgV)
#endif
       ! This is the command line we are going to execute 
       CmndLine=TRIM(ArgV%C(1))
       DO I=2,NArg
          CmndLine=TRIM(CmndLine)//Blnk//TRIM(ArgV%C(I))
       ENDDO

<<<<<<< HEAD
       ! Log this run
!       CALL MondoLog(DEBUG_NONE, "Invoke", TRIM(CmndLine))
=======
      ! Log this run
      CALL MondoLog(DEBUG_NONE, "Invoke", TRIM(CmndLine))

>>>>>>> 89bf8194
#if MPI2
       CALL MPI_COMM_SPAWN(ArgV%C(1),ArgV%C(2:NArg),M%NProc,MPI_INFO_NULL, &
            ROOT,MPI_COMM_SELF,SPAWN,MPI_ERRCODES_IGNORE,IErr)
       IF(IErr/=MPI_SUCCESS)& 
          CALL MondoHalt(MPIS_ERROR,' Could not spawn <'//TRIM(CmndLine)//'>')

       ! Merge the spawned and current local communicators
       CALL MPI_INTERCOMM_MERGE(SPAWN,.TRUE.,ALL,IErr)
       ! Wait for the kiddies to be done
       CALL MPI_BARRIER(ALL,IErr)
#else
<<<<<<< HEAD
       ! Create ASCII integer array to beat F9x/C incompatibility
       CALL CVToIV(NArg,ArgV,MaxLen,IChr)
       ! Spawn a sub process 
       IErr=Spawn(NArg,MaxLen,IChr%I)
       ! Bring this run down if not successful
       IF(IErr/=SUCCEED)CALL MondoHalt(IErr,'<'//TRIM(CmndLine)//'>')
       ! Double check success if a MONDO Exec ...        
       HDF_CurrentID=OpenHDF(N%HFile)       
       CALL Get(ProgramFailed,'ProgramFailed')
       CALL CloseHDF(HDF_CurrentID)
       IF(ProgramFailed)CALL MondoHalt(-999,'<'//TRIM(CmndLine)//'>')
       CALL Delete(IChr)
=======
      ! Create ASCII integer array to beat F9x/C incompatibility
      CALL CVToIV(NArg,ArgV,MaxLen,IChr)

      ! Spawn a sub process
      IErr=Spawn(NArg,MaxLen,IChr%I)
      CALL Delete(IChr)

      ! Bring this run down if not successful
      IF(IErr/=SUCCEED) CALL MondoHalt(IErr,'<'//TRIM(CmndLine)//'>')

      ! Double check success if a MONDO Exec ...
      HDF_CurrentID=OpenHDF(N%HFile)
      CALL Get(ProgramFailed,'ProgramFailed')
      CALL CloseHDF(HDF_CurrentID)
      IF(ProgramFailed)CALL MondoHalt(-999,'<'//TRIM(CmndLine)//'>')
>>>>>>> 89bf8194
#endif
       CALL Delete(ArgV)
    ENDDO

  END SUBROUTINE Invoke

  !===============================================================
  ! CREATE A CHARACTER ARRAY OF NON-BLANK STRINGS THAT WILL 
  ! BECOME THE ARGV ARRAY PASSED TO EXECVP BY SPAWN IF NOT MPI-2
  !===============================================================
#ifdef PARALLEL
  SUBROUTINE SetArgV(Ex,N,S,M,cCLUMP,NArg,ArgV)
#else
  SUBROUTINE SetArgV(Ex,N,S,M,NArg,ArgV)
#endif
    CHARACTER(LEN=*)   :: Ex
    TYPE(FileNames)    :: N
    TYPE(State)        :: S
    TYPE(Parallel)     :: M
    INTEGER            :: I,K,NArg,cCLUMP,SNC,NewDex
    TYPE(CHR_VECT)     :: ArgT,ArgV

    ! Start...
    SNC=SIZE(S%Action%C)
#ifdef MPI2 
    NArg=8+SNC
    CALL New(ArgT,NArg)
    ArgT%C(1) =TRIM(N%M_EXEC)//'/'//Ex
    ArgT%C(2) =N%SCF_NAME
    DO K=1,SNC
      ArgT%C(2+K)=S%Action%C(K)
    ENDDO
    NewDex=2+SNC
    ArgT%C(NewDex+1)=IntToChar(S%Current%I(1))
    ArgT%C(NewDex+2)=IntToChar(S%Current%I(2))
    ArgT%C(NewDex+3)=IntToChar(S%Current%I(3))
    ArgT%C(NewDex+4)=IntToChar(S%Previous%I(1))
    ArgT%C(NewDex+5)=IntToChar(S%Previous%I(2))
    ArgT%C(NewDex+6)=IntToChar(S%Previous%I(3))
#elif PARALLEL
    NArg=13+SNC
    CALL New(ArgT,NArg)
    ArgT%C(1) =M%Invoking
    ArgT%C(2) =M%ProcFlag
    ArgT%C(3) =IntToChar(M%Clump%I(3,cCLUMP))
    ArgT%C(4) =M%MachFlag
    ArgT%C(5) =M%MachFile
    ArgT%C(6) =TRIM(N%M_EXEC)//'/'//Ex
    ArgT%C(7) =N%SCF_NAME
    DO K=1,SNC
       ArgT%C(7+K)=S%Action%C(K)
    ENDDO
    NewDex=7+SNC
    ArgT%C(NewDex+1)=IntToChar(S%Current%I(1))
    ArgT%C(NewDex+2)=IntToChar(S%Current%I(2))
    ArgT%C(NewDex+3)=IntToChar(S%Current%I(3))
    ArgT%C(NewDex+4)=IntToChar(S%Previous%I(1))
    ArgT%C(NewDex+5)=IntToChar(S%Previous%I(2))
    ArgT%C(NewDex+6)=IntToChar(S%Previous%I(3))
#else
    NArg=8+SNC
    CALL New(ArgT,NArg)
    ArgT%C(1) =TRIM(N%M_EXEC)//'/'//Ex
    ArgT%C(2) =N%SCF_NAME
    DO K=1,SNC
      ArgT%C(2+K)=S%Action%C(K)
    ENDDO
    NewDex=2+SNC
    ArgT%C(NewDex+1)=IntToChar(S%Current%I(1))
    ArgT%C(NewDex+2)=IntToChar(S%Current%I(2))
    ArgT%C(NewDex+3)=IntToChar(S%Current%I(3))
    ArgT%C(NewDex+4)=IntToChar(S%Previous%I(1))
    ArgT%C(NewDex+5)=IntToChar(S%Previous%I(2))
    ArgT%C(NewDex+6)=IntToChar(S%Previous%I(3))
#endif
    K=NArg
    NArg=0
    DO I=1,K
       IF(ArgT%C(I)/="")THEN
          NArg=NArg+1
       ENDIF
    ENDDO
#ifdef MPI2
    ! Add space for a trailing blank
    NArg=NArg+1
#endif
    CALL New(ArgV,NArg)
    NArg=0
    DO I=1,K
       IF(ArgT%C(I)/="")THEN
          NArg=NArg+1
          ArgV%C(NArg)=ArgT%C(I)
       ENDIF
    ENDDO    
#ifdef MPI2
    ! Here is the trailing blank MPI_COMMM_SPAWN wants
    NArg=NArg+1
    ArgV%C(NArg)= " "
#endif
    CALL Delete(ArgT)
  END SUBROUTINE SetArgV

  !===============================================================
  ! CREATE AN INTEGER ARRAY OF ASCII KEYS FROM AN ARRAY OF 
  ! CHARACTER STRINGS; USE FOR PORTABLE F9x/C INTERFACE
  !===============================================================
  SUBROUTINE CVToIV(NArg,ArgV,MaxLen,IChr)
    TYPE(CHR_VECT) :: ArgV
    TYPE(INT_VECT) :: IChr
    INTEGER        :: I,J,K,L,NArg,MaxLen

    ! Max number of characters in an element of ArgV
    MaxLen=0
    DO I=1,NArg   
       MaxLen=MAX(MaxLen,LEN(TRIM(ArgV%C(I))))
    ENDDO

    ! Integer array to hold ASCII char-code
    CALL New(IChr,NArg*MaxLen)

    ! Convert strings to ASCII keys
    K=0
    DO I=1,NArg
       L=LEN(TRIM(ArgV%C(I)))
       DO J=1,MaxLen
          K=K+1
          IF(J<=L)THEN
             IChr%I(K)=ICHAR(ArgV%C(I)(J:J))
          ELSE
             IChr%I(K)=IBlnk
          ENDIF
       ENDDO
    ENDDO

  END SUBROUTINE CVToIV
END MODULE<|MERGE_RESOLUTION|>--- conflicted
+++ resolved
@@ -29,14 +29,8 @@
   USE PunchHDF
   USE ControlStructures
   USE Utilities
-
   IMPLICIT NONE
-<<<<<<< HEAD
 CONTAINS 
-=======
-
-CONTAINS
->>>>>>> 89bf8194
   !===============================================================
   !
   !===============================================================
@@ -53,21 +47,12 @@
 #if PARALLEL && MPI2
     INTEGER              :: SPAWN,ALL
 #else
-<<<<<<< HEAD
-    INTERFACE 
-       FUNCTION Spawn(NC,MaxLen,IChr)
-         INTEGER                         :: NC,MaxLen
-         INTEGER, DIMENSION(1:NC*MaxLen) :: IChr
-         INTEGER                                     :: Spawn
-       END FUNCTION Spawn
-=======
     INTERFACE
       FUNCTION Spawn(NC,MaxLen,IChr)
         INTEGER                         :: NC,MaxLen
         INTEGER, DIMENSION(1:NC*MaxLen) :: IChr
         INTEGER                         :: Spawn
       END FUNCTION Spawn
->>>>>>> 89bf8194
     END INTERFACE
 #endif
 
@@ -88,15 +73,8 @@
        DO I=2,NArg
           CmndLine=TRIM(CmndLine)//Blnk//TRIM(ArgV%C(I))
        ENDDO
-
-<<<<<<< HEAD
-       ! Log this run
-!       CALL MondoLog(DEBUG_NONE, "Invoke", TRIM(CmndLine))
-=======
       ! Log this run
       CALL MondoLog(DEBUG_NONE, "Invoke", TRIM(CmndLine))
-
->>>>>>> 89bf8194
 #if MPI2
        CALL MPI_COMM_SPAWN(ArgV%C(1),ArgV%C(2:NArg),M%NProc,MPI_INFO_NULL, &
             ROOT,MPI_COMM_SELF,SPAWN,MPI_ERRCODES_IGNORE,IErr)
@@ -108,42 +86,22 @@
        ! Wait for the kiddies to be done
        CALL MPI_BARRIER(ALL,IErr)
 #else
-<<<<<<< HEAD
-       ! Create ASCII integer array to beat F9x/C incompatibility
-       CALL CVToIV(NArg,ArgV,MaxLen,IChr)
-       ! Spawn a sub process 
-       IErr=Spawn(NArg,MaxLen,IChr%I)
-       ! Bring this run down if not successful
-       IF(IErr/=SUCCEED)CALL MondoHalt(IErr,'<'//TRIM(CmndLine)//'>')
-       ! Double check success if a MONDO Exec ...        
-       HDF_CurrentID=OpenHDF(N%HFile)       
-       CALL Get(ProgramFailed,'ProgramFailed')
-       CALL CloseHDF(HDF_CurrentID)
-       IF(ProgramFailed)CALL MondoHalt(-999,'<'//TRIM(CmndLine)//'>')
-       CALL Delete(IChr)
-=======
       ! Create ASCII integer array to beat F9x/C incompatibility
       CALL CVToIV(NArg,ArgV,MaxLen,IChr)
-
       ! Spawn a sub process
       IErr=Spawn(NArg,MaxLen,IChr%I)
       CALL Delete(IChr)
-
       ! Bring this run down if not successful
       IF(IErr/=SUCCEED) CALL MondoHalt(IErr,'<'//TRIM(CmndLine)//'>')
-
       ! Double check success if a MONDO Exec ...
       HDF_CurrentID=OpenHDF(N%HFile)
       CALL Get(ProgramFailed,'ProgramFailed')
       CALL CloseHDF(HDF_CurrentID)
       IF(ProgramFailed)CALL MondoHalt(-999,'<'//TRIM(CmndLine)//'>')
->>>>>>> 89bf8194
 #endif
        CALL Delete(ArgV)
     ENDDO
-
   END SUBROUTINE Invoke
-
   !===============================================================
   ! CREATE A CHARACTER ARRAY OF NON-BLANK STRINGS THAT WILL 
   ! BECOME THE ARGV ARRAY PASSED TO EXECVP BY SPAWN IF NOT MPI-2
