MODULE Density
  USE Derivedtypes
  USE GlobalScalars   
  USE GlobalObjects
  USE ProcessControl
  USE QCTCThresholds
  USE Order
  USE Clock
  USE BraBloks
  USE PBC
  IMPLICIT NONE
  !
  TYPE HGLL
     INTEGER                   :: Ell      ! The highest angular symmetry in this cluster
     INTEGER                   :: LNum     ! The naive id # of this distribution in the linked list
     REAL(DOUBLE)              :: Zeta     ! The true zeta for the distributions
     REAL(DOUBLE)              :: Schw     ! The value to use in the Schartz inequality: ( | )^1/2
     REAL(DOUBLE),DIMENSION(3) :: Cent     ! This is the center of the distribution
     TYPE(DBL_VECT)            :: Coef     ! Coefficients of the HGTF density     
     TYPE(HGLL),POINTER        :: Next     ! Next link in the chain
  END TYPE HGLL
  !
  TYPE HGLLP
     TYPE(HGLL),POINTER :: L
  END TYPE HGLLP
  !
  TYPE(HGRho)       :: Rho
  TYPE(CMPoles)     :: RhoPoles
  !
CONTAINS 
  !
  SUBROUTINE MakeRhoList(GM,BS,P,NLink,RhoHead,Prog,NoWrap_O)
    !
    TYPE(CRDS)                :: GM
    TYPE(BSET)                :: BS 
    TYPE(BCSR)                :: P
    TYPE(HGLL), POINTER       :: RhoHead,HGLink
    TYPE(AtomPair)            :: Pair
    TYPE(DBL_VECT)            :: Psv
    REAL(DOUBLE),DIMENSION(3) :: B
    INTEGER                   :: AtA,AtB,NC,PBeg,PEnd,BlkP,RowP,NN,SpinM,NLink,NNaive
    LOGICAL, OPTIONAL         :: NoWrap_O
    LOGICAL                   :: NoWrap
    CHARACTER(LEN=*)          :: Prog
    CHARACTER(LEN=DEFAULT_CHR_LEN)  :: Mssg
    !
    IF(PRESENT(NoWrap_O))THEN
       NoWrap=NoWrap_O
    ELSE
       NoWrap=.FALSE.
    ENDIF

    CALL NewBraBlok(BS)
    !
    NLink=0
    HGLink=>RhoHead
    !
    SELECT CASE(P%NSMat)
    CASE(1)
       SpinM=1
    CASE(2)
       SpinM=3
    CASE(4)
       SpinM=4
    CASE DEFAULT
       CALL Halt('MakeRho: NSMat not valid!')
    END SELECT
    !
    CALL New(Psv,SpinM*MaxBlkSize**2)
    !
    DO AtA=1,NAtoms
       Pbeg = P%RowPt%I(AtA)
       Pend = P%RowPt%I(AtA+1)-1
       DO RowP=Pbeg,Pend
          AtB=P%ColPt%I(RowP)          
          IF(SetAtomPair(GM,BS,AtA,AtB,Pair)) THEN
             ! Sum this part of the DM 
             BlkP=P%BlkPt%I(RowP)
             NN=BSiz%I(AtA)*BSiz%I(AtB)
             SELECT CASE(P%NSMat)
             CASE(1)
                !We need to copy the matrix!
                CALL DCOPY(NN,P%MTrix%D(BlkP),1,Psv%D(1),1)
             CASE(2)
                !We copy the first matrix!
                CALL DCOPY(NN,P%MTrix%D(BlkP),1,Psv%D(1),1)
                !(Pa+Pb)/2->Ptot
                CALL DAXPY(NN,1D0,P%MTrix%D(BlkP+NN),1,Psv%D(1),1)
                ! Scale the total density matrix.
                CALL DSCAL(NN,0.5D0,Psv%D(1),1) 
                !Pa
                CALL DCOPY(NN,P%MTrix%D(BlkP),1,Psv%D(NN+1),1)
                !Pb
                CALL DCOPY(NN,P%MTrix%D(BlkP+NN),1,Psv%D(2*NN+1),1)
             CASE(4)
                !We copy the first matrix!
                CALL DCOPY(NN,P%MTrix%D(BlkP),1,Psv%D(1),1)
                !(Pa+Pb)/2->Ptot
                CALL DAXPY(NN,1D0,P%MTrix%D(BlkP+3*NN),1,Psv%D(1),1)
                ! Scale the total density matrix.
                CALL DSCAL(NN,0.5D0,Psv%D(1),1) 
             CASE DEFAULT
                CALL Halt(' MakeRho: P%NSMat doesnt have an expected value! ')
             END SELECT
             B=Pair%B
             DO NC=1,GM%OvCells%NCells                
                Pair%B=B+GM%OvCells%CellCarts%D(:,NC)
                Pair%AB2=(Pair%A(1)-Pair%B(1))**2 &
                       + (Pair%A(2)-Pair%B(2))**2 &
                       + (Pair%A(3)-Pair%B(3))**2

                IF(TestAtomPair(Pair))THEN
                      CALL RhoPop(GM,BS,GM%InCells,NoWrap,SpinM,Psv%D(1),Pair,HGLink,NLink)
                ENDIF
             ENDDO
          ENDIF
       ENDDO
    ENDDO
    !
    CALL Delete(Psv)
    ! Now eliminate redundancies in the density    !
    NNaive=NLink
    CALL RhoEcon(RhoHead,NLink)
    Mssg=ProcessName(Prog,'Density Build')
    Mssg=TRIM(Mssg)//' Econ = '//TRIM(DblToShrtChar(DBLE(NNaive)/DBLE(NLink))) &
                   //', Gaussians = '//TRIM(IntToChar(NLink))
<<<<<<< HEAD
!    WRITE(*,*)TRIM(Mssg)
    ! Next, calculate the Schwartz inequality and prune small links ???
=======
    WRITE(*,*)TRIM(Mssg)

    ! Free bra block memory, since we may need it again
    CALL DeleteBraBlok()

>>>>>>> 737553e3
  END SUBROUTINE MakeRhoList
  !
  SUBROUTINE Collate(GM,RhoHead,R,Prog,P,NLink)
    TYPE(CRDS)                      :: GM
    TYPE(HGLL),POINTER              :: RhoHead,HGLink    !
    TYPE(CMPoles)                   :: P
    TYPE(HGRho)                     :: R
    INTEGER                         :: NLink
    TYPE(HGLLP),DIMENSION(NLink)    :: LinkArray
    REAL(DOUBLE),DIMENSION(NLink)   :: RealArray
    INTEGER,DIMENSION(NLink)        :: ListArray
    INTEGER                         :: N,NExpt,NCoef,Status
    INTEGER                         :: I,J,K,IAdd,JAdd,NQ,NR,EllZ,LenZ,LenCo
    INTEGER,PARAMETER               :: MaxExp=2000
    INTEGER,DIMENSION(MaxExp)       :: NZ,NL,El,IZ
    REAL(DOUBLE), DIMENSION(MaxExp) :: Ze
    REAL(DOUBLE)                    :: Zeta,ZZ,ChTot,ChNu,ChEl,RX,RY,RZ
    CHARACTER(LEN=*)                :: Prog
    CHARACTER(LEN=DEFAULT_CHR_LEN)  :: Mssg

    REAL(DOUBLE),DIMENSION(3) :: TMP1
   !
    HGLink=>RhoHead%Next
    !
    NExpt=1
    NL(1)=1 
    NZ(1)=1  
    El(1)=HGLink%Ell
    Ze(1)=HGLink%Zeta
    !
    HGLink=>HGLink%Next

!!    WRITE(*,*)' Fucked in collate (SEE BELOW COMMENTED OUT IF!!!!!!!!!!!! '

    DO WHILE(ASSOCIATED(HGLink))
       DO I=1,NExpt
          IF(ABS(Ze(I)-HGLink%Zeta)<1D-12)THEN
!          IF(.FALSE.)THEN
             NZ(I)=NZ(I)+1
             NL(I)=NL(I)+1
	     El(I)=MAX(El(I),HGLink%Ell)
             GOTO 101
          ENDIF
       ENDDO
       NExpt=NExpt+1
       IF(NExpt>MaxExp)CALL Halt(' To many exponents in IntegrateNCollate ')
       NZ(NExpt)=1
       El(NExpt)=HGLink%Ell
       Ze(NExpt)=HGLink%Zeta
101    CONTINUE
       HGLink=>HGLink%Next
    ENDDO
    !
!!    DO I=1,NExpt
!!	WRITE(*,*)ZE(I),EL(I)
!!    ENDDO	

    IF(SUM(NZ(1:NExpt)).NE.NLink) &
       CALL Halt(' Counting error in IntegrateNCollate ')
    !
    NCoef=0
    DO I=1,NExpt
       IZ(I)=I
       NCoef=NCoef+NZ(I)*LHGTF(El(I))
    ENDDO 
    !
    CALL New(R,(/NExpt,NLink,NCoef,1/))
    !
    CALL DblIntSort77(NExpt,Ze,IZ,2)
    !
    I=0
    HGLink=>RhoHead%Next
    DO WHILE(ASSOCIATED(HGLink))
       I=I+1
       ListArray(I)=I
       LinkArray(I)%L=>HGLink
       RealArray(I)=HGLink%Zeta
       HGLink=>HGLink%Next
    ENDDO
    !
    CALL DblIntSort77(NLink,RealArray,ListArray,2)
    DO I=1,NLink
       HGLink=>LinkArray(ListArray(I))%L
!       WRITE(33,23)I,HGLink%Ell,HGLink%Zeta
23     FORMAT(I10,(I3,', '),1(F14.5,', '))
    ENDDO
    !
    NQ=0
    NR=0
    DO I=1,NExpt
       R%Expt%D(I)=Ze(I)
       R%NQ%I(I)=NZ(IZ(I))
       R%Lndx%I(I)=El(IZ(I))
       R%OffQ%I(I)=NQ
       R%OffR%I(I)=NR
       EllZ=El(IZ(I))
       LenZ=LHGTF(EllZ)
       DO J=1,NZ(IZ(I))
          HGLink=>LinkArray(ListArray(Nq+1))%L
!!          WRITE(*,22)I,J,El(IZ(I)),HGLink%Ell,Ze(I),HGLink%Zeta
!!22        FORMAT(4(I3,', '),2(F14.5,', '))
          R%Qx%D(Nq+1)=HGLink%Cent(1)
          R%Qy%D(Nq+1)=HGLink%Cent(2)
          R%Qz%D(Nq+1)=HGLink%Cent(3)
          IF(HGLink%Ell==EllZ)THEN
             R%Co%D(NR+1:NR+LenZ)=HGLink%Coef%D
          ELSE
             R%Co%D(NR+1:NR+LenZ)=Zero
             LenCo=LHGTF(HGLink%Ell)
             R%Co%D(NR+1:NR+LenCo)=HGLink%Coef%D(1:LenCo)
          ENDIF
          NQ=NQ+1
          NR=NR+LenZ
       ENDDO
    ENDDO
    !
    ChEl=0D0
    ChNu=0D0
    CALL New(P)

    DO I=1,R%NExpt
       EllZ=R%Lndx%I(I)
       LenZ=LHGTF(EllZ)
       Zeta=R%Expt%D(I)
       ZZ=(Pi/R%Expt%D(I))**1.5D0
       DO J=1,R%NQ%I(I)
          IAdd=R%OffQ%I(I)+J
          JAdd=R%OffR%I(I)+(J-1)*LenZ+1

!!$#ifdef PRIMITIVE_CENTERING       
!!$          ! Primitive should already be wrapped and centered centered (by PWrap)
!!$          RX=Rho%Qx%D(IAdd)
!!$          RY=Rho%Qy%D(IAdd)
!!$          RZ=Rho%Qz%D(IAdd)
!!$#else
!!$          RX=Rho%Qx%D(IAdd)-GM%PBC%CellCenter%D(1)
!!$          RY=Rho%Qy%D(IAdd)-GM%PBC%CellCenter%D(2)
!!$          RZ=Rho%Qz%D(IAdd)-GM%PBC%CellCenter%D(3)
!!$#endif

          RX=Rho%Qx%D(IAdd)
          RY=Rho%Qy%D(IAdd)
          RZ=Rho%Qz%D(IAdd)
          ! Note factors of two to account for closed shell book-keeping
          P%MPole=P%MPole+Two*R%Co%D(JAdd)*ZZ
          P%DPole%D=P%DPole%D+Two*DPole(EllZ,ZZ,RX,RY,RZ,Rho%Co%D(JAdd:JAdd+LenZ-1))
          P%QPole%D=P%QPole%D+Two*QPole(EllZ,Zeta,ZZ,RX,RY,RZ,Rho%Co%D(JAdd:JAdd+LenZ-1)) 

!          WRITE(*,35)Rho%Qx%D(IAdd),Rho%Qy%D(IAdd),Rho%Qz%D(IAdd),R%Co%D(JAdd)*ZZ    !,RX*R%Co%D(JAdd)*ZZ,P%DPole%D(1)
!35        FORMAT(6(D16.10," "))
!35        FORMAT(6(D22.12," "))

!!$
!!$          IF(I==R%NExpt)THEN
!!$             ChNu=ChNu+Two*R%Co%D(JAdd)*ZZ
!!$          ELSE
!!$             ChEl=ChEl+Two*R%Co%D(JAdd)*ZZ
!!$          ENDIF
          
       ENDDO
    ENDDO


    Mssg=ProcessName(Prog,'Density Build')
    Mssg=TRIM(Mssg)                                       &
         //' <q> = '//TRIM(DblToShrtChar(P%MPole))        &
         //', <r> = ('//TRIM(DblToShrtChar(P%DPole%D(1))) &
         //', '//TRIM(DblToShrtChar(P%DPole%D(2)))        &
         //', '//TRIM(DblToShrtChar(P%DPole%D(3)))        &
         //'), <r^2> = '//TRIM(DblToShrtChar(             &
         P%QPole%D(1)+P%QPole%D(2)+P%QPole%D(3)))
!    WRITE(*,*)TRIM(Mssg)

!    STOP


  END SUBROUTINE Collate
  !
  SUBROUTINE DeleteHGLL(RhoHead)
    TYPE(HGLL),POINTER  :: RhoHead,HGLink,RMLink
    HGLink=>RhoHead%Next 
    DEALLOCATE(RhoHead)
    NULLIFY(RhoHead)
    DO WHILE(ASSOCIATED(HGLink))
       RMLink=>HGLink
       CALL Delete(RMLink%Coef)
       DEALLOCATE(RMLink)
       HGLink=>HGLink%Next
    ENDDO
  END SUBROUTINE DeleteHGLL
  !
  SUBROUTINE AddNukes(GM,RhoHead,NoWrap_O)
    TYPE(CRDS)          :: GM
    TYPE(HGLL),POINTER  :: RhoHead,HGLink    !
    REAL(DOUBLE)        :: GSpike
    INTEGER             :: N,Status,NLink
    LOGICAL, OPTIONAL         :: NoWrap_O
    LOGICAL                   :: NoWrap
    TYPE(PrimPair)                          :: Prim
    !
    IF(PRESENT(NoWrap_O))THEN
       NoWrap=NoWrap_O
    ELSE
       NoWrap=.FALSE.
    ENDIF

    ! Find the last link
    HGLink=>RhoHead%Next
    DO WHILE(ASSOCIATED(HGLink%Next))
       HGLink=>HGLink%Next
    ENDDO
    NLink=HGLink%LNum
    GSpike=(NuclearExpnt/Pi)**(ThreeHalves)
    ! Add nuclear charges to the density
    DO N=1,GM%NAtms
       ALLOCATE(HGLink%Next,STAT=Status)
       IF(Status/=SUCCEED)CALL Halt(' Link allocation failed in QCTC2/RhoBuild.F90:AddNukes ')
       HGLink=>HGLink%Next
       NLink=NLink+1
       HGLink%LNum=NLink
       HGLink%Ell=0
       HGLink%Zeta=NuclearExpnt

       Prim%P=GM%Carts%D(:,N)
       CALL PWrap(GM,Prim,.NOT.NoWrap)
       HGLink%Cent=Prim%Pw

       CALL New(HGLink%Coef,1)
       ! Note factor of 1/2 
       HGLink%Coef%D(1)=-Half*GM%AtNum%D(N)*GSpike
    ENDDO
    NULLIFY(HGLink%Next)
  END SUBROUTINE AddNukes
  !
  SUBROUTINE RhoEcon(RhoHead,NLink)
    TYPE(HGLL),POINTER                :: RhoHead,HGLink,HGClone
    INTEGER                           :: NLink,ILink
    TYPE(HGLLP),DIMENSION(NLink)      :: LinkArray1
    REAL(DOUBLE),DIMENSION(NLink)     :: RealArray1,RealArray2
    INTEGER,DIMENSION(NLink)          :: ListArray1,ListArray2
    INTEGER                           :: I,J,K,L,JLst,KLst,KLstM1,KLstP1
    INTEGER                           :: EllJ,EllK,LenJ,LenK,ISort
    REAL(DOUBLE)                      :: MinX,MaxX,MinY,MaxY,MinZ,MaxZ
    REAL(DOUBLE)                      :: ZK,ZJ,ZZJK,RJK2,DX,Bhatt
    REAL(DOUBLE),DIMENSION(3)         :: RJ,RK
    !
    ILink=0
    HGLink=>RhoHead%Next
    !
    MaxX=-1D20
    MinX=1D20
    MaxY=-1D20
    MinY=1D20
    MaxZ=-1D20
    MinZ=1D20
    !
    DO WHILE(ASSOCIATED(HGLink))
       ILink=ILink+1
       ListArray1(ILink)=ILink
       LinkArray1(ILink)%L=>HGLink
       MaxX=MAX(MaxX,HGLink%Cent(1))
       MinX=MIN(MinX,HGLink%Cent(1))
       MaxY=MAX(MaxY,HGLink%Cent(2))
       MinY=MIN(MinY,HGLink%Cent(2))
       MaxZ=MAX(MaxZ,HGLink%Cent(3))
       MinZ=MIN(MinZ,HGLink%Cent(3))
       HGLink=>HGLink%Next
    ENDDO
    !    
    IF(MaxX-MinX>=MAX(MaxY-MinY,MaxZ-MinZ))THEN
       ISort=1
    ELSEIF(MaxY-MinY>=MAX(MaxX-MinX,MaxZ-MinZ))THEN
       ISort=2
    ELSE
       ISort=3
    ENDIF
    !
    DO I=1,NLink
       RealArray1(I)=LinkArray1(I)%L%Cent(ISort)
    ENDDO
    !
    CALL DblIntSort77(NLink,RealArray1,ListArray1,2)
    !
    ! Look for redundancies in the (approximate) Bhattacharyya measure
    !
    J=1
    DO WHILE(J.LE.NLink)
       !

!	WRITE(*,*)J,ListArray1(J),ASSOCIATED(LinkArray1(ListArray1(J))%L)

       IF(.NOT.ASSOCIATED(LinkArray1(ListArray1(J))%L))THEN
          J=J+1
          CYCLE
       ENDIF

       ZJ=LinkArray1(ListArray1(J))%L%Zeta
       RJ=LinkArray1(ListArray1(J))%L%Cent

       L=0
       DO K=J+1,NLink
          IF(.NOT.ASSOCIATED(LinkArray1(ListArray1(K))%L))CYCLE
          DX=ABS(RJ(ISort)-LinkArray1(ListArray1(K))%L%Cent(ISort))	
          IF(DX.GT.1D0)EXIT
          ZK=LinkArray1(ListArray1(K))%L%Zeta
          RK=LinkArray1(ListArray1(K))%L%Cent
          ZZJK=ZK*ZJ/(ZK+ZJ)
          RJK2=DOT_PRODUCT(RJ-RK,RJ-RK)
          Bhatt=ABS(1D0-EXP(-0.25D0*RJK2*ZZJK)*SQRT(2D0*SQRT(ZK*ZJ)/(ZK+ZJ)))          
          L=L+1
          RealArray1(L)=Bhatt
          ListArray2(L)=ListArray1(K)
       ENDDO

       IF(L>0)THEN
          CALL DblIntSort77(L,RealArray1,ListArray2,2)	

          DO I=1,L
             IF(RealArray1(I).GT.1D-8)EXIT
             !
             JLst=ListArray1(J)
             KLst=ListArray2(I)

!	IF(JLst==3294.OR.KLst==3294)THEN
!             WRITE(*,*)' Link to be retaind (J) = ',JLst
!             WRITE(*,*)' Link to be removed (K) = ',KLst
!        ENDIF	


             IF(KLst==1.OR.KLst==NLink)CYCLE

             EllJ=LinkArray1(JLst)%L%Ell
             EllK=LinkArray1(KLst)%L%Ell
             LenJ=LHGTF(EllJ)
             LenK=LHGTF(EllK)
             !
             ! Add density K to J link
             !
             IF(EllJ>=EllK)THEN

!	        WRITE(*,*)' JLst = ',JLst,LinkArray1(JLst)%L%LNum, &
!                          ALLOCATED(LinkArray1(JLst)%L%Coef%D)
!	        WRITE(*,*)' KLst = ',KLst,LinkArray1(KLst)%L%LNum, &
!                         ALLOCATED(LinkArray1(KLst)%L%Coef%D)

                LinkArray1(JLst)%L%Coef%D(1:LenK)=LinkArray1(JLst)%L%Coef%D(1:LenK) &
                                                 +LinkArray1(KLst)%L%Coef%D(1:LenK) 
             ELSE                
                LinkArray1(KLst)%L%Coef%D(1:LenJ)=LinkArray1(JLst)%L%Coef%D(1:LenJ) &
                                                 +LinkArray1(KLst)%L%Coef%D(1:LenJ) 
                CALL Delete(LinkArray1(JLst)%L%Coef)
                CALL New(LinkArray1(JLst)%L%Coef,LenK)
                LinkArray1(JLst)%L%Ell=EllK
                EllJ=EllK
                LinkArray1(JLst)%L%Coef%D(1:LenK)=LinkArray1(KLst)%L%Coef%D(1:LenK)                
             ENDIF
             !
             ! Remove link K from the list
             !
             CALL Delete(LinkArray1(KLst)%L%Coef)
             DEALLOCATE(LinkArray1(KLst)%L)             
             NULLIFY(LinkArray1(KLst)%L)             


!	IF(JLst==3294.OR.KLst==3294)THEN
!	   WRITE(*,*)' DONE DELISTING '
!	             WRITE(*,*)' Link to be retaind (J) = ',JLst
!        	     WRITE(*,*)' Link to be removed (K) = ',KLst
!        ENDIF

             !
             KLstM1=KLst-1
             IF(KLstM1<1)CYCLE
             DO WHILE(.NOT.ASSOCIATED(LinkArray1(KLstM1)%L))
                KLstM1=KLstM1-1
                IF(KLstM1<1)THEN
                   KLstM1=1
                   EXIT
                ENDIF
             ENDDO
             !
             KLstP1=KLst+1
             IF(KLstP1>NLink)CYCLE
             DO WHILE(.NOT.ASSOCIATED(LinkArray1(KLstP1)%L))
                KLstP1=KLstP1+1
                IF(KLstP1>NLink)THEN
                   KLstP1=NLink
                   EXIT
                ENDIF
             ENDDO

!	IF(JLst==3294.OR.KLst==3294)THEN
!	   WRITE(*,*)' Plus Minus ',KLstM1,KLstP1
!	   WRITE(*,*)KLST,' Associated?? ',ASSOCIATED(LinkArray1(KLst)%L)
!        ENDIF	

             !
             IF(KLstM1==KLstP1)GOTO 101 
             !
             LinkArray1(KLstM1)%L%Next=>LinkArray1(KLstP1)%L
             !
          ENDDO
       ENDIF
       J=J+1
    ENDDO
    !
    NLink=0
    HGLink=>RhoHead%Next
    DO WHILE(ASSOCIATED(HGLink))
       NLink=NLink+1
       HGLink=>HGLink%Next       
    ENDDO
    RETURN
    !
101 CONTINUE
    WRITE(*,*)' KLst = ',KLst
    WRITE(*,*)' KLst-1 = ',KLstM1
    WRITE(*,*)' KLst+1 = ',KLstP1
    WRITE(*,*)' Associated K-1 ',ASSOCIATED(LinkArray1(KLstM1)%L)
    WRITE(*,*)' Associated K+1 ',ASSOCIATED(LinkArray1(KLstP1)%L)
    WRITE(*,*)' L-1  = ',LinkArray1(KLstM1)%L%LNum
    WRITE(*,*)' L+1  = ',LinkArray1(KLstP1)%L%LNum
    STOP ' Bad logic in RhoEcon '
    !
  END SUBROUTINE RhoEcon

  SUBROUTINE RhoPop(GM,BS,CS,NoWrap,SpinM,Psv,Pair,HGLink,NLink)
    !
    TYPE(CRDS)                              :: GM
    TYPE(BSET)                              :: BS
    TYPE(CellSet)                           :: CS
    INTEGER                                 :: SpinM,NLink
    TYPE(AtomPair)                          :: Pair
    TYPE(PrimPair)                          :: Prim
    TYPE(HGLL),POINTER                      :: HGLink,HGClone
    REAL(DOUBLE),DIMENSION(Pair%NA,Pair%NB,SpinM) :: Psv !<<<SPIN
    !
    REAL(DOUBLE),DIMENSION(3)               :: Q,P

    INTEGER                                 :: KA,KB,NBFA,NBFB,CFA,CFB,PFA,PFB, &
                                               IndexA,StartLA,StopLA,MaxLA, &
                                               IndexB,StartLB,StopLB,MaxLB, &
                                               IE,OffCo,LMN,LMNA,LMNB, &
                                               IA,IB,EllA,EllB,LAB,MAB,NAB, &
                                               LenKet,AtA,AtB,iSMat,NC,STATUS
    !
    REAL(DOUBLE)                            :: ZetaA,ZetaB,ZetaAB,ZetaIn,XiAB,ExpAB, &
                                               AB2,Ax,Ay,Az,Bx,By,Bz, &
                                               Px,Py,Pz,PAx,PAy,PAz,PBx,PBy,PBz, &
                                               Ex,Exy,Exyz,CA,CB,MaxAmp           , zz
    !
    LOGICAL                                 :: AEQB,NoWrap

    REAL(DOUBLE),DIMENSION(3) :: R,DIPOLE

    !
    KA   = Pair%KA
    KB   = Pair%KB  
    NBFA = Pair%NA
    NBFB = Pair%NB
    AEQB = Pair%SameAtom
    !
    Prim%A=Pair%A
    Prim%B=Pair%B
    Prim%AB2=Pair%AB2
    Prim%KA=Pair%KA
    Prim%KB=Pair%KB
    !
    DO CFA=1,BS%NCFnc%I(KA)       
       IndexA  = CFBlokDex(BS,CFA,KA)
       StartLA = BS%LStrt%I(CFA,KA)        
       StopLA  = BS%LStop%I(CFA,KA)
       MaxLA   = BS%ASymm%I(2,CFA,KA)
       DO CFB=1,BS%NCFnc%I(KB)                       
          IndexB  = CFBlokDex(BS,CFB,KB)
          StartLB = BS%LStrt%I(CFB,KB)
          StopLB  = BS%LStop%I(CFB,KB)
          MaxLB   = BS%ASymm%I(2,CFB,KB)
          Prim%CFA=CFA
          Prim%CFB=CFB
          Prim%Ell=MaxLA+MaxLB
          DO PFA=1,BS%NPFnc%I(CFA,KA)                ! 
             Prim%PFA=PFA 
             DO PFB=1,BS%NPFnc%I(CFB,KB) 
                Prim%PFB=PFB
                Prim%ZA=BS%Expnt%D(PFA,CFA,KA)
                Prim%ZB=BS%Expnt%D(PFB,CFB,KB)
                Prim%Zeta=Prim%ZA+Prim%ZB
                Prim%Xi=Prim%ZA*Prim%ZB/Prim%Zeta
                !
                IF(TestPrimPair(Prim%Xi,Prim%AB2)) THEN
                   !
                   Prim%P=(Prim%ZA*Prim%A+Prim%ZB*Prim%B)/Prim%Zeta
                   CALL PWrap(GM,Prim,.NOT.NoWrap)
                   CALL SetBraBlocks(Prim,BS,CompPrim_O=.FALSE.)
                   !
                   LenKet = LHGTF(Prim%Ell)
                   !
                   ALLOCATE(HGLink%Next,STAT=Status)
                   IF(Status/=SUCCEED)CALL Halt(' Node ALLOCATE failed in RhoPop ')
                   HGLink=>HGLink%Next
                   !
                   NLink=NLink+1
                   HGLink%LNum=NLink
                   HGLink%Ell=Prim%Ell
                   HGLink%Zeta=Prim%Zeta
                   HGLink%Cent=Prim%Pw

                   NULLIFY(HGLink%Next)
                   CALL New(HGLink%Coef,LenKet)

!	           IF(NLink==3294)THEN
!	             WRITE(*,*)3294, ' ALLOC? ',ALLOCATED(HGLink%Coef%D)
!		STOP	
!ENDIF		

                   HGLink%Coef%D=Zero
                   !
                   IA=IndexA
                   DO LMNA=StartLA,StopLA
                      IA=IA+1
                      IB=IndexB
                      EllA = BS%LxDex%I(LMNA)+BS%LyDex%I(LMNA)+BS%LzDex%I(LMNA)
                      DO LMNB=StartLB,StopLB
                         IB=IB+1
                         EllB = BS%LxDex%I(LMNB)+BS%LyDex%I(LMNB)+BS%LzDex%I(LMNB)
                         DO iSMat=1,SpinM 
                            DO LMN=1,LHGTF(EllA+EllB)
                               HGLink%Coef%D(LMN)=HGLink%Coef%D(LMN)+HGBra%D(LMN,IA,IB)*Psv(IA,IB,iSMat) 
                            ENDDO
                         ENDDO



                      ENDDO
                   ENDDO                  




!!$                   WRITE(*,*)'&&&&&&&&&&&&&&&&&&&&&&&&&&&&&&&&&&&&&&&&&&&&&&&&'
!!$                   ZZ=(Pi/Prim%Zeta)**1.5D0
!!$                   WRITE(*,*)' P = ',Prim%P(1),' Pw = ',Prim%Pw(1),' HG = ',ZZ*HGLink%Coef%D(1)

!$                   R=Prim%Pw-GM%PBC%CellCenter%D
!!$                   ZZ=(Pi/Prim%Zeta)**1.5D0
!!$                   DIPOLE=Two*DPole(MaxLA+MaxLB,ZZ,R(1),R(2),R(3),HGLink%Coef%D)
!!$!                   IF(ABS(DIPOLE(1))>1D-7.AND.Prim%A(1)==0.15D0.AND.Prim%B(1)==0.20D0)THEN
!!$                      WRITE(*,22)MaxLA,MaxLB,HGLink%Coef%D(1:2),DIPOLE(1)
!!$22                    FORMAT('LA = ',I2,' LB = ',I2,' Co = ',2(D12.6,", "),' d = ',D12.6)
!!$!                   ENDIF

                ENDIF
                !
             ENDDO
          ENDDO
       ENDDO
    ENDDO


  END SUBROUTINE RhoPop

  FUNCTION DPole(LQ,PiExpt,RX,RY,RZ,Coef)
    INTEGER                   :: LQ
    REAL(DOUBLE)              :: RX,RY,RZ,Expt,PiExpt
    REAL(DOUBLE),DIMENSION(3) :: DPole
    REAL(DOUBLE),DIMENSION(:) :: Coef
!
    SELECT CASE(LQ)
    CASE (0)
       DPole(1) = -PiExpt*Coef(1)*RX
       DPole(2) = -PiExpt*Coef(1)*RY
       DPole(3) = -PiExpt*Coef(1)*RZ
    CASE(1:)
       DPole(1) = -PiExpt*(Coef(2)+Coef(1)*RX)
       DPole(2) = -PiExpt*(Coef(3)+Coef(1)*RY)
       DPole(3) = -PiExpt*(Coef(4)+Coef(1)*RZ)
    END SELECT
    ! !
  END FUNCTION DPole
  !========================================================================================
  ! From HG Coefs, calculate the Quadrupole
  !========================================================================================
  FUNCTION QPole(LQ,Expt,PiExpt,RX,RY,RZ,Coef)
    INTEGER                   :: LQ
    REAL(DOUBLE)              :: RX,RY,RZ,PiExpt,Expt,RX2,RY2,RZ2
    REAL(DOUBLE),DIMENSION(6) :: QPole
    REAL(DOUBLE),DIMENSION(:) :: Coef
!
    RX2 = Half/Expt + RX*RX 
    RY2 = Half/Expt + RY*RY    
    RZ2 = Half/Expt + RZ*RZ 
!!$

!!$    WRITE(*,*)' half'
!!$    !
!!$    RX2=+RX*RX 
!!$    RY2=+RY*RY    
!!$    RZ2=+RZ*RZ 
    !
    SELECT CASE(LQ)
    CASE(0)
       QPole(1) = PiExpt*Coef(1)*RX2
       QPole(2) = PiExpt*Coef(1)*RY2
       QPole(3) = PiExpt*Coef(1)*RZ2
       QPole(4) = PiExpt*Coef(1)*RX*RY
       QPole(5) = PiExpt*Coef(1)*RX*RZ
       QPole(6) = PiExpt*Coef(1)*RY*RZ
    CASE(1)
       QPole(1) = PiExpt*(Coef(1)*RX2 + Two*Coef(2)*RX)
       QPole(2) = PiExpt*(Coef(1)*RY2 + Two*Coef(3)*RY)
       QPole(3) = PiExpt*(Coef(1)*RZ2 + Two*Coef(4)*RZ)
       QPole(4) = PiExpt*(Coef(1)*RX*RY + Coef(2)*RY + Coef(3)*RX)
       QPole(5) = PiExpt*(Coef(1)*RX*RZ + Coef(2)*RZ + Coef(4)*RX)
       QPole(6) = PiExpt*(Coef(1)*RY*RZ + Coef(3)*RZ + Coef(4)*RY)
    CASE(2:)
       QPole(1) = PiExpt*(Coef(1)*RX2 + Two*Coef(2)*RX + Two*Coef(5))
       QPole(2) = PiExpt*(Coef(1)*RY2 + Two*Coef(3)*RY + Two*Coef(7))
       QPole(3) = PiExpt*(Coef(1)*RZ2 + Two*Coef(4)*RZ + Two*Coef(10))
       QPole(4) = PiExpt*(Coef(1)*RX*RY + Coef(2)*RY + Coef(3)*RX + Coef(6))
       QPole(5) = PiExpt*(Coef(1)*RX*RZ + Coef(2)*RZ + Coef(4)*RX + Coef(8))
       QPole(6) = PiExpt*(Coef(1)*RY*RZ + Coef(3)*RZ + Coef(4)*RY + Coef(9))
    END SELECT
!  
  END FUNCTION QPole


  !
END MODULE Density
!  0.6904445367316159
!  0.6904445367316714<|MERGE_RESOLUTION|>--- conflicted
+++ resolved
@@ -26,6 +26,8 @@
   !
   TYPE(HGRho)       :: Rho
   TYPE(CMPoles)     :: RhoPoles
+
+  REAL(DOUBLE) :: Density_Time_Start,Density_Time
   !
 CONTAINS 
   !
@@ -121,19 +123,15 @@
     ! Now eliminate redundancies in the density    !
     NNaive=NLink
     CALL RhoEcon(RhoHead,NLink)
-    Mssg=ProcessName(Prog,'Density Build')
-    Mssg=TRIM(Mssg)//' Econ = '//TRIM(DblToShrtChar(DBLE(NNaive)/DBLE(NLink))) &
-                   //', Gaussians = '//TRIM(IntToChar(NLink))
-<<<<<<< HEAD
-!    WRITE(*,*)TRIM(Mssg)
+!
+    CALL MondoLog(DEBUG_MAXIMUM,Prog,' RhoEcon = '//TRIM(FltToShrtChar(DBLE(NNaive)/DBLE(NLink))) &
+                                   //', Gaussians = '//TRIM(IntToChar(NLink)))
+
     ! Next, calculate the Schwartz inequality and prune small links ???
-=======
-    WRITE(*,*)TRIM(Mssg)
 
     ! Free bra block memory, since we may need it again
     CALL DeleteBraBlok()
 
->>>>>>> 737553e3
   END SUBROUTINE MakeRhoList
   !
   SUBROUTINE Collate(GM,RhoHead,R,Prog,P,NLink)
@@ -437,7 +435,7 @@
        DO K=J+1,NLink
           IF(.NOT.ASSOCIATED(LinkArray1(ListArray1(K))%L))CYCLE
           DX=ABS(RJ(ISort)-LinkArray1(ListArray1(K))%L%Cent(ISort))	
-          IF(DX.GT.1D0)EXIT
+          IF(DX.GT.1D-6)EXIT
           ZK=LinkArray1(ListArray1(K))%L%Zeta
           RK=LinkArray1(ListArray1(K))%L%Cent
           ZZJK=ZK*ZJ/(ZK+ZJ)
@@ -452,16 +450,18 @@
           CALL DblIntSort77(L,RealArray1,ListArray2,2)	
 
           DO I=1,L
+!             IF(RealArray1(I).GT.1D-8)EXIT
+
+!D-3 QCTC :                 :: Coulomb Energy      = <-.1086298817449869D+05>
+!D-5 QCTC :                 :: Coulomb Energy      = <-.1083002185656237D+05>
+!D-7 QCTC :                 :: Coulomb Energy      = <-.1082871666547942D+05>
+!     QCTC :                 :: Coulomb Energy      = <-.1082871662244797D+05>
+
+
              IF(RealArray1(I).GT.1D-8)EXIT
              !
              JLst=ListArray1(J)
              KLst=ListArray2(I)
-
-!	IF(JLst==3294.OR.KLst==3294)THEN
-!             WRITE(*,*)' Link to be retaind (J) = ',JLst
-!             WRITE(*,*)' Link to be removed (K) = ',KLst
-!        ENDIF	
-
 
              IF(KLst==1.OR.KLst==NLink)CYCLE
 
@@ -473,12 +473,6 @@
              ! Add density K to J link
              !
              IF(EllJ>=EllK)THEN
-
-!	        WRITE(*,*)' JLst = ',JLst,LinkArray1(JLst)%L%LNum, &
-!                          ALLOCATED(LinkArray1(JLst)%L%Coef%D)
-!	        WRITE(*,*)' KLst = ',KLst,LinkArray1(KLst)%L%LNum, &
-!                         ALLOCATED(LinkArray1(KLst)%L%Coef%D)
-
                 LinkArray1(JLst)%L%Coef%D(1:LenK)=LinkArray1(JLst)%L%Coef%D(1:LenK) &
                                                  +LinkArray1(KLst)%L%Coef%D(1:LenK) 
              ELSE                
@@ -496,14 +490,6 @@
              CALL Delete(LinkArray1(KLst)%L%Coef)
              DEALLOCATE(LinkArray1(KLst)%L)             
              NULLIFY(LinkArray1(KLst)%L)             
-
-
-!	IF(JLst==3294.OR.KLst==3294)THEN
-!	   WRITE(*,*)' DONE DELISTING '
-!	             WRITE(*,*)' Link to be retaind (J) = ',JLst
-!        	     WRITE(*,*)' Link to be removed (K) = ',KLst
-!        ENDIF
-
              !
              KLstM1=KLst-1
              IF(KLstM1<1)CYCLE
@@ -524,11 +510,6 @@
                    EXIT
                 ENDIF
              ENDDO
-
-!	IF(JLst==3294.OR.KLst==3294)THEN
-!	   WRITE(*,*)' Plus Minus ',KLstM1,KLstP1
-!	   WRITE(*,*)KLST,' Associated?? ',ASSOCIATED(LinkArray1(KLst)%L)
-!        ENDIF	
 
              !
              IF(KLstM1==KLstP1)GOTO 101 
