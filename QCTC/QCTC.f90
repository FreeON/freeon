!    FAST O(N lg N) COMPUTATION OF THE COULOMB MATRIX
!    Authors:  Matt Challacombe and CJ Tymczak
!===============================================================================
PROGRAM QCTC
  USE DerivedTypes
  USE GlobalScalars
  USE GlobalCharacters
  USE ProcessControl
  USE InOut
  USE PrettyPrint
  USE MemMan
  USE Parse
  USE Macros
  USE LinAlg
  USE AtomPairs
  USE BraBloks
  USE QCTCThresholds
  USE PoleTree
  USE Globals
  USE PBCFarField
  USE JGen
  USE NukularE
  USE Density
  USE Clock
  USE TreeWalk
  IMPLICIT NONE
  TYPE(BCSR)                     :: J,  P
  TYPE(BCSR)                     :: T1,T2
  TYPE(BCSR)                     :: Dmat,D1,D2
  TYPE(INT_VECT)                 :: Stat
  TYPE(HGLL),POINTER             :: RhoHead
  REAL(DOUBLE)                   :: E_Nuc_Tot,Etot,SdvErrorJ,MaxErrorJ,JMExact,E_PFF,D_PFF

  CHARACTER(LEN=4),PARAMETER     :: Prog='QCTC'
  CHARACTER(LEN=DEFAULT_CHR_LEN) :: Mssg
  INTEGER                        :: I,K,NLink,OldFileID

  REAL(DOUBLE)                   :: QCTC_TotalTime_Start

  TYPE(TIME)                     :: TimeMakeJ,TimeMakeTree,TimeNukE

  !
  LOGICAL                        :: NoWrap=.FALSE. ! WRAPPING IS ON
  !------------------------------------------------------------------------------- 
  QCTC_TotalTime_Start=MTimer()
  ! Start up macro
  CALL StartUp(Args,Prog,Serial_O=.TRUE.)
  NukesOn=.TRUE.
  ! ---------------------------------------------------------------------------------
  ! Begin building a density 
  !
  ! Chose a density matrix
  IF(SCFActn=='BasisSetSwitch')THEN
     ! Get the previous information
     CALL Get(BS,PrvBase)
     CALL Get(GM,CurGeom)
     CALL SetThresholds(PrvBase)
     CALL Get(BSiz,'atsiz',PrvBase)
     CALL Get(OffS,'atoff',PrvBase)
     CALL Get(NBasF,'nbasf',PrvBase)
     CALL Get(Dmat,TrixFile('D',Args,-1))
  ELSEIF(SCFActn=='Restart'.OR. SCFActn=='RestartBasisSwitch')THEN
     ! Get the current geometry from the current HDF first
     CALL Get(GM,CurGeom)
     ! then close current group and HDF
     CALL CloseHDFGroup(H5GroupID)
     CALL CloseHDF(HDFFileID)
     ! and open the old group and HDF
     HDF_CurrentID=OpenHDF(Restart)
     OldFileID=HDF_CurrentID
     CALL New(Stat,3)
     CALL Get(Stat,'current_state')
     HDF_CurrentID=OpenHDFGroup(HDF_CurrentID,"Clone #"//TRIM(IntToChar(MyClone)))
     ! Get old basis set stuff
     SCFCycl=TRIM(IntToChar(Stat%I(1)))
     CurBase=TRIM(IntToChar(Stat%I(2)))
     CurGeom=TRIM(IntToChar(Stat%I(3)))
     CALL Get(BS,CurBase)
     ! Compute a sparse matrix blocking scheme for the old BS
     CALL BlockBuild(GM,BS,BSiz,OffS)
     NBasF=BS%NBasF
     ! Close the old hdf up 
     CALL CloseHDFGroup(HDF_CurrentID)
     CALL CloseHDF(OldFileID)
     ! Reopen current group and HDF
     HDFFileID=OpenHDF(H5File)
     H5GroupID=OpenHDFGroup(HDFFileID,"Clone #"//TRIM(IntToChar(MyClone)))
     HDF_CurrentID=H5GroupID
     CALL Get(Dmat,TrixFile('D',Args,0))
  ELSE
     ! Get the current information
     CALL Get(BS,CurBase)
     CALL Get(GM,CurGeom)
     IF(SCFActn=='InkFok')THEN
        CALL Get(D1,TrixFile('D',Args,-1))
        CALL Get(D2,TrixFile('D',Args,0))
        CALL Multiply(D1,-One)
        CALL Add(D1,D2,DMat)
        IF(HasHF(ModelChem))THEN                
           CALL Filter(D1,DMat)
           CALL Put(D1,TrixFile('DeltaD',Args,0))
        ENDIF
        CALL Delete(D1)
        CALL Delete(D2)
     ELSEIF(SCFActn=='ForceEvaluation')THEN
        CALL Get(Dmat,TrixFile('D',Args,1))
     ELSEIF(SCFActn=='StartResponse')THEN
        CALL Halt('MakeRho: SCFActn cannot be equal to <StartResponse>')
     ELSEIF(SCFActn=='DensityPrime')THEN
        CALL Get(Dmat,TrixFile('DPrime'//TRIM(Args%C%C(3)),Args,0))
     ELSEIF(SCFActn=='TD-SCF')THEN
        NukesOn=.FALSE.
        CALL Get(Dmat,TrixFile(Args%C%C(3),Args,0))
     ELSEIF(SCFActn/='Core')THEN
        ! Default
        CALL Get(Dmat,TrixFile('D',Args,0))
     ENDIF
  ENDIF 
  ! Set thresholds local to the density build
  CALL SetLocalThresholds(Thresholds%TwoE)
  ! -------------------------------------------------------------------------
  ! Build the density
  Density_Time_Start=MTimer()
  ! ------------------------------------------------------------------------- 
  ! RhoHead is the start of a linked density list
  ALLOCATE(RhoHead)
  RhoHead%LNum=0
  ! Here, the LL is filled out
  CALL MakeRhoList(GM,BS,DMat,NLink,RhoHead,'QCTC',NoWrap_O=NoWrap)
  ! Add in the nuclear charges only in certain cases
  IF(NukesOn)THEN !.OR.SCFActn/='InkFok'.AND.SCFActn/='StartResponse'.AND.SCFActn/='DensityPrime')THEN
     CALL AddNukes(GM,RhoHead,NoWrap)
     NLink=NLink+GM%NAtms
  ENDIF
  ! Load density into arrays and delete the linked list
  CALL Collate(GM,RhoHead,Rho,'QCTC',RhoPoles,NLink)
  ! Delete is broken on some compilers, avoid for now
  !  CALL DeleteHGLL(RhoHead)
  ! -------------------------------------------------------------------------
  Density_Time=MTimer()-Density_Time_Start
  ! Done building density
  ! ------------------------------------------------------------------------- 
  ! Take care of some micilaneous book keeping
  ! ------------------------------------------------------------------------- 
  ! Set some values of the angular symmetry for use in computing the Lorentz field
  MaxPFFFEll=GM%PBC%PFFMaxEll
  ! Local expansion order of the multipoles to use in the tree
  MaxPoleEll=MIN(2*BS%NASym+6,MaxPFFFEll)
  IF(MaxPoleEll<2*(BS%NASym+1)) &
     CALL Halt('Bombed in QCTC. Please set PFFMaxEll larger ')
  ! Find the total energy from past calculations
  ! Over-ride initialization to big_dbl in punchhdf, so that
  ! PFF is computed correctly in PBCFarFieldSetUp
  IF(SCFCycl=='0'.AND.CurGeom=='1')THEN
     ETot=1D2
  ELSE
     CALL Get(Etot,'Etot')
  ENDIF
  ! Now that we are done with the density, lets make sure we have the 
  ! current basis set, matrix block sizes etc:  
  CALL Get(BS,CurBase)
  CALL Get(BSiz,'atsiz',CurBase)
  CALL Get(OffS,'atoff',CurBase)
  CALL Get(NBasF,'nbasf',CurBase)
  ! Set space for bra blocking
  CALL NewBraBlok(BS)
  ! Thresholds local to J matrix build (may be different from those used to build density)
  CALL SetThresholds(CurBase)
  CALL SetLocalThresholds(Thresholds%TwoE)
  ! Initialize addressing for tensor contraction loops
  CALL TensorIndexingSetUp()
  ! Setup global arrays for computation of multipole tensors ...
  CALL MultipoleSetUp()
  ! Initialize some counters
  MaxTier=0
  RhoLevel=0
  PoleNodes=0
  ! Initialize the root node   
  CALL NewPoleNode(PoleRoot,0)
  ! Initialize the auxiliary density arrays
  CALL InitRhoAux
  ! Here we set the max multipole expansion relative
  ! to the max angular symmetry
  NInts=0
  NPrim=0
  NFarAv=0
  NNearAv=0
  ! ------------------------------------------------------------------------- 
  ! Done with book keeping.  
  ! ------------------------------------------------------------------------- 
  ! Now build the multipole tree
  TreeMake_Time_Start=MTimer()
  ! ------------------------------------------------------------------------- 
  ! Build the global PoleTree representation of the total density
  CALL RhoToPoleTree
  ! Set up the crystal field     


  CALL PBCFarFieldSetUp(GM,Rho,'QCTC',MaxPFFFEll,Etot)
  ! Delete the auxiliary density arrays
  CALL DeleteRhoAux
  ! Delete the Density
  !  CALL Delete(Rho)
  ! ------------------------------------------------------------------------- 
  TreeMake_Time=MTimer()-TreeMake_Time_Start
  ! Done making the pole-tree
  ! -------------------------------------------------------------------------
  ! Compute the Coulomb matrix J in O(N Lg N)
  CALL Elapsed_Time(TimeMakeJ,'Init')
  JWalk_Time=0D0
  Integral_Time=0D0
  Multipole_Time=0D0
  ALLOCATE(NNearCount(1:CS_IN%NCells))
  NNearCount=0D0
  ! -------------------------------------------------------------------------
  CALL New(J) 
  CALL MakeJ(J,NoWrap_O=NoWrap) ! <<<<<<<<<
  ! -------------------------------------------------------------------------
  CALL Elapsed_TIME(TimeMakeJ,'Accum')
  ! Done making Coulomb matrix
  ! -------------------------------------------------------------------------
  IF(SCFActn=='InkFok')THEN
     ! Add in correction if incremental J build
     CALL New(T1)
     CALL New(T2)
     CALL Get(T1,TrixFile('J',Args,-1))
     CALL Add(T1,J,T2)
     CALL Filter(T1,T2)
     CALL Delete(T2)
  ELSE
     CALL Filter(T1,J)
  ENDIF
  ! Put J to disk
  IF(SCFActn=='FockPrimeBuild'.OR.SCFActn=='StartResponse')THEN
     CALL Put(T1,TrixFile('JPrime'//TRIM(Args%C%C(3)),Args,0))
  ELSE
     CALL Put(T1,TrixFile('J',Args,0))
  ENDIF
  ! Nuclear-total density Coulomb interaction
  IF(NukesOn)THEN
     IF(SCFActn=='InkFok')THEN
        CALL Get(E_Nuc_Tot,'E_NuclearTotal')
        CALL Elapsed_Time(TimeNukE,'Init')
        E_Nuc_Tot=E_Nuc_Tot+NukE(GM,Rho,NoWrap)
        CALL Elapsed_Time(TimeNukE,'Accum')
     ELSE     
        CALL Elapsed_Time(TimeNukE,'Init')
        E_Nuc_Tot=NukE(GM,Rho,NoWrap)
        CALL Elapsed_Time(TimeNukE,'Accum')
     ENDIF
  ELSE
     E_Nuc_Tot=Zero
  ENDIF
<<<<<<< HEAD
  !
  CALL Put(E_Nuc_Tot,'E_NuclearTotal',StatsToChar(Current))
  !
=======
  CALL Put(E_Nuc_Tot,'E_NuclearTotal',Stats_O=Current)
>>>>>>> c7f5faff
  !-------------------------------------------------------------------------------
  ! Printing
  !-------------------------------------------------------------------------------
!!$  DO I=CS_IN%NCells,MAX(1,CS_IN%NCells-27)
!!$     WRITE(*,55)I,100D0*NNearCount(I)/(NLeaf*NPrim)
!!$55   FORMAT('Cell# ',I2,", % NF = ",F6.2)
!!$  ENDDO
!!$  WRITE(*,11)' Density_Time  = ',Density_Time
!!$  WRITE(*,11)' TreeMake_Time = ',TreeMake_Time
!!$  WRITE(*,11)' JWalking_Time = ',JWalk_Time
!!$  WRITE(*,11)' Integral_Time = ',Integral_Time
!!$  WRITE(*,11)' Multipol_Time = ',Multipole_Time
!!$  WRITE(*,11)' Total J Time  = ',Decompose_Time+TreeMake_Time+JWalk_Time+Multipole_Time+Integral_Time
!!$  WRITE(*,11)' Total JWalks  = ',DBLE(NPrim)
!!$  WRITE(*,11)' Av  Ints/Prim = ',DBLE(NInts)/DBLE(NPrim)
!!$  WRITE(*,11)' Av  # NF/Prim = ',DBLE(NNearAv)/DBLE(NPrim)
!!$  WRITE(*,11)' Av  # FF/Prim = ',DBLE(NFarAv)/DBLE(NPrim)
!!$  WRITE(*,11)' Time per INode= ',Integral_Time/DBLE(NNearAv)
!!$  WRITE(*,11)' Time per MNode= ',Multipole_Time/DBLE(NFarAv)
!!$11 FORMAT(A20,D12.6)

  PerfMon%FLOP=Zero 
  CALL MondoLog(DEBUG_MAXIMUM,Prog,' Coulomb Energy      = <'//TRIM(DblToChar(E_Nuc_Tot+Trace(DMat,T1)))//'>')
  !
  CALL MondoLog(DEBUG_MAXIMUM,Prog,' CPUSec='//TRIM(DblToMedmChar(MTimer()-QCTC_TotalTime_Start)) & 
                               //'; RhoBld='//TRIM(DblToShrtChar(Density_Time))                  & 
                               //', TreeBld='//TRIM(DblToShrtChar(TreeMake_Time))) 
  CALL MondoLog(DEBUG_MAXIMUM,Prog,' Walk='//TRIM(DblToShrtChar(JWalk_Time))                     &
                                //', Ints='//TRIM(DblToShrtChar(Integral_Time))                  &
                                //', Mults='//TRIM(DblToShrtChar(Multipole_Time)))


  IF(CS_IN%NCells>1)THEN
     CALL MondoLog(DEBUG_MAXIMUM,Prog, &
                   ' % Ints in UC= '//TRIM(FltToShrtChar(1D2*NNearCount(CS_IN%NCells)/(NLeaf*NPrim))) &
                 //', % Total Ints = '//TRIM(FltToShrtChar(                                &
                     1D2*SUM(NNearCount(1:CS_IN%NCells))/(NLeaf*NPrim*CS_IN%NCells) )))
  ELSE
     CALL MondoLog(DEBUG_MAXIMUM,Prog, &
                   ' % NFInts = '//TRIM(FltToShrtChar(1D2*NNearCount(1)/(NLeaf*NPrim))))
  ENDIF

  IF(SCFActn=='FockPrimeBuild'.OR.SCFActn=='StartResponse')THEN
     CALL PChkSum(T1,'J'//TRIM(Args%C%C(3))//'['//TRIM(SCFCycl)//']',Prog)
     CALL PPrint( T1,'J'//TRIM(Args%C%C(3))//'['//TRIM(SCFCycl)//']')
     CALL Plot(   T1,'J'//TRIM(Args%C%C(3))//'['//TRIM(SCFCycl)//']')
  ELSE
     CALL PChkSum(T1,'J['//TRIM(SCFCycl)//']',Prog)
     CALL PPrint( T1,'J['//TRIM(SCFCycl)//']')!,Unit_O=6)
     CALL Plot(   T1,'J['//TRIM(SCFCycl)//']')
  ENDIF

!!$
!!$  CALL Delete(J)
!!$  CALL Delete(T1)
!!$  CALL Delete(BS)
!!$  CALL Delete(GM)
!!$  CALL Delete(Args)
!!$  CALL Delete(RhoPoles)
  !-------------------------------------------------------------------------------
  ! All done
  !-------------------------------------------------------------------------------
  CALL ShutDown(Prog)
  !
END PROGRAM QCTC<|MERGE_RESOLUTION|>--- conflicted
+++ resolved
@@ -251,13 +251,9 @@
   ELSE
      E_Nuc_Tot=Zero
   ENDIF
-<<<<<<< HEAD
-  !
-  CALL Put(E_Nuc_Tot,'E_NuclearTotal',StatsToChar(Current))
-  !
-=======
+  !
   CALL Put(E_Nuc_Tot,'E_NuclearTotal',Stats_O=Current)
->>>>>>> c7f5faff
+  !
   !-------------------------------------------------------------------------------
   ! Printing
   !-------------------------------------------------------------------------------
